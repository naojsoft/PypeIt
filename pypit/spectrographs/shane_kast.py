--- conflicted
+++ resolved
@@ -14,16 +14,10 @@
 from astropy.io import fits
 
 from pypit import msgs
-<<<<<<< HEAD
-from ..par.pypitpar import DetectorPar
-from . import spectrograph
-from .. import telescopes
-from . import util
-=======
 from pypit.par.pypitpar import DetectorPar
 from pypit.spectrographs import spectrograph
 from pypit import telescopes
->>>>>>> 9c29614e
+from pypit.spectrographs import util
 
 from pypit import ardebug as debugger
 
