--- conflicted
+++ resolved
@@ -80,12 +80,9 @@
     arcparam : dict
       Arc parameter (instrument/disperser specific)
     """
-<<<<<<< HEAD
     def __init__(self, msarc, spectrograph=None, settings=None, det=None,
-                 setup=None, fitstbl=None, sci_ID=None, spectro_class=None):
-=======
-    def __init__(self, msarc, spectrograph=None, settings=None, det=None, setup=None, fitstbl=None, sci_ID=None, arcparam = None):
->>>>>>> 6d8f9210
+                 setup=None, fitstbl=None, sci_ID=None, spectro_class=None,
+                 arcparam=None):
 
         # Required parameters (but can be None)
         self.msarc = msarc
