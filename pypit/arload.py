--- conflicted
+++ resolved
@@ -1,24 +1,6 @@
 from __future__ import (print_function, absolute_import, division, unicode_literals)
 from future.utils import iteritems
 
-<<<<<<< HEAD
-=======
-import os
-import astropy.io.fits as pyfits
-from astropy.time import Time
-import numpy as np
-from pypit import arparse as settings
-#from pypit import armsgs
-from pypit import msgs
-from pypit import arproc
-from pypit import arlris
-from pypit import ardeimos
-#from multiprocessing import Pool as mpPool
-#from multiprocessing.pool import ApplyResult
-#import arutils
-
-
->>>>>>> 2ae94276
 try:
     basestring
 except NameError:
