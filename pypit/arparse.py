--- conflicted
+++ resolved
@@ -4578,12 +4578,9 @@
     spect.set_paramlist(lines)
     lines = spect.load_file()
     spect.set_paramlist(lines)
-<<<<<<< HEAD
     # If the instrument settings file sets some argflag settings, implement those changes now
     if len(spect.__dict__['_settings']) != 0:
         argf.set_paramlist(spect.__dict__['_settings'])
-=======
->>>>>>> e4c65b41
     if set_idx:
         for jj, key in enumerate(spect._spect.keys()):
             if key in ['det']:
