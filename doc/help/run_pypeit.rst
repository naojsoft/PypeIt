--- conflicted
+++ resolved
@@ -4,11 +4,7 @@
     usage: run_pypeit [-h] [-v VERBOSITY] [-r REDUX_PATH] [-m] [-s] [-o] [-c]
                       pypeit_file
     
-<<<<<<< HEAD
-    ##  [1;37;42mPypeIt : The Python Spectroscopic Data Reduction Pipeline v1.12.2[0m
-=======
     ##  [1;37;42mPypeIt : The Python Spectroscopic Data Reduction Pipeline v1.12.3.dev337+g096680b06.d20230503[0m
->>>>>>> 974b8e7a
     ##  
     ##  Available spectrographs include:
     ##   bok_bc, gemini_flamingos1, gemini_flamingos2, gemini_gmos_north_e2v,
@@ -29,7 +25,7 @@
     positional arguments:
       pypeit_file           PypeIt reduction file (must have .pypeit extension)
     
-    optional arguments:
+    options:
       -h, --help            show this help message and exit
       -v VERBOSITY, --verbosity VERBOSITY
                             Verbosity level between 0 [none] and 2 [all]
