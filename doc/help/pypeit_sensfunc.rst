.. code-block:: console

    $ pypeit_sensfunc -h
    usage: pypeit_sensfunc [-h] [--algorithm {UVIS,IR}] [--multi MULTI]
                           [-o OUTFILE] [-s SENS_FILE] [--debug]
                           [--par_outfile PAR_OUTFILE]
                           spec1dfile
    
    Compute a sensitivity function
    
    positional arguments:
      spec1dfile            spec1d file for the standard that will be used to
                            compute sensitivity function
    
    optional arguments:
      -h, --help            show this help message and exit
      --algorithm {UVIS,IR}
                            Override the default algorithm for computing the sensitivity function. 
                            Note that it is not possible to set --algorithm and simultaneously use a .sens file with
                            the --sens_file option. If you are using a .sens file set the algorithm there via:
                            
                                [sensfunc]
                                     algorithm = IR
                            
                            The algorithm options are:
                            
                                UVIS = Should be used for data with lambda < 7000A.
                                No detailed model of telluric absorption but corrects for atmospheric extinction.
                            
                                IR   = Should be used for data with lambbda > 7000A.
                                Peforms joint fit for sensitivity function and telluric absorption using HITRAN models.
                            
      --multi MULTI         List of detector numbers to splice together for instruments with multiple detectors
                            arranged in the spectral direction, e.g. --multi = '3,7'
                            Note that it is not possible to set --multi and 
                            simultaneously use a .sens file with the --sens_file option.
                            If you are using a .sens file set the multi_spec_det param there via:
                            
                                     [sensfunc]
                                          multi_spec_det = 3,7
                            
      -o OUTFILE, --outfile OUTFILE
<<<<<<< HEAD
                            Ouput file for sensitivity function. If not
                            specified, the sensitivity function will be written
                            out to a standard filename in the current working
                            directory, i.e. if the standard spec1d file is named
                            spec1d_b24-Feige66_KASTb_foo.fits the sensfunc will
                            be written to sens_b24-Feige66_KASTb_foo.fits. A QA
                            file will also be written as
=======
                            Ouput file for sensitivity function. If not specified,
                            the sensitivity function will be written out to a
                            standard filename in the current working directory,
                            i.e. if the standard spec1d file is named
                            spec1d_b24-Feige66_KASTb_foo.fits the sensfunc will be
                            written to sens_b24-Feige66_KASTb_foo.fits. A QA file
                            will also be written as
>>>>>>> fd357626
                            sens_spec1d_b24-Feige66_KASTb_foo_QA.pdf and a file
                            showing throughput plots to
                            sens_spec1d_b24-Feige66_KASTb_foo_throughput.pdf. The
                            same extensions for QA and throughput will be used if
                            outfile is provided but with .fits trimmed off if it
                            is in the filename
      -s SENS_FILE, --sens_file SENS_FILE
                            Configuration file to change default sensivity
                            function parameters
      --debug               show debug plots?
      --par_outfile PAR_OUTFILE
                            Name of outut file to save the parameters used by the
                            fit
    <|MERGE_RESOLUTION|>--- conflicted
+++ resolved
@@ -40,15 +40,6 @@
                                           multi_spec_det = 3,7
                             
       -o OUTFILE, --outfile OUTFILE
-<<<<<<< HEAD
-                            Ouput file for sensitivity function. If not
-                            specified, the sensitivity function will be written
-                            out to a standard filename in the current working
-                            directory, i.e. if the standard spec1d file is named
-                            spec1d_b24-Feige66_KASTb_foo.fits the sensfunc will
-                            be written to sens_b24-Feige66_KASTb_foo.fits. A QA
-                            file will also be written as
-=======
                             Ouput file for sensitivity function. If not specified,
                             the sensitivity function will be written out to a
                             standard filename in the current working directory,
@@ -56,7 +47,6 @@
                             spec1d_b24-Feige66_KASTb_foo.fits the sensfunc will be
                             written to sens_b24-Feige66_KASTb_foo.fits. A QA file
                             will also be written as
->>>>>>> fd357626
                             sens_spec1d_b24-Feige66_KASTb_foo_QA.pdf and a file
                             showing throughput plots to
                             sens_spec1d_b24-Feige66_KASTb_foo_throughput.pdf. The
