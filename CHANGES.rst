0.8 (unreleased)
----------------

- First major steps on ARMED echelle data reduction pipeline
- APF/Levy and Keck/HIRES implemented
- Updates to blaze function and slit profile fitting
- Initial support for multislit reduction
- Coadding; including docs; and tests
- Now requiring astropy >= v1.3
- raw_input handling for Python 3
- coadd handling of bad input
- coadd bug fix on obj name
- Init local (i.e. object dependent) parameters in coadding
- fix local background logic error in slit masking
- Refactor QA PDF to PNG+HTML
- Add nminima object finding
- Add new parameters for object finding, reduce specific detectors
- Add slit profile QA
- Begin writing header (e.g. RA/DEC) info to spec1d files
- Fix bug in applying BPM for finding slit edges
- Update Ginga hooks
- Enable archiving/loading sensitivity function
- Add new cosmic ray algorithms for coadding (especially pairs of
  spectra)
- Added support for TNG+Dolores long slit spectrograph
- Started removing cython code
- Update line detection algorithm
- Updated flexure and tilt tracing documentation
- Updated docs:added standards.rst, and make a small correction in using
  script pypit_setup in setup.rst
- Fixed travis
- Updated slit trace algorithm
- Improved arc line detection algorithm
- Added functionality for fully automated wavelength calibration with
  arclines
- Switched settings files to allow IRAF style data sections to be
  defined
- Allowed data sections to be extracted from header information
- Significant refactor of routines related to pypit_setup
- Various small improvements, primarly to handle Gemini/GMOS data [not
  yet fully supported in PYPIT]
- Removed majority of cython functionality
- Moved logging to be a package object using the main __init__.py file
- Begin to adhere to PEP8 (mostly)
- setup.py rewritten.  Modeled after
  https://github.com/sdss/marvin/blob/master/setup.py .  Added
  requirements.txt with the package versions required.
- Updates archeck
- Loads NIST arclines from arclines instead of PYPIT
- DEIMOS reduction!
- Bug fix for bspline with bkspace
- Enable loading a sensitivity function with YAML
- Allow for multiple detectors when using `reduce detnum`
- Moved all imports to the start of every file to catch and avoid
  circular imports, removed most `import ... as ...` constructs
- dummy_* removed from arutils as necessary and propagated changes to
  tests
- remove dependency of ararclines functions on slf
- change requirements for astropy to >=1.3.0 so that `overwrite` is
  valid
- include numba in requirements, but actually a requirement of arclines
- Improve cookbook and setup docs
- Faster algorithm for defining object and background regions
- Restore armsgs -d functionality
- Finished cython to python conversions, but more testing needed
- Introduce maskslits array
- Enable multi-slit reduction
- Bug fixes in trace_slits
- Fixes what appears to be a gross error in slit bg_subtraction
  (masking)
- Turns off PCA tilt QA for now [very slow for each slit]
- Several improvements for coadding
- Modify lacosmic to identify tiny CR's
- Enabled writing Arc_fit QA for each slit/order
- Refactored comb_frames
- Refactored load_frames
- Refactored save_master
- Refactored get_datasec_trimmed, get_datasec, pix_to_amp
- Refactored slit_pixels
- Refactored sub_overscan
- Refactored trace_slits (currently named driver_trace_slits) and many
  of its dependencies
- Added parameter trace_slits_medrep for optional smoothing of the trace
  slits image
- Updated a few settings for DEIMOS and LRIS related to tracing slits
- Added a replace_columns() method to arproc.py
- Fixed a bug in new_match_edges()
- Moved tracing docs -> slit_tracing and edited extensively
- Updated docs on DEIMOS, LRIS
- Added the pypit_chk_edges script
- Added BPM for DEIMOS
- Added the code for users to add slits [edgearr_from_users()] but have
  not documented nor made it accessible from the PYPIT file
- Generated tcrude_edgearr() method for using trace crude on the slit
  edges
- Added trace_crude() method that I ported previously for DESI
- Added multi_sync() method for ARMLSD slit synchronization
- Have somewhat deprecated the maxgap method
- Refactored the gen_pixloc() method
- Generate arpixels.py module for holding pixel level algorithms
- Move all methods related to TraceSlits to artraceslits.py
- Introduce the TraceSlits class
- Update armlsd accordingly
- Remove driver_trace_slits and refctor_trace_slits methods
- Making Ginga a true dependency of PYPIT
- Have TraceSlits write/load MasterFrames
- Introduce SetupClass object
- Replace armbase.setup_science() with SetupClass.run()
- Move setup acitivites to inside pypit.py
- doc updates in setup.rst
- Refactor fitsdict -> fitstbl  (variable name not updated everywhere)
- Removed slurped headers from fitsdict (and therefore fitstbl)
- Include SetupClass Notebook
- Move ftype_list from armeta.py to arsort.py
- Bug fix related to fluxing
- Substantial refactor of arsort.py
- Substantial refactor of arsetup.py
- Introduced base-level ProcessImages class
- Introduced abstract MasterFrame class
- Introduced BiasFrame, BPMImage, ArcImage, and TraceImage classes
- Started NormPixelFlat class but have not yet implemented it
- Substantial refactoring of armasters
- Moved arlris, ardeimos to core/
- Moved image processing methods to arprocimg in core/
- Introduced calib_dict to hold calibration frames in armlsd (instead of
  slf)
- Modified ardeimos to load only a single image (if desired)
- Turned off fluxing in this branch;  is 'fixed' in the one that follows
- Moved get_slitid() to artraceslits
- Deprecates ['trace']['combine']['match'] > 0.0 option
- Deprecates ['arc']['combine']['match'] > 0.0 option
- Refactoring of settings and slf out of core methods continues
- Removed _msbias, _msarc, _datasec, _bpix from slf
- New tests and Notebooks
- Introduced FluxSpec class
- Introduce pypit_flux_spec script (and docs)
- Added FluxSpec Notebook
- armlsd has reappeared (momentarily) but is not being used;  it goes
  away again in a future branch
- Added a dict (std_dict) in arms.py to hold standard star extractions
- Reducing standard stars in the main arms loop
- Modified save_1d_spectra to handle loaded SpecObj in addition to
  internally generated ones
- Moved arflux to core and stripped out slf, settings
- Really restricting to nobj when user requests it
- New tests
- Introduces WaveCalib class
- Push ararc.py to core/ after removing slf and settings dependencies
- Further refactor masters including MasterFrame; includes addressing
  previous comment from RC
- Removed armlsd.py again
- Strips wv_calib from ScienceExposure
- Push get_censpec() to ararc.py
- New tests; limited docs
- TraceSlits load method pushed outside the class
- Introduces WaveTilts class
- Significant modification to tilt recipe including deprecation of PCA
- Moved tilt tracing algorithms from artrace.py to artracewave.py in
  core/
- Added 2D Legendre fitting to polyfit2d_general
- New trace slits tilts  settings (for 2D fitting)
- New QA plot
- New pypit_chk_tilts script
- New docs
- New tests
- Introduces FlatField class
- Adds FlatField Notebook, tests
- Pushes flat field algorithms into core/arflat.py
- Main flatfield method broken into a few pieces
- Further refactoring of armasters
- Further refactoring related to settings and ScienceExposure
- WaveImage class
- Strip mswave from ScienceExposure
- New tests
- Push get_calib methods into the individual classes
- Significant refactoring in arms.py followed
- Rename slits_dict -> tslits_dict
- Use tslits_dict in wavetilts.py
- Introduce ScienceImage class
- Substantial refactoring in arms.py followed
- Notebook too
- Reversed exposure/det loops for the (last?) time
- Generated arskysub.py in core/
- Significant portions of arproc.py are now superfluous
- Moved flexure_qa to arwave.py
- Significant refactoring of arsave.py (also moved to core/)
- Removed settings and slf from arspecobj.py
- Refactored trace_objects_in_slit()
- Refactoring of flexure algorithms
- Adds build_crmask() and flat_field() methods to ProcessImages
- Completed the deprecation of arsciexp (RIP)
- Many test updates
- Doc strings improved but no new main docs
- Completed armasters refactor and moved to core/
- Adds bspline_profile() method;  Used here for skysub but will also
  show up in extraction
- Introduces new skysub method;  still a bspline but now the new one
- Adds several methods from the PYDL repository into a pydl.py module
  including bspline Class
- Adds method to generate ximg and edgemask frames
- Adds new trace_slits_trim settings
- Small install edits
- Fixes Travis failure that crept into the previous PR
- Fix bug in bspline
- Adds a demo Notebook for LRISr redux
- Other odds and ends including code flow doc
- Introduce pypit/par and pypit/config directories
- Introduce PypitPar as an initial step toward refactoring the front end
- Final nail in the coffin for cython
- Add API docs
- Add bumpversion
- Adds a demo Notebook for LRISr redux
- Other odds and ends including code flow doc
- Introduce pypit/par and pypit/config directories
- Introduce PypitPar as an initial step toward refactoring the front end
- Move spectrograph specific code into spectographs/ folder
- Introduces the Spectrographs class
- Introduces the Calibrations class with Notebook

- Bug fix in view_fits script
- Handle no-slits-found condition
<<<<<<< HEAD

- Edits to Spectrograph class
- Removed all use of settings in ARMS and its subsequent calls.  ARMS
  now uses PypitPar and its sub parameter sets


=======
- Added NIRES to spectrographs folder
- Fixed logic in ArcImage class related to settings and user settings
- Added user settings to some of the other classes.
- Enabled load_raw_frame to take a negative dispersion axis indicating flips.
- Major bug fixed in bspline_profile where it was producing gargabe results when breakpoints
 were being rejected.
>>>>>>> a3907d03

0.7 (2017-02-07)
----------------

This file enters the scene.<|MERGE_RESOLUTION|>--- conflicted
+++ resolved
@@ -216,24 +216,18 @@
 - Move spectrograph specific code into spectographs/ folder
 - Introduces the Spectrographs class
 - Introduces the Calibrations class with Notebook
-
 - Bug fix in view_fits script
 - Handle no-slits-found condition
-<<<<<<< HEAD
-
+- Added NIRES to spectrographs folder
+- Fixed logic in ArcImage class related to settings and user settings
+- Added user settings to some of the other classes.
+- Enabled load_raw_frame to take a negative dispersion axis indicating
+  flips.
+- Major bug fixed in bspline_profile where it was producing gargabe
+  results when breakpoints were being rejected.
 - Edits to Spectrograph class
 - Removed all use of settings in ARMS and its subsequent calls.  ARMS
   now uses PypitPar and its sub parameter sets
-
-
-=======
-- Added NIRES to spectrographs folder
-- Fixed logic in ArcImage class related to settings and user settings
-- Added user settings to some of the other classes.
-- Enabled load_raw_frame to take a negative dispersion axis indicating flips.
-- Major bug fixed in bspline_profile where it was producing gargabe results when breakpoints
- were being rejected.
->>>>>>> a3907d03
 
 0.7 (2017-02-07)
 ----------------
