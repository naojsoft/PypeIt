--- conflicted
+++ resolved
@@ -6,8 +6,6 @@
   the default `comb_id` ordering matches the sorted file name.
 - Improve Keck/KCWI automatic frame typing.
 - Wavelength templates (OH lines and arc lamps) created for Keck/MOSFIRE
-<<<<<<< HEAD
-=======
 - Mosaic is now available for Keck/DEIMOS too.
 - Various package data (e.g., reid_arxiv, sensfunc) are no longer distributed via
   PyPI to reduce package size; introduce mechanisms for downloading/caching needed
@@ -17,7 +15,6 @@
 - The `pypeit_identify` GUI can now toggle between linear and log scaling of the
   arc spectrum flux.
 
->>>>>>> 38b35f83
 
 1.8.1 (23 Feb 2022)
 -------------------
