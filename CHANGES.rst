1.13.1dev (6 June 2023)
------------------------

- Add support for Gemini/GNIRS (IFU)
- Added a script to convert a wavelength solution into something that can be placed in the reid archive.
<<<<<<< HEAD
=======
- Hotfix for GTC/OSIRIS lamp list
- Hotfix for Arc1D stats annotations on the QA
>>>>>>> 670eacb3
- Hotfix for metadata (correctly set config_independent frames when multiple configurations are being setup)
- Hotfix for rebin (speed-up and conserves flux)
- Hotfix for skysub regions GUI that used np.bool
- Hotfix to stop pypeit_setup from crashing on data from lbt_luci1, lbt_luci2, magellan_fire,
  magellan_fire_long, p200_tspec, or vlt_sinfoni.
- Instrumental FWHM map is calculated and output in ``Calibrations`` and ``spec1d`` files.
- Adds Keck/ESI to PypeIt
- Add MDM/Modspec spectrograph
- Store user-generated wavelength solution in pypeit cache

1.13.0 (2 June 2023)
--------------------

- Implemented a resample algorithm when generating datacubes
- Hotfix to docs to ensure pypeit_loaders api doc is generated
- Allow user control of the local sky subtraction window
- Deprecate use of python 3.8 with PypeIt, allow python 3.11
- Make pypeit_show_2dspec (somewhat) backwards compatible.
- Added the option to disable strict version checking for 1d coadds.
- Hotfix for KCWI when using alignment (aka ContBars) frames for the astrometric correction.
- Sensitivity function masking and output updates
- Fixed a bug in the `variance_model` calculation for combined images.
- Added the possibility to use dither offsets saved in the header of the science frames for
  coadding 2D spectra (``dithoff`` must be part of the spectrograph metadata).
- Calibration group numbers can now be anything, as long as there are no more
  than 63 unique integers.
- Removed use of the term "master", renamed to calibration frames/files.
  Default output directory for calibration frames is now ``Calibrations``.
  Calibration frames renamed; e.g., ``MasterArc`` is now ``Arc``.
- Calibration frame naming now done via ``calibframe.CalibFrame`` class.
- Start to deprecate use of ``os.path`` in favor of ``pathlib``
- Deprecated ``pypeit_parse_calib_id`` script, but improved the ``.calib`` file
  provided by ``pypeit_setup``.  The ``.calib`` file is now always written, and
  provides a direct association between input raw files and output calibration
  files.  Discussed in new docs.
- The ``'calib'`` column is now always added to the pypeit file, regardless of
  whether or not you also request the ``'comb_id'`` and ``'bkg_id'`` columns.
- Names of associated calibration frames now written to ``spec2d`` file headers.
- Major quicklook updates.  ql_multislit.py deprecated.
- Improve speed in ginga visualization of traces and added
  `pypeit_chk_tilts`. Note that this script uses an update
  of the tilts datamodel, so it will not work on older reductions.
- Updates to reduction parameters for LDT/DeVeny

1.12.2 (29 Mar 2023)
--------------------

- Gemini/GMOS mask design slurping and usage
- New GMOS wavelength solution
- Added NIRES tutorial doc
- reid_arxiv templates for all MMTO Blue Channel gratings and for MMTO Binospec G600 and G1000
- Various bug fixes and enhancements to mmt_bluechannel and mmt_binospec support
- Include the S/N of extracted spectra in the SpecObj datamodel
- Added new specutils interface
- Fixed bugs when only performing calibrations and (1) calib groups are all set
  to 'all' or (2) anything other than '0'.
- Added `MASKDEF_OBJMAG` and `MASKDEF_OBJMAG_BAND` in spec1d datamodel.
- Improved NIRES dither pattern parsing and automatic assignment of `comb_id` and `bkg_id`.

1.12.1 (21 Feb 2023)
--------------------

- (Hotfix) Specify sphinx versions to correctly work with
  sphinx_rtd_theme
- (Hotfix) Fixed bug that caused crash of sensfunc routines using
  telluric grids in offline processing
- (Hotfix) Fixed error when showing flats in Ginga when the fine correction is not performed
- Implemented the upgraded GTC/OSIRIS+
- (Hotfix) keymap error when displaying GUIs
- Added support for more NOT/ALFOSC grisms as well as NOT recommended standards
- Implemented the SOAR/Goodman blue 400 grating (setup M1)
- Added support for SOAR/Goodman red 600 grating (setup RED)
- Implemented the SOAR/Goodman (blue) M1 only
- New docs on OneSpec
- Modify install notes to allow python 3.10; python3.8 no longer explicitly supported
- Allow for bad orders during extraction  (without crashing)

1.12.0 (31 Jan 2023)
--------------------

- (Hotfix) Fixed bug that allowed science frames to be assigned to multiple
  instrument configurations
- (Hotfix) Fixed typo related to GitHub download for offline processing
- Started modifications and support for JWST.
- Limit LRISr header crashes
- Added spectral flexure and reference frame corrections for IFU data
- Allow separate sky frame to be used for sky subtraction with IFU data
- Limit the images written to the MasterEdges file to only the trace
  image, mask, and detector.
- Refactor quicklook scripts
- OpenMP link fix
- Enable boxcar_radius for manual extraction
- Prevent flexure crash
- Fixed error with deprecated numpy types
- Improved optimization of bspline c code
- Parse Keck/NIRES dither patterns, similar to MOSFIRE
- Introduce BitMaskArray class to ease use of bitmasks
- Fixed memory hogging by matplotlib when using version >= 3.6.1

1.11.0 (21 Oct 2022)
--------------------

- Add ability for users to specify custom arc line lists for
  wavelength calibration, saved in the user's PypeIt cache
- Added Keck/NIRES frame-typing development doc.
- Now more than one setup can be assigned to the same calibration frame,
  allowing to associate the same calibration frames to different science/standard
  frames, if desired.
- Correctly associate calibrations with science data for MOSFIRE longslit and long2pos masks.
- Automatically assign `comb_id` and `bkg_id` to MOSFIRE science data,
  using the information on the dither pattern.
- Allow verbosity specification for various post-processing command-line scripts.
- Allow for the specification of a specific UVIS extinction file for sensitivity
  function computation and flux calibration.
- Adding Keck/HIRES functionality.
- Restructred coadd2d in order to work with images that have different
sizes.
- Restructured extraction and find_objects classes to work
better with 2d coadds.
- Refactor and general update of documentation

1.10.0 (11 July 2022)
---------------------

- Modify tweak_standard for Mosfire/J2
- Apply find_min_max when clipping the image for object finding
- Mask bad detector regions for global sky flexure calculation
- Detector structure correction included in flatfield calibration
- Apply find_min_max when clipping the image for object finding
- Mask bad detector regions for global sky flexure calculation
- Fixed a bug associated with 2d interpolation of waveimg in extraction.
- Refactor PypeIt input files
- Added wavelength diagnostics to the spec2d output


1.9.1 (13 June 2022)
--------------------

- Hotfix for bug related to downloading from the `reid_arxiv` when using
  the `reidentify` wavelength calibration method.


1.9.0 (31 May 2022)
-------------------

- When using glob to get files in pypeit_setup, added automatic sorting
  so that the default `comb_id` ordering matches the sorted file name.
- Improve Keck/KCWI automatic frame typing.
- Implemented Keck/KCWI flux calibration
- Wavelength templates (OH lines and arc lamps) created for Keck/MOSFIRE
- Mosaic is now available for Keck/DEIMOS too.
- Various package data (e.g., reid_arxiv, sensfunc) are no longer
  distributed via PyPI to reduce package size; introduce mechanisms for
  downloading/caching needed data either at runtime or on demand.
- Save output wavelength calibration from `pypeit_identify` to the cache
  for direct reuse in data reduction.
- The `pypeit_identify` GUI can now toggle between linear and log
  scaling of the arc spectrum flux.
- Improved wavelength solution for Gemini-Nort E2V detector
- Keck/DEIMOS now uses gain/RN values measured periodically by WMKO
- Add bok_bc 300 grating template
- Added more flexible quicklook that can handle dithering.
- Expose exposure time scaling for dark frames as an image processing
  parameter, and set the default behavior to ignore any difference in
  exposure time.  Also fixes a bug in the variance calculation.
- Refactored object finding
- Bug fixes in local sky subtraction and extraction
- Fixed pypeit setup issues due to bad LRIS headers.
- Added support for VLT FORS2 600z grism.
- Added enhancements and fixes for Keck lris red Mark4.
- Fixed a bug in 2d coadding when objects were not being identified.
  Refactored 2d extraction.
- Added code to better parse Gemini/GNIRS dither sequences
- Add spectrograph child for VLT X-SHOOTER UVB arm
- Minor enhancements to `pypeit_identify` GUI
- Refactoring of `pypeit_show_wvcalib` GUI


1.8.1 (23 Feb 2022)
-------------------

- various hotfixes
- Include preliminary support for fluxing with archived SensFunc files
  for DEIMOS.


1.8.0 (12 Feb 2022)
-------------------

- Fixed a bug about how `maskdef_offset` is assigned to each detector
- Changed default behavior for how PypeIt computes `maskdef_offset` for
  DEIMOS.  It now uses by default the stars in the alignment boxes.
- Introduces pypeit_parse_calib_id script
- Refactor manual extraction
- Fixed 2Dcoadd spec bugs for central wavelength dithers.
- GMOS doc updates
- Add 2D wavelength calibration image to MasterFlat output; include
  wavelength calibration in pypeit_chk_flat ginga display.
- Introduce mosaicing
    - `det` arguments can now be tuples with a list of detectors to
      combine into a mosaic.  Mosaics can now be defined in the pypeit
      file using `detnum`; e.g., `detnum=(1,2)` creates a mosaic of
      detectors 1 and 2.
    - The tuples must be one among an allowed set defined by each
      spectrograph class; see `gemini_gmos.py`.
    - `DETECTOR` extensions in output files can now be either a
      `DetectorContainer` object or a `Mosaic` object.  Both are now
      written using `astropy.table.Table` instances.  `Mosaic` objects
      just have more columns.
    - The `otype` of `DataContainer` data-model components can now be a
      tuple of `DataContainer` subclasses indicating that the component
      has an optional type.
    - Added the `one_row_table` class attribute to `DataContainer`,
      which will try to force all the elements of a datamodel into a
      binary table extension with a single row.
    - Started propagation of name changes from, e.g., `DET01` to
      `MSC01`, where the latter indicates the reduction uses the first
      mosaic option for the spectrograph.  Keys for master calibration
      frames are now, e.g., `A_1_DET01` instead of `A_1_01`.
    - Currently only implemented for `gemini_gmos`.
    - During processing, bias and dark images are left as separate
      detector images, whereas all other images are mosaiced for further
      processing.  This means that `RawImage` is now *always* 3D, where
      `PypeItImage` can be either 2D or 3D.
    - Added a `det_img` to `PypeItImage` datamodel to keep track of the
      parent detector for each pixel in a mosaic.
    - Added a `amp_img` to `PypeItImage` datamodel to keep track of the
      parent amplifier for each pixel in a mosaic; this is the result of
      mosaicing the `datasec_img` objects for each detector.
- Improve performance of L.A.Cosmic algorithm:
    - Switch to using ndimage.binary_dilation for growing masked regions
    - Switch to astropy convolution for Laplace convolution
    - Added faster block replication algorithm
    - Fix iteration logic
- Intermediate update to BPM.  Preference given to pulling this from the
  relevant `PypeItImage` calibration image instead of always building it
  from scratch.  That latter complicated things for mosaics.
- First steps toward more robust treatment of saturation.
- Dark counts used for calculating the shot noise now includes measured
  dark images if provided
- `PypeIt` file parameters can now parse sets of tuples; e.g.,
  `detnum=(1,2),(3,4)` should get parsed as `par['detnum'] = [(1,2),
  (3,4)]`.
- `PypeIt.select_detectors` has been moved to `Spectrograph`.
- Update for `LDT/DeVeny` including support for binned data,
  `use_header` for reading arc lamps used from frames, and `reid_arxiv`
  templates for three additional gratings.
- Slurps in and uses slitmask design for Keck/LRIS (limited usage)
- Hotfix for `gemini_gmos` mosaic tracing parameters
- Include sky model in 2nd pass of global sky subtraction (not for IR
  redux).
- Skymask is now computed also for the maskdef_extract objects.
- Added dedicated fwhm and boxcar_radius for maskdef_extract objects.
- Added pypeit_version to the pypeit file header.
- Set DEIMOS `find_fwhm` default to 0.8" in binned pixels.
- Added row-dependent pattern-noise calculation
- Improvements in `pypeit_coadd_2dspec`:
    - `maskdef_id` assigned to each slit
    - Assigning object's name, ra and dec to detected objects is now
      available
    - Force extract of undetected objects is now available
    - `maskdef_offset` can be use as offsets in the coadd
    - Coadding only a specific sets of slits is now possible with the
      parset `--only_slits`
    - If the user inputs a list of offsets, the weights can still be
      computed if a bright object is found, otherwise uniform weigths
      will be used
    - Fixed manual extraction bug
    - Various improvements in the flow of the code
    - spec1d*.txt is now produced also for coadd2d
- Scripts to explore the noise residuals in PypeIt
- Added Coadd2D HOWTO docs
    - Fixes a  bug in echelle object finding
    - Attempt to make the threshold computation for object finding more robust.
    - Fixed a bug in extraction for echelle spectrographs for IR reductions.
    - Tuned up preivious refactor of object finding and extraction classes.
    - Fixed a bug that was introduced in skymask definition.
    - Fixed a bug where negative objects were not being found for IR reductions of standard stars.
- Add template wavelength solution for soar_goodman_red 400_SYZY

1.7.0 (19 Nov 2021)
-------------------

- Introduces pypeit_parse_calib_id script
- Throw a warning if the chosen spectrograph has a header which does not
  match expectation
- Pypeit can now read (currently for Keck DEIMOS only) the list of arc
  lamps from the header and use it for wavelength calibration.
- Allow one to restrict the wavelength range of the arxiv template
- Fixed a bug in HolyGrail that did not allow for sigdetect and rms_wavelength to be
  slit dependent lists.
- Set DEIMOS FWHM default to 10 pixels
- Fixed a bug in HolyGrail that did not allow for sigdetect and
  rms_wavelength to be slit dependent lists.
- Improvements for MOSFIRE:
    - uses slitmask info in the slit edge tracing
    - associates RA, Dec and Object name to each extracted object
    - extracts undetected objects using the predicted position from
      slitmask info
    - uses dither offeset recorded in the header as default
      slitmask_offset, but the user can provide the maskdef_id of a slit
      with a bright object that can trace the offset.
    - improvements in the frame typing
- Implements new Mark4 detector for Keck/LRISr  (aka keck_lris_red_mark4)
- QL script for Keck/DEIMOS
- Implemented flux calibration and grating correction for datacubes.


1.6.0 (1 Oct 2021)
------------------

- Modifications to reduce header crashes
- Added `image_proc.rst` doc, which includes a table with the primary parameters
  that affect the control flow of the image processing.
- Added exptime and units to the PypeItImage data model.
- Made bias subtraction available to the dark image processing (i.e., if people
  request bias subtraction for darks, the bias needs to be passed).  Similarly,
  added dark to the buildimage calls in get_arc and get_tiltimage.
- Streamlining of the operations in pypeit.core.flat.flatfield.
- Digitization noise no longer added to readnoise calculation by default.
- Include "processing error" in error budget.  Accounts for, e.g., readnoise in
  dark image, etc.
- Include error calculation in overscan subtraction.  The error estimate is the
  standard error in the median, which will be an overestimate for the savgol
  method.
- Allow for pinhole and sky frames in buildimage_fromlist.
- In pypeit.images.rawimage.RawImage:
    - Conversion from ADU to counts is now the first step for all processing.
    - Added an `empirical_rn` parameter that allows the users to use the
      overscan region to estimate the detector readnoise for each image
      processed, and this estimation of the readnoise is now in its own method.
    - Subtraction of the dark is now done after the conversion of the image to
      counts.
    - Dark subtraction is now always performed using the tabulated values for
      each detector.  A warning is thrown if the dark frames are provided and
      the measured dark-current from a dark image is more than 50% different
      from the tabulated value.
    - Whether or not you add the shot noise and a noise floor to the variance
      image are now optional and controlled by parameters in ProcessImagesPar.
    - Changes to default ProcessImagesPar parameters: use_specillum = False for
      all frame types; shot_noise = False and noise_floor = 0 for biases; and
      use_overscan=True, use_biasimage=True, noise_floor=0., and mask_cr=True
      for darks.  Adjustments propagated to individual spectrographs.
    - BPM is not recalculated after applying the flat-field correction because
      it is not longer changed by that function.
    - The code keeps track of the image scaling via the flat-field correction,
      and propagates this to the noise model.
    - Compute and save a "base-level variance" that includes readnoise, dark
      current, and processing error as part of the PypeItImage datamodel.
    - Added `base_var` and `img_scale` to the datamodel of PypeItImage, as well
      as the noise_floor and shot_noise booleans.  All of these are used by
      pypeit.core.procimg.variance_model to construct the error model.
    - Added BADSCALE bit to ImageBitMask to track when flat-field corrections
      are <=0.
- Added `update_mask` and `select_flag` methods to PypeItImage as convenience
  methods used to update and extract information from the fullmask bitmask
  attribute.
- CombineImage now re-calculates the variance model using the stacked estimate
  of the counts instead of propagating the estimates from the individual
  exposures.
- CombineImage performs a masked median when combine_method = 'median', and the
  error is the standard error in the median.
- Simplifies stacking of bits in CombineImage.
- Calculation of the variance in processed images separated into two functions,
  pypeit.core.procimg.base_variance and pypeit.core.procimg.variance_model.
  These replace variance_frame.
- Added a "detectors" doc, and an automatically generated table with relevant
  detector parameters (including the dark current) used for instrument.
- Improved fidelity of bspline timing tests using timeit.
- Added inverse variance images to MasterBias and MasterDark frames so that they
  are available for re-use.

1.5.0 (11 Aug 2021)
-------------------

- Doc updates, including reorganization of the installation doc, fluxing and
  telluric docs, and automatic construction of the package dependencies.
- Add new pixelflat_min_wave parameter below which the mspixelflat is set to 1.
- Add `pypeit_install_telluric` and `pypeit_install_ql_masters` scripts.  The
  latter creates a symlink to the directory with the QL masters that will be
  used if the QL_MASTERS environmental variable does not exist.
- Improved `edgetrace.maskdesign_matching` to always return syncronized traces.
- Pypeit can now deal with dithered observations (only for DEIMOS for now), by
  finding the offset of the observed slitmask from the expected position in the design file.
- There are three options the user can use to find the slitmask offset: bright objects,
  selected slit, or alignment boxes.
- Pypeit run object finding for the alignment boxes but it does not extract them.
- `reduce.run` is now split in two methods: `run_objfind` and `run_extraction`.
- There are now 2 loops over the detectors in `pypeit.reduce_exposure`: the first
  one runs calibrations and object finding for all the detectors and the second one
  runs the extraction. In between the two loops, the slitmask offset is computed.
- A script (`get_telescope_offset`) to determine the telescope pointing offsets is
  added to `pypeit/spectrographs/keck_deimos.py`
- Improve SOAR Goodman fluxing


1.4.2 (06 Jul 2021)
-------------------

- Added a common base class for all scripts
- Script methods now included in Sphinx documentation
- Updated `pypeit.scripts.scriptbase.SmartFormatter` to enable wrapping
  long lines and specify lines with a fixed format using `F|`.
- Made `pypeit.core.telluric.Telluric` subclass from
  `pypeit.datamodel.DataContainer`, and added some basic unit tests.
  This led to some changes in the existing datamodel.
- Made `pypeit.sensfunc.SensFunc` subclass from
  `pypeit.datamodel.DataContainer`, and added some basic unit tests.
  This led to some changes in the existing datamodel.
- Allowed `pypeit.datamodel.DataContainer` parsing methods to used
  pseudonyms for HDU extension names and base classes to read the
  datamodels of subclasses.  Both added new keywords that default to
  previous behavior.
- Moved some functions to avoid circular imports
    - `pypeit.coadd1d.OneSpec` -> `pypeit.onespec.OneSpec`
    - `pypeit.core.coadd.get_wave_grid` ->
      `pypeit.core.wavecal.wvutils.get_wave_grid`
    - `pypeit.core.coadd.sensfunc_weights` ->
      `pypeit.sensfunc.sensfunc_weights`
- Add LDT/DeVeny spectrograph
- Add 6440.25A CdI line (LDT/DeVeny)
- Modify SOAR to read their (truly) raw files
- GMOS doc updates


1.4.1 (11 Jun 2021)
-------------------

- Adds SOAR/Goodman red camera
- Update to Gemini-S telescope info
- Make PypeIt ISO 8160 (more) compliant
- Address an Identify bug
- Add blocking filter to DEIMOS config
- NOT/Alfosc updates
- A pair of fixes for shane_kast_red
- Add NTT EFOSC2 spectrograph
- Add standard stars CD-34241 and CD-329927 to esofil
- Add wavelength solution for keck_lris_red 600/10000
- `pypeit_show_2dspec` shows traces of forced extraction and manual
  extraction with different colors
- Updated docs about extraction and DEIMOS
- Implement multi-detector flexure estimates
- Fix error in variance for numpy fitting routines
- Introduce HOWTO for DEIMOS
- Method for slupring in a standard observed and reduced by WMKO


1.4.0 (23 Apr 2021)
-------------------

- Include a fix for when no edges are detected in `EdgeTraceSet` by
  adding the `bound_detector` parameter.  Most instruments have a
  default of `bound_detector = False` meaning that the code will skip
  processing any detector where no slit edges are found.  Some
  instuments set the default to be `bound_detector = True` because the
  slit edges always or often fall off the edge of the detector (i.e.,
  the detector is fully illuminated).  These instruments are currently
  `mmt_mmirs`, `mmt_bluechannel`, `not_alfosc`, and `shane_kast`; note
  that some `gemini_gmos` data in the DevSuite require
  `bound_detector=True`, as well.
- Improved wavelength template for DEIMOS gratings: 600ZD, 830G.
- Added new ArI, KrI, NeI, XeI arc lines.
- PypeIt can now compute arc line FWHM from the lines themselves. This
  is controlled by a new parset, ``fwhm_fromlines``, which is set to
  False by default, except for DEIMOS.
- Added a development document about the DEIMOS wavelength calibration.
- Limit reduction to detectors 3 and 7 when DEIMOS LVM mask is used
  (other detectors are empty)
- Add `pypeit_obslog` script that simple compiles and prints metadata
  from a set of fits files needed by pypeit to run.
- Change `PypeItSetup.from_file_root` to *require* the output path to
  write the vanilla pypeit file.  If no path is provided, the object is
  instatiated without creating any output.
- Fixed bug in sensitivity function code adressing issue #747. Revamped
  sensitivity function completely to compute zeropoints and throughput.
  Enhanced sensfunc.py QA.
- Added MOSFIRE QL script.
- Added support for VLT/SINFONI K 25mas (0.8x0.8 arcsec FOV) platescale
- Updated docs for differencing imaging sky subtraction.
- Added "sky" frametype for difference imaging sky subtraction
  addressing issue # 1068
- Improved and sped up sensitivity function telluric codes.
- Fixed bugs in ArchiveReid automatic wavelength identification.
- Removed numba dependency.
- Improved pypeit_view_fits script.
- Fixed ginga bugs in display.py and added automatic cuts to show_2dspec
- Added latin hypercube sampler to pypeit.utils which is required for
  differential evolution optimizations.
- Improved GMOS R400 wavelength solution
- Turned off GMOS-S binning restriction
- Add GTC OSIRIS spectrograph
- Updates for docs on adding new spectrographs.  And a bok test
- Added a new ``pypeit_collate_1d`` tool to automatically group 1D
  Spectra from multiple files by group and coadd them.
- PypeIt will now add HISTORY keyword entries to FITS files.
- `use_maskdesign` is turned off for DEIMOS LVM masks
- a new parameter `use_user_fwhm` is added in `ExtractionPar` to allow
  the user to set their preferred fwhm
- Improved `slittrace.assign_maskinfo`
- PypeIt can now force extractions of DEIMOS non detected objects at the
  location expected from slitmask design.
- SpecObj and SlitTrace datamodel versions updated

1.3.3 (24 Feb 2021)
-------------------

- (Hotfix) Command-line argument bug in `pypeit_coadd_1dspec` script.
- (Hotfix) Bug fix in `pypeit_obslog` script.
- (Hotfix) X-Shooter bits


1.3.2 (08 Feb 2021)
-------------------

- (Hotfix) Bug in content type of README file that prevented upload to
  PyPI

1.3.1 (01 Feb 2021)
-------------------

- pypeit_chk_wavecalib script
- Option to limit channels shown for pypeit_show_2dspec
- sigdetect on in full_template
- Added new ArI, ArII lines
- Improved 1Dfit QA
- Final wavelength template for DEIMOS 900ZD
- Fix a bug in `pypeit/core/arc.py` and `pypeit/core/wavecal/autoid.py` due
  to the padding to the arc frames
- Added a new XeI line
- Turn off sigma clipping for DEIMOS arc frames.
- Refactor setup.py to use setup.cfg to define package configuration
- Refactor version handling to use setuptools_scm to grab version info from git tags
- Add support for testing within isolated environments via tox
- Refactor CI to use tox to run tests
- Add cron-scheduled tests to CI
- Add tests to CI to cover macos, windows, and conda installations
- Refactor wrapper scripts in bin/ to be entry_points defined in setup.cfg
- Deprecate check_requirements now that dependencies are handled by the installation



1.3.0 (13 Dec 2020)
-------------------

- DATE-OBS, UTC, AMPMODE, and MOSMODE added to metadata for DEIMOS, and
  the first three are now included in the auto-generated pypeit files.
- DEIMOS AMPMODE is now included in the list of metadata used to
  determine the DEIMOS configuration (setup).
- Frames ignored by
  `pypeit.metadata.PypeItMetaData.unique_configurations` used to
  establish the unique configurations are now set by
  `pypeit.spectrographs.spectrograph.Spectrograph.config_independent_frames`.
  These default to 'bias' and 'dark' frames.
- `pypeit.spectrographs.spectrograph.Spectrograph.config_independent_frames`
  can also return a *single* keyword selecting the metadata column used
  to match these frames to a given configuration.  For DEIMOS, this is
  used to match bias and dark frames to a configuration observed on the
  same date.  Currently these frames can only be set to a single
  configuration.
- Added `pypeit.metadata.PypeItMetaData.clean_configurations` that
  ignores frames that cannot be reduced by pypeit, as set by
  `pypeit.spectrographs.spectrograph.Spectrograph.valid_configuration_values`.
  For DEIMOS, this is used to ignore frames that are taken in
  direct-imaging mode or using anything except the B amplifier to read
  the data.  The ignored frames are removed from the metadata table
  (`fitstbl`).
- `update_docs` script now builds the html as well as the api rst files.
  It also prints a pass/fail comment.
- Added tests to `pypeit/tests/test_setups.py` to test that PypeIt
  correctly and automatically identifies frames from multiple DEIMOS
  configurations and that `pypeit.pypeitsetup.PypeItSetup` correctly
  produces separate pypeit files for each configuration.
- Added a development document reporting that PypeIt now satisfies the
  `PD-3` requirement Keck outlined for the DEIMOS PypeIt pipeline.
- Building the docs now dynamically generates an example pypeit and
  sorted file for inclusion in the PypeIt documentation.
- The setup block is now a simple listing of the keywords and values
  used to identify the instrument configuration.
- Refactor identify GUI and improve its docs
- Modest refactoring of templates.py
- Construction of wavelength arxiv files for DEIMOS 1200B and blue 1200G
- Pypeit now adds DEIMOS slits that are expected from the slitmask design
  but not found in the tracing process.
- PypeIt now flags as “BOXSLT” DEIMOS slits that are expected to be
  alignment boxes from slitmask design.
- Added a table with DEIMOS slitmask design and objects info to the
  SlitTraceSet datamodel
- Add support for MMTO Blue Channel Spectrograph
- Add GitHub Actions CI workflow
- Incorporates a procedure to enable GMOS Nod and Shuffle observations
- New GMOS wavelength solutions
- Remove Travis CI config
- General housecleaning of spectrographs
    - Documentation improvements
    - Dynamically builds table of available spectrographs; see
      `pypeit.spectrographs.available_spectrographs`
    - `pypeit.defs` is now deprecated
    - Removed usage from `pypeit.pypmsgs` and moved it to `run_pypeit.py`
    - Many Spectrograph instance attributes are now class attributes; in
      particular, previous instance attribute `spectrograph` is now `name`.
    - Added class attributes that set if the spectrograph is supported and any
      comments for the summary table.
    - `default_pypeit_par` is now a class method, which allows the name of the
      spectrograph to be defined in a single place
    - Valid spectrographs are no longer checked by
      `pypeit.par.pypeitpar.ReduxPar`.  This caused a circular import in the
      new strucuture.  The parameter `par['rdx']['spectrograph']` is virtually
      always checked by `load_spectrograph`, so I don't think this is a
      problem.
- Kastr 300 grating solutions
- Hotfix to include the solutions!
- Improved DEIMOS slitmask design matching
- Assign RA/DEC to DEIMOS extractions
- DEIMOS object RA, Dec, and name returned when running `pypeit_show_1d --list` and saved in
  the .txt file with the list of 1d spectra.
- DEIMOS object name and `maskdef_id` visible in ginga when running `pypeit_show_2d`
- Fix sigma clipping bug!

1.2.0 (15 Oct 2020)
-------------------

- Frame-typing tweaks for DEIMOS
    - Exposure-time ranges removed
    - All frame types now key off OBSTYPE
- Added more detail on citation policy to main page on readthedocs
- Added docs for BitMasks
- Altered scripts interface to allow for dynamically making the help doc
  files
- full spatial/spectral flexure and heliocentric corrections implemented
  for IFU reductions
- optimal weights in datacube generation
- Docs for skysub, extraction, flat fielding
- New skysub options for masking and suppressing local
- Added `pypeit/core/convert_DEIMOSsavfiles.py` to convert .sav files
  into fits files
- Added "amap" and "bmap" fits files in
  `pypeit/data/static_calibs/keck_deimos/` for DEIMOS optical model
- Added `pypeit/core/slitdesign_matching.py` and `maskdesign_matching`
  to `EdgeTraceSet`
- Added ParSet for switching ON the slit-mask design matching. Default
  is ON for `keck_deimos`
- Pypeit registers `maskdef_id` in SlitTraceSet if instrument is
  `keck_deimos`
- Fix assignment bug in fitting bspline

1.1.1 (10 Sep 2020)
-------------------

- (Hotfix) Fluxing doc edits
- (Hotfix) Fix sdist pip installation

1.1.0 (8 Sep 2020)
------------------

- Fixed a bug for IR reductions for cases where only negative object
  traces are identified.  These were accidentally being written to the
  spec1d file.
- Fixed a bug fixes a bug in full_template wavelength reidentification
  for situations where extreme wavelength coverage slits results in
  reidentification with a purely zero-padded array.
- Fixed a bug fixes a bug in full_template wavelength reidentification
  for situations where extreme wavelength coverage slits results in
  reidentification with a purely zero-padded array.
- Fixed another such bug arising from these zero-padded arrays.
- (Hotfix) Deal with chk_calibs test
- Script to generate combined datacubes for IFU data.
- Changed numpy (> 1.18.0) and scipy (> 1.4.0) version requirements
- Allow show2d_spec, chk_edges, chk_flats to load older Spec2DObj
  datamodel versions
- Implemented a plugin kindly provided by the ginga developers to
  display images with a secondary wavelength image WCS.
    - Removes dependency on @profxj's ginga fork, and avoids a bug when
      using WCS image registration in that fork.
    - `pypeit/ginga.py` moved to `pypeit/display/display.py` and ginga
      plugin added to `pypeit/diplay` directory.
    - ginga plugin registered as an entry point in `setup.py`
    - Added a script to check that the plugins are all available.
    - Installation docs updated.  Both `ginga` and `linetools` are now
      installed via pip.
- Deprecated `pypeit/debugger.py` and `pypeit/data/settings`
- Removed h5py as a dependency
- `linetools` is now listed in `pypeit/requirements.txt` until I can
  check if it still causes readthedocs to fail...
- Modify Spec2DObj 2D model for float32 images
- `pypeit.tracepca.TracePCA` and `pypeit.edgetrace.EdgeTraceSet` now
  subclass from `pypeit.datamodel.DataContainer`
- Refactor WaveCalib into a DataContainer
- Refactor fitting + PypeItFit DataContainer
- Coadd2D bug fixes
- Coadd2D without spec1d files
- Coadd2D offsets
- Some Coadd2D docs
- Manual extraction
- Improve LBT/LUCI
- Add MMT/MMIRS
- QL script for Keck/MOSFIRE (beta version)
- Correct det bug in keck_lris
- Modifications to allow for flailing LRISr detector
- Modifications for parse LRIS LAMPS prior to 2010 upgrade
- Added support for P200/DBSP and P200/TripleSpec

1.0.6 (22 Jul 2020)
-------------------

- (Hotfix) Deal with wavecalib crash
- Fix class and version check for DataContainer objects.
- Script to check for calibration files
- No longer require bias frames as default for DEIMOS
- Implement grism19 for NOT/ALFOSC
- Introduced another parameter used to identify box slits, as opposed to
  erroneous "slits" found by the edge tracing algorithms.  Any slit that
  has `minimum_slit_length < length < minimum_slit_length_sci` is
  considered a `BOXSLIT`, any slit with `length < minimum_slit_length`
  is considered a `SHORTSLIT`; the latter are always ignored.
- Introduced order matching code into EdgeTraceSet.
    - This helps fix an issue for GNIRS_10L caused by the orders
      shifting.
    - Introduces two paramters in `EdgeTraceSetPar` to assist the
      matching: `order_match` and `order_offset`
    - Echelle spectrographs should now always have `ech_order` defined
      in the SlitTraceSet object.
    - Removes the need for `Spectrograph.slit2order` and
      `Spectrograph.order_vec`.  Changes propagated, primarily in
      `wavecalib.py`, `autoid.py`, and `reduce.py`.
- Adds in Keck/LRISr with the original detector
- Adds in Keck/LRISb with the FITS format

1.0.5 (23 Jun 2020)
-------------------

- Add median combining code
- Make biasframes median combine by default
- Implemented IFU reduction hooks
- KCWI reduction complete up to spec2D frames
- Implemented new flatfield DataContainer to separate pixelflat and
  illumflat

1.0.4 (27 May 2020)
-------------------

- Add a script (pypeit_flux_setup) for creating fluxing, coadd1d and
  tellfit pypeit files
- Add telluric fitting script, pypeit_tellfit

1.0.3 (04 May 2020)
-------------------

- Add illumflat frametype
- Enable dark image subtraction
- Refactor of Calibrations (remove cache, add get_dark)
- Enable calibration-only run
- Clean up flat, bias handling
- Make re-use masters the default mode of run_pypeit
- Require Python 3.7
- Fixed a bug in NIRES order finding.
- Add NOT/ALFOSC
- Fluxing docs
- Fix flexure and heliocentric bugs
- Identify GUI updates

1.0.2 (30 Apr 2020)
-------------------

- Various doc hotfixes
- wavelength algorithm hotfix, such that they must now generate an entry
  for every slit, bad or good.

1.0.1 (13 Apr 2020)
-------------------

- Various hot fixes

1.0.0 (07 Apr 2020)
-------------------

- Replaces usage of the `tslits_dict` dictionary with
  `pypeit.slittrace.SlitTraceSet` everywhere.  This `SlitTraceSet`
  object is now the main master file used for passing around the slit
  edges once the edges are determined by `EdgeTraceSet`.
- Removes usage of `pypeit.pixels.tslits2mask` and replaces it with
  `pypeit.slittrace.SlitTraceSet.slit_img`.
- Significant changes to flat-fielding control flow.
    - Added `rej_sticky`, `slit_trim`, `slit_pad`, `illum_iter`,
      `illum_rej`, `twod_fit_npoly` parameters to FlatFieldPar.
    - Illumination flat no longer removed if the user doesn't want to
      apply it to the data.  The flat was always created, but all that
      work was lost if the illumination correction wasn't requested.
    - Replaced tweak edges method with a more direct algorithm.
    - `pypeit.core.flat.fit_flat` moved to
      `pypeit.flatfield.FlatField.fit`.
- Reoriented trace images in the `EdgeTraceSet` QA plots.  Added the
  sobel image to the ginga display.
- Added `bspline_profile_qa` for generic QA of a bspline fit.
- Eliminate MasterFrame class
- Masks handled by a DataContainer
- Move DetectorPar into a DataContainer (named DetectorContainer) which
  enables frame-level construction
- Advances to DataContainer (array type checking; nested DataContainers;
  to_master_file)
- Dynamic docs for calibration images
- Every calibration output to disk is help within a DataContainer,
  separate from previous classes.  Exception is WaveCalib (this needsd a
  fit DataContainer first)
- Substantial refactoring of Calibrations
- Add MDM OSMOS spectrograph
- Moved pypeit.core.pydl.bspline into its own module, `pypeit.bspline`
- Introduced C backend functions to speed up bspline fitting
    - now require `extension_helpers` package to build pypeit and
      necessary files/code in `setup.py` to build the C code
    - C functions will be used by default, but code will revert to pure
      python, if there's some problem importing the C module
    - Added tests and pre-cooked data to ensure identical behavior
      between the pure python and C functions.
- Moved some basis function builders to pypeit.core.basis
- Release 1.0 doc
- Lots of new docs
- pypeit_chk_2dslits script
- DataContainer's for specobj, bspline
- Introduction of Spec2DObj, AllSpec2DObj, and OneSpec (for Coadd1D)
- Added bitmask to SlitTraceSet
- Introduced SlitTraceSet.spat_id and its usage throughout the code
- Spatial flexure corrections
    - Significant refactor of flatfield.BuildFlatField.fit()
    - Spatial flexure measuring code
    - PypeItPar control
    - Modifications to SlitTraceSet methods
    - Illumflat generated dynamically with different PypeIt control
    - waveimage generated dynamicall and WaveImage deprecated
- Moved RawImage into ProcessRawImage and renamed the latter to the
  former
- Continued refactoring of Calibrations
- Initial code for syncing SpecObjs across exposures
- Option to ignore profile masking during extraction
- Additional code in DataContainer related to MasterFrames
- Eliminated WaveImage
- Updates to QL scripts
- Lots of new tests



0.13.2 (17 Mar 2020)
--------------------

- Added PypeIt identify GUI script for manual wavelength calibration
- Add bitmask tests and print bitmask names that are invalid when
  exception raised.
- Parameter set keywords now sorted when exported to an rst table.
- Enable user to scale flux of coadded 1D spectrum to a filter magnitude
- Hold RA/DEC as float (decimal degrees) in PypeIt and knock-on effects
- Add more cards to spec1d header output
- Fixes a few sensfunc bugs
- Added template for LRIS 600/7500
- Deal with non-extracted Standard
- docs docs and more docs
- A QA fix too

0.13.1 (07 Mar 2020)
--------------------

- Missed a required merge with master before tagging 0.13.0.

0.13.0 (07 Mar 2020)
--------------------

- Refactored sensitivity function, fluxing, and coadding scripts and
  algorithms.
- Added support for additional near-IR spectrographs.
- Restrict extrapolation in tilt fitting
- Implemented interactive sky region selection

0.12.3 (13 Feb 2020)
--------------------

- Implemented DataContainer
- Added fits I/O methods
- Implemented SlitTraceSet
- Setup of `pypeit.par.pypeitpar` parameter sets should now fault if the
  key is not valid for the given parameter set.  NOTE: The check may
  fail if there are identical keys for different parameter sets.
- Modification to add_sobj() for numpy 18

0.12.2 (14 Jan 2020)
--------------------

- Introduces quick look scripts for MOS and NIRES
- Bumps dependencies including Python 3.7
- Modest refactoring of reduce/extraction/skysub codes
- Refactor of ScienceImage Par into pieces
- Finally dealt with 'random' windowing of Shane_kast_red
- Dynamic namp setting for LRISr when instantiating Spectrograph

0.12.1 (07 Jan 2020)
--------------------

- Hotfixes: np.histogram error in core/coadd1d.py, np.linspace using
  float number of steps in core/wave.py, and sets numpy version to 1.16

0.12.0 (23 Dec 2019)
--------------------

- Implemented MOSFIRE and further implemented NIRSPEC for Y-band
  spectroscopy.
- Fixed bug in coadd2d.
- Add VLT/FORS filters to our database
- Improved DEIMOS frame typing
- Brings Gemini/GMOS into the suite (R400)
- Also an important change for autoid.full_template()
- Fixed trace extrapolation, to fix bugs in object finding. Tweaks to
  object finding algorithm.
- Major improvements to echelle object finding.
- Improved outlier rejection and coefficient fitting in pca_trace
- Major improvements to coadd routines in coadd1d
- Introduced telluric module and telluric correction routines
- Implemented tilt image type which is now a required frame type
- Streamlined and abstracted echelle properties and echelle routine in
  spectrograph classes.
- Revamped 2-d coadding routines and introduced 2-d coadding of
  MultiSlit data
- Improved ginga plotting routines.
- Fixed bug associated with astropy.stats.sigma_clipped_stats when
  astropy.stats.mad_std is used.
- Refactor BPM generation
- Merge raw_image loading with datasec_img and oscansec_img generation
- Sync datasec_img to image in ProcessRawImage
- Started (barely) on a path to having calibration images in counts and
  not ADU
- Refactors GMOS for get_rawimage method
- Enables GMOS overscan subtraction
- Adds R400 wavelength solution for old E2V chip
- Revises simple_calib() method for quick and dirty wavelength
  calibration
- Adds a related show_wvcalib script
- Changes to ech_combspec to better treat filenames
- Fixed bug when bias was set to 'force' which was not bias subtracting
- Implemented changes to vlt_xshooter_nir to now require darks taken
  between flats
- Made flat fielding code a bit more robust against hot pixels at edge
  of orders
- Added pypeit_chk_flat script to view flat images
- Refactored image objects into RawImage, ProcessRawImage, PypeItImage,
  BuildImage
- Moved load() and save() methods from MasterFrame to the individual
  calibration objects
- Converted ArcImage and FlatImages into counts
- Added code to allow for IVAR and RN2 image generation for calibs
- Added several from_master_file() instantiation methods
- Use coadd2d.weighted_combine() to stack calibration images
- Major refactor of slit edge tracing
- Added 'Identify' tool to allow manual identification and calibration
  of an arc spectrum
- Added support for WHT/ISIS
- Added 'Object Tracing' tool to allow interactive object tracing
- Added code of conduct
- Deprecated previous tracing code: `pypeit.traceslits` and
  `pypeit.core.trace_slits`, as well as some functions in
  `pypeit.core.extract` that were replaced by
  `pypeit.core.moment.moment1d` and functions in `pypeit.core.trace`.
- PCA now saved to MasterEdges file; added I/O methods
- Improved CuAr linelists and archives for Gemini wavelength solutions
- New data model for specobj and specobsj objects (spec1d)
- Started some improvements to Coadd2D, TBC
- Allow for the continuum of the arc image to be modeled and subtracted
  when tracing the line-centroid tilts
- Include a mask in the line detection in extracted central arc spectrum
  of each slit/order.  For VLT XShooter NIR, this was needed to ensure
  the sigma calculation didn't include the off-order spectral positions.
- Added a staticmethed to :class:`pypeit.edgetrace.EdgeTraceSet` that
  constructs a ``tslits_dict`` object directly from the Master file.

0.11.0.1
---------

- Add DOI

0.11.0 (22 Jun 2019)
--------------------

- Add magellan_mage, including a new ThAr linelist and an archived
  solution
- Polish several key echelle methods
- Modify create_linelist to default to vacuum
- Update Xshooter, NIRES, and GNIRS
- Refactor ProcessImages into ProcessRawImage, PypeItImage,
  CalibrationImage, ScienceImage, and ImageMask
- Refactor ScienceImage into SciImgStack
- Fix arc tilts bug
- Started an X-Shooter doc and introduced a [process][bias] parameter
- Modified processing steps for bias + overscan subtraction
- Started notes on how to generate a new spectrograph in PypeIt
- Refactoring of reduce to take a ScienceImage object for the images and
  the mask
- Updates to many spectrograph files to put datasec, oscansec in the raw
  frame
- Add find_trim_edge and std_prof_nsigma parameters
- A bit of tuning for MagE
- Fixes for Echelle in fluxspec
- Writes a chosen set of header cards to the spec1D and coadd files
- Updates for FORS2
- Introduced new coadd1d module and some new coadd functinality.
- modified interface to robust_polyfit_djs, robust_optimize, and
  djs_reject.
- Added utility routine cap_ivar for capping the noise level.
- Fixed a bug in optimal extraction which was causing hot pixels when a
  large fraction of the pixels on the object profile were masked.
- Major bug fixes and improvements to echelle object finding. Orders
  which did not cover the entire detector were not being treated
  properly.

0.10.1 (22 May 2019)
--------------------

- Minor bug fix to allow for `None` exposure times when typing frames.

0.10.0 (21 May 2019)
--------------------

- Enable PyPI
- Streamline some of the instantiation at the beginning of
  PypeIt.__init__.
    - Moves the call to default_pypeit_par into config_specific_par.
    - Adds a finalize_usr_build() function to PypeItMetaData to
      consolidate the few opaque steps when finishing the meta data
      build.
- Hack for Kastr
- Turn on Shane Kastb grism wavelength solutions (not tested)
- Started splitting Arc Line Templates Notebook into pieces
- Allows for slice like syntax when defining calibration groups.
- Introduce 'tilt' frame type.  Not used yet.  Everything that's typed
  as an 'arc' is now also typed as a 'tilt'.
- Use matplotlib 'agg' backend to the top-level `__init__.py` to allow
  for running the code under a screen; may need a better approach.
- Numerous doc and style fixes
- Add `master_type` to `MasterFrame` (and derived classes), which is
  used to set the name of the master frame output file.
- Significant edits to `MasterFrame` to streamline IO for derived
  classes.  Lead to significant changes to `Calibrations`.
- Main paths now set in `PypeIt`.
- Allow `connect_to_ginga` to start up the ginga viewer.
- Add a pytest `skipif` that checks if the Cooked directory exists in
  the dev-suite.  Use this to run the tests that only need the raw image
  data or don't need the dev-suite at all.
- Move wavelength calibration save/load out of `pypeit.wavecalib` into
  `pypeit.core.wavecal.waveio.py`
- Rename default directory for calibration masters to `Masters` and
  removed inclusion of spectrograph name.
- Fix oscan sec in read_lris()
- Fix bad return in tracewave.tilts_find_lines()
- Several doc edits
- Fix handling of maskslits
- Fix flexure crashing
- Change `pypeit.spectrographs.spectrograph.get_image_section` to
  *always* return the sections ordered spectral then spatial to match
  the PypeIt convention to match how binning is returned.  Propagated to
  get_datasec_img.
- Changed all functions related to binning to ensure that binning is
  always ordered spectral vs. spatial with the PypeIt convention that
  images have shape (nspec,nspat).  Includes associated documentation.
- Allow `pypeit.bitmask.BitMask` and `pypeit.par.parset.ParSet` to save
  and load from fits file headers.
- Force BitMask definitions in framematch.py and processimages.py to use
  and OrderedDict.  They need to be an OrderedDicts for now to ensure
  that the bits assigned to each key is always the same. As of python
  3.7, normal dict types are guaranteed to preserve insertion order as
  part of its data model. When/if we require python 3.7, we can remove
  this (and other) OrderedDict usage in favor of just a normal dict.
- Changed default for add and rm slits parameters.
- Doc improvements and removal of old, commented methods.
- Edited function that replaces bad columns in images and added tests.
- Added `pypeit.io` with routines to:
    - manipulate `numpy.recarray` objects and converting them into
      `astropy.fits.BinTableHDU` objects.
    - gzip compress a file
    - general parser to pull lists of items from fits headers
- Added metadata to `MasterFrame` objects written to fits files.
- Added `'observed'` option for wavelength reference frame that skips
  any relative motion corrections.

0.9.3 (28 Feb 2019)
-------------------
- Fixed a bug that was introduced when the binning was switched to the
  PypeIt convention.
- Fixed a bug whereby 2d images were not being saved if no objects were
  detected.
- Revamped the naming convention of output files to have the original
  filename in it.

0.9.2 (25 Feb 2019)
-------------------

- Many doc string updates in top level routines (not core)
- Updates to install and cookbook docs
- Continued the process of requiring spectrograph and par in each base
  class
- More doc + cleaning at top level, e.g. base classes
- Eliminates BPM base class
- Hot fix for flatfield;  illumflat was getting divided into the
  pixelflatnrm image
- Implementation of 2d coadds including a script to perform them.
- Fixed bug in extract.fit_profile that was introduced when implementing
  2d coadds
- Polynomial order for object finding is now part of parset.
- Improved X-shooter object tracing by increasing order.
- Improved determination of threshold determination regions for object
  finding.
- Added S/N floor to ivar determination for image procing.
- Reworked master output for traceslits
- Fixed a bug associated with binned images being proc'd incorrectly.
- Fixed master_key outputs in headers to deal with different detectors.
- Modify -c in pypeit_setup to require a setup (or all) be specified
  when writing, e.g. 'all' or 'A,C'
- Generated a new spectrograph child for LRISr in long-slit read-out
  mode (only 2 amps, 1 per detector)
- Require astropy >=3.1  [required for coadding at the least]
- Fixed a circular import which required move qa from wavecal into
  autoid.
- Fixed a bug in LRIS-R that spectrograph which was not using binning
  for wavelength fwhm.
- Updated docs on add/rm slits.
- Fixed and tuned up fluxing script and fluxing routines.
- Introduce sky_sigrej parameter
- Better handling of ManualExtraction
- Add template for LRISr 600/5000 wavelengths
- PYDL LICENSE and licenses folder
- Updates for new Cooked (v1.0)

0.9.1 (4 Feb 2019)
------------------

- Move write method for sensitivity function
- Modify I/O for detnum parameter
- Modify idx code in SpecObj
- Fixed a bug on datatype formatting
- Reworked masteframe and all base classes to be more homogenous so that
  one only ever overloads the save_master and load_master methods.
- Many changes fixes wavecal/autoid.py to make the lines being used
  explicitly clear. This fixed many bugs in the the wavelength fitting
  that were recently introduced.
- Introduced reidentification algorithm for wavelengths and many
  associated algorithms. Reidentification is now the default for
  x-shooter and NIRES. Other changes to the wavelength interface and
  routines to make them more compatible with echelle.
- Tweaked LA cosmics defaults. Add instrument specific parameters in
  spectrograh classes along with routines that check binning and decide
  on best params for LRIS-RED
- Now updating cosmic ray masking after each global sky subtraction
- Major developments for echelle functionality, including object
  wavelengths, and reduction control flow.
- Introduced wavemodel.py to simulate/extract/ID sky and ThAr spectral
  emission lines.
- Significant refactor of tracing slit/edge orders and new docs+tests
- Changed back BPM image to be aligned with datasec *not* the raw image
  shape (without trimming)
- Renabled ability to add user supplied slits
- Miscellaneious echelle-related advances
- PNGs of X-Shooter fits
- Sped up trace plotting in ginga
- Fussed again with how time is handled in PypeIt.  Hopefully the last
  time..
- dispaxis renamed specaxis and dispflip to specflip
- Lots of VLT/X-Shooter development
- Removed a number of files that had been mistakingly added into the
  repo
- Now running on cooked v=0.92
- Allow for multiple paths to be defined in the pypeit file
- Changed the procedure used to identify instrument configurations and
  identify which frames to use when calibrating science exposures.
- Added configurations, calibration groups, and background index to
- Total revamp of Tilts. Arc line tracing significantly improved.
- Fixes to trace_crude_init, trace_fweight, and trace_gweight.
- Many other small bug fixes and modifications particularly in the
  fitting routines.
- Lots of development related to echelle functionality.
- Major enhancements to fitting routines (in utils)
- Make GMOS south works and update OH line lists, and also add LBT/MODS.
- Introduce calib groups
- Removes setup designation.  Largely replaced with master_key
- Refactor Calibrations class to handle new calib groups
- Refactor QA to handle new calib groups
- Refactor tests to handle new calib groups
- Pushed pieces of run_pypeit into the PypeIt class
- Removed future as a dependency
- Change point step size to 50 pixels in show_slits and show_trace for
  major speed up
- Implemented difference imaging for near-IR reductions for both
  Multislit and Echelle
- Fixed a bug in echelle object finding algorithm.
- Fixed bug in object finding associated with defining the background
  level for bright telluric standards and short slits.
- Implemented using standard stars as crutches for object tracing.
- Reworked the implementation of reuse_masters in the PypeIt class and
  in the Calibrations class.
- New behavior associated with the -o overwrite feature in run_pypeit.
  User prompting feature has been disabled. Existing science files will
  not be re-created unless the -o option is set.
- Fixed a bug where local sky subtraction was crashing when all the
  pixels get masked.
- Nearly resurrected simple_calib
- New method to build the fitstbl of meta data
- Refactor handling of meta data including a data model defining core
  and additional meta data
- Replaces metadata_keys with pypeit_file_keys for output to PypeIt file
- Updates new metadata approach for VLT, Keck, Lick, Gemini instruments
- Remove PypeItSetup call from within PypeIt
- Remove lacosmic specific method in Spectrograph;  replaced with
  config_specific_par
- setup block now required when running on a PypeIt file
- Introduced a new method of determining breakpoint locations for local
  sky subtraction which takes the sampling set by the wavelength tilts
  into account.
- Fixed a major bug in the near-IR difference imaging for the case of
  A-B, i.e. just two images.
- Introduced routines into core.procimg that will be used in 2-d
  co-adding.
- Tweaks to VLT X-SHOOTER spectrograph class to improve reductions.
- Moved methods for imaging processing from scienceimage class to
  processimages class.
- Introduce full_template() method for multi-slit wavelength
  calibrations; includes nsnippet parameter
- Generate full template files for LRIS, DEIMOS, Kastb
- Added a few new Arc lines for DEIMOS in the blue
- Introduce mask_frac_thresh and smash_range parameters for slit
  tracing; modified LRISb 300 defaults
- Updated slit tracing docs
- Introduced --show command in pypeit_chk_edges
- Added echelle specific local_skysub_extract driver.
- Refactored PypeIt and ScienceImage classes and introduced Reduce
  class. ScienceImage now only does proc-ing whereas reduction
  operations are done by Reduce. Reduce is now subclassed in an
  instrument specific way using instantiate_me instead of PypeIt. This
  was necessary to enable using the same reduction functionality for 2d
  coadds.
- Added and improved routines for upcoming coadd2d functionality.
- Fixed bug in weight determination for 1d spectral coadds.
- Major fixes and improvements to Telluric corrections and fluxing
  routines.
- Fluxing now implemented via a script.
- Turned flexure back on for several instruments
- Introduced VLT/FORS2 spectrograph
- Swapped binspec and binspat in parse binning methods
- Extended LRISr 1200_900 arc template
- Modified add/rm slit methods to be spec,spat
- Add an option in coadding to scale the coadded spectrum to a given
  magnitude in a given filter
- Extended DEIMOS 1200G template

0.9.0
-----

- Major refactor to rename most modules and incorporate the PYPIT ->
  PypeIt switch
- Add SlitMask, OpticalModel, and DetectorMap classes.  Implemented
  DEIMOSOpticalModel based on DEEP2 IDL code.
- Improved treatment of large offsets in
  pypeit.core.trace_slits.trace_gweight to be symmetric with
  trace_fweight. Large outlying pixels were breaking object tracing.
- Added thresholding in pypeit.core.tracewave to ensure that tilts are
  never crazy values due to extrapolation of fits which can break sky
  subtraction.
- Turn off 2.7 Travis testing
- Integrated arclines into PypeIt
- Added KDTree algorithm to the wavelength calibration routines
- Modified debug/developer modes
- Update SpecObjs class; ndarray instead of list;  set() method
- Completely revamped object finding, global sky subtraction and local
  sky subtraction with new algorithms.
- Added -s option to run_pypeit for interactive outputs.
- Improved pypeit_show_spec2d script.
- Fixed bug whereby -m --use_master was not being used by run_pypeit
  script.
- Overhaul of general algorithm for wavelength calibration
- Hot fix for bspline + requirements update
- Fixed issue with biases being written to disk as untrimmed.
- Completely reworked flat fielding algorithm.
- Fixed some parsing issues with the .pypeit file for cases where there
  is a whitepsace in the path.
- Implemented interactive plots with the -s option which allow the
  reduction to continue running.
- Modified global sky subtraction significantly to now do a polynomial
  fit. This greatly improves results for large slits.
- Updated loading of spectra and pypeit_show_1dspec script to work with
  new output data model.
- Implemeneted a new peak finding algorithm for arc lines which
  significantly improved wavelength fits.
- Added filtering of saturated arc lines which fixed issues with
  wavelength fits.
- Added algorithms and data files for telluric correction of near-IR
  spectra.
- Revamped flat field roiutine to tweak slit boundaries based on slit
  illumination profile. Reworked calibrations class to accomodate the
  updated slit boundaries and tilts images as well as update the master
  files.
- Include BitMask class from MaNGA DAP.
- Change the way frame types are include in PypeItSetup.fitstbl
- Edited KeckLRISSpectrograph header keywords
- Edited how headers are read from the provided files
- Created metadata.PypeItMetaData class to handle what was previously
  `fitstbl`
- Fussed with date/time driven by GMOS;  date is no longer required in
  `fitstbl`
- Initial work on GMOS;  this is still work-in-progress
- Pushed several arcparam items into the Wavelengths parset
- Series of hacks for when binning is missing from the fitstbl
- CuAr line lists for GMOS
- New option to reduce only 1 det at a time
- Data provided in pypeit file overwrites anything read from the fits
  file headers.
- Filled in fits table reading data for GNIRS
- Demand frametype column in fits table is U8 format
- Further improvements to detect_lines arcline detection algorithm.
- Got rid of arcparam and added info and docs to wavelengths parset.
- Improved and commented autoid.py arclines code.
- Added utilities to wavecalib to compute shift,stretch of two spectra.
- Completely revamped cross-correlation algorithm in wavecalib to give
  roburt results.

0.8.1
-----
- Figuring out how to tag releases

0.8.0
-----

- First major steps on ARMED echelle data reduction pipeline
- APF/Levy and Keck/HIRES implemented
- Updates to blaze function and slit profile fitting
- Initial support for multislit reduction
- Coadding; including docs; and tests
- Now requiring astropy >= v1.3
- raw_input handling for Python 3
- coadd handling of bad input
- coadd bug fix on obj name
- Init local (i.e. object dependent) parameters in coadding
- fix local background logic error in slit masking
- Refactor QA PDF to PNG+HTML
- Add nminima object finding
- Add new parameters for object finding, reduce specific detectors
- Add slit profile QA
- Begin writing header (e.g. RA/DEC) info to spec1d files
- Fix bug in applying BPM for finding slit edges
- Update Ginga hooks
- Enable archiving/loading sensitivity function
- Add new cosmic ray algorithms for coadding (especially pairs of
  spectra)
- Added support for TNG+Dolores long slit spectrograph
- Started removing cython code
- Update line detection algorithm
- Updated flexure and tilt tracing documentation
- Updated docs:added standards.rst, and make a small correction in using
  script pypit_setup in setup.rst
- Fixed travis
- Updated slit trace algorithm
- Improved arc line detection algorithm
- Added functionality for fully automated wavelength calibration with
  arclines
- Switched settings files to allow IRAF style data sections to be
  defined
- Allowed data sections to be extracted from header information
- Significant refactor of routines related to pypit_setup
- Various small improvements, primarly to handle Gemini/GMOS data [not
  yet fully supported in PYPIT]
- Removed majority of cython functionality
- Moved logging to be a package object using the main __init__.py file
- Begin to adhere to PEP8 (mostly)
- setup.py rewritten.  Modeled after
  https://github.com/sdss/marvin/blob/master/setup.py .  Added
  requirements.txt with the package versions required.
- Updates archeck
- Loads NIST arclines from arclines instead of PYPIT
- DEIMOS reduction!
- Bug fix for bspline with bkspace
- Enable loading a sensitivity function with YAML
- Allow for multiple detectors when using `reduce detnum`
- Moved all imports to the start of every file to catch and avoid
  circular imports, removed most `import ... as ...` constructs
- dummy_* removed from arutils as necessary and propagated changes to
  tests
- remove dependency of ararclines functions on slf
- change requirements for astropy to >=1.3.0 so that `overwrite` is
  valid
- include numba in requirements, but actually a requirement of arclines
- Improve cookbook and setup docs
- Faster algorithm for defining object and background regions
- Restore armsgs -d functionality
- Finished cython to python conversions, but more testing needed
- Introduce maskslits array
- Enable multi-slit reduction
- Bug fixes in trace_slits
- Fixes what appears to be a gross error in slit bg_subtraction
  (masking)
- Turns off PCA tilt QA for now [very slow for each slit]
- Several improvements for coadding
- Modify lacosmic to identify tiny CR's
- Enabled writing Arc_fit QA for each slit/order
- Refactored comb_frames
- Refactored load_frames
- Refactored save_master
- Refactored get_datasec_trimmed, get_datasec, pix_to_amp
- Refactored slit_pixels
- Refactored sub_overscan
- Refactored trace_slits (currently named driver_trace_slits) and many
  of its dependencies
- Added parameter trace_slits_medrep for optional smoothing of the trace
  slits image
- Updated a few settings for DEIMOS and LRIS related to tracing slits
- Added a replace_columns() method to arproc.py
- Fixed a bug in new_match_edges()
- Moved tracing docs -> slit_tracing and edited extensively
- Updated docs on DEIMOS, LRIS
- Added the pypit_chk_edges script
- Added BPM for DEIMOS
- Added the code for users to add slits [edgearr_from_users()] but have
  not documented nor made it accessible from the PYPIT file
- Generated tcrude_edgearr() method for using trace crude on the slit
  edges
- Added trace_crude() method that I ported previously for DESI
- Added multi_sync() method for ARMLSD slit synchronization
- Have somewhat deprecated the maxgap method
- Refactored the gen_pixloc() method
- Generate arpixels.py module for holding pixel level algorithms
- Move all methods related to TraceSlits to artraceslits.py
- Introduce the TraceSlits class
- Update armlsd accordingly
- Remove driver_trace_slits and refctor_trace_slits methods
- Making Ginga a true dependency of PYPIT
- Have TraceSlits write/load MasterFrames
- Introduce SetupClass object
- Replace armbase.setup_science() with SetupClass.run()
- Move setup acitivites to inside pypit.py
- doc updates in setup.rst
- Refactor fitsdict -> fitstbl  (variable name not updated everywhere)
- Removed slurped headers from fitsdict (and therefore fitstbl)
- Include SetupClass Notebook
- Move ftype_list from armeta.py to arsort.py
- Bug fix related to fluxing
- Substantial refactor of arsort.py
- Substantial refactor of arsetup.py
- Introduced base-level ProcessImages class
- Introduced abstract MasterFrame class
- Introduced BiasFrame, BPMImage, ArcImage, and TraceImage classes
- Started NormPixelFlat class but have not yet implemented it
- Substantial refactoring of armasters
- Moved arlris, ardeimos to core/
- Moved image processing methods to arprocimg in core/
- Introduced calib_dict to hold calibration frames in armlsd (instead of
  slf)
- Modified ardeimos to load only a single image (if desired)
- Turned off fluxing in this branch;  is 'fixed' in the one that follows
- Moved get_slitid() to artraceslits
- Deprecates ['trace']['combine']['match'] > 0.0 option
- Deprecates ['arc']['combine']['match'] > 0.0 option
- Refactoring of settings and slf out of core methods continues
- Removed _msbias, _msarc, _datasec, _bpix from slf
- New tests and Notebooks
- Introduced FluxSpec class
- Introduce pypit_flux_spec script (and docs)
- Added FluxSpec Notebook
- armlsd has reappeared (momentarily) but is not being used;  it goes
  away again in a future branch
- Added a dict (std_dict) in arms.py to hold standard star extractions
- Reducing standard stars in the main arms loop
- Modified save_1d_spectra to handle loaded SpecObj in addition to
  internally generated ones
- Moved arflux to core and stripped out slf, settings
- Really restricting to nobj when user requests it
- New tests
- Introduces WaveCalib class
- Push ararc.py to core/ after removing slf and settings dependencies
- Further refactor masters including MasterFrame; includes addressing
  previous comment from RC
- Removed armlsd.py again
- Strips wv_calib from ScienceExposure
- Push get_censpec() to ararc.py
- New tests; limited docs
- TraceSlits load method pushed outside the class
- Introduces WaveTilts class
- Significant modification to tilt recipe including deprecation of PCA
- Moved tilt tracing algorithms from artrace.py to artracewave.py in
  core/
- Added 2D Legendre fitting to polyfit2d_general
- New trace slits tilts  settings (for 2D fitting)
- New QA plot
- New pypit_chk_tilts script
- New docs
- New tests
- Introduces FlatField class
- Adds FlatField Notebook, tests
- Pushes flat field algorithms into core/arflat.py
- Main flatfield method broken into a few pieces
- Further refactoring of armasters
- Further refactoring related to settings and ScienceExposure
- WaveImage class
- Strip mswave from ScienceExposure
- New tests
- Push get_calib methods into the individual classes
- Significant refactoring in arms.py followed
- Rename slits_dict -> tslits_dict
- Use tslits_dict in wavetilts.py
- Introduce ScienceImage class
- Substantial refactoring in arms.py followed
- Notebook too
- Reversed exposure/det loops for the (last?) time
- Generated arskysub.py in core/
- Significant portions of arproc.py are now superfluous
- Moved flexure_qa to arwave.py
- Significant refactoring of arsave.py (also moved to core/)
- Removed settings and slf from arspecobj.py
- Refactored trace_objects_in_slit()
- Refactoring of flexure algorithms
- Adds build_crmask() and flat_field() methods to ProcessImages
- Completed the deprecation of arsciexp (RIP)
- Many test updates
- Doc strings improved but no new main docs
- Completed armasters refactor and moved to core/
- Adds bspline_profile() method;  Used here for skysub but will also
  show up in extraction
- Introduces new skysub method;  still a bspline but now the new one
- Adds several methods from the PYDL repository into a pydl.py module
  including bspline Class
- Adds method to generate ximg and edgemask frames
- Adds new trace_slits_trim settings
- Small install edits
- Fixes Travis failure that crept into the previous PR
- Fix bug in bspline
- Adds a demo Notebook for LRISr redux
- Other odds and ends including code flow doc
- Introduce pypit/par and pypit/config directories
- Introduce PypitPar as an initial step toward refactoring the front end
- Final nail in the coffin for cython
- Add API docs
- Add bumpversion
- Adds a demo Notebook for LRISr redux
- Other odds and ends including code flow doc
- Introduce pypit/par and pypit/config directories
- Introduce PypitPar as an initial step toward refactoring the front end
- Move spectrograph specific code into spectrographs/ folder
- Introduces the Spectrographs class
- Introduces the Calibrations class with Notebook
- Bug fix in view_fits script
- Handle no-slits-found condition
- Added NIRES to spectrographs folder
- Fixed logic in ArcImage class related to settings and user settings
- Added user settings to some of the other classes.
- Enabled load_raw_frame to take a negative dispersion axis indicating
  flips.
- Major bug fixed in bspline_profile where it was producing gargabe
  results when breakpoints were being rejected.
- Edits to Spectrograph class
- Removed all use of settings in ARMS and its subsequent calls.  ARMS
  now uses PypitPar and its sub parameter sets
- propagated ParSet changes into run_pypit and pypit_setup
- settings/parameters for pypit now set in the pypit file using a
  configuration parameter set
- rewrote pypit file parser
- Included automatically generated documentation of PypitPar when
  running make html in doc/ directory
- Checked orientation of array correct for DATASEC and OSCANSEC in
  DetectorPar for each Spectrograph
- Add SpecObjs class
- Add from_dict and to_dict methods to pydl bspline and update docs
- Updated from_dict method in pydl bspline

0.7 (2017-02-07)
----------------

This file enters the scene.<|MERGE_RESOLUTION|>--- conflicted
+++ resolved
@@ -3,11 +3,8 @@
 
 - Add support for Gemini/GNIRS (IFU)
 - Added a script to convert a wavelength solution into something that can be placed in the reid archive.
-<<<<<<< HEAD
-=======
 - Hotfix for GTC/OSIRIS lamp list
 - Hotfix for Arc1D stats annotations on the QA
->>>>>>> 670eacb3
 - Hotfix for metadata (correctly set config_independent frames when multiple configurations are being setup)
 - Hotfix for rebin (speed-up and conserves flux)
 - Hotfix for skysub regions GUI that used np.bool
