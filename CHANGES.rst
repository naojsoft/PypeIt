
1.12.3dev
---------

- Implemented a resample algorithm when generating datacubes
- Hotfix to docs to ensure pypeit_loaders api doc is generated
- Allow user control of the local sky subtraction window
- Deprecate use of python 3.8 with PypeIt, allow python 3.11
- Make pypeit_show_2dspec (somewhat) backwards compatible.
- Added the option to disable strict version checking for 1d coadds.
- Hotfix for KCWI when using alignment (aka ContBars) frames for the astrometric correction.
- Sensitivity function masking and output updates
<<<<<<< HEAD
- Added the possibility to use dither offsets saved in the header of the science frames for
  coadding 2D spectra (``dithoff`` must be part of the spectrograph metadata).
=======
- Fixed a bug in the `variance_model` calculation for combined images.
>>>>>>> d68dd9ff

1.12.2 (29 Mar 2023)
--------------------

- Gemini/GMOS mask design slurping and usage
- New GMOS wavelength solution
- Added NIRES tutorial doc
- reid_arxiv templates for all MMTO Blue Channel gratings and for MMTO Binospec G600 and G1000
- Various bug fixes and enhancements to mmt_bluechannel and mmt_binospec support
- Include the S/N of extracted spectra in the SpecObj datamodel
- Added new specutils interface
- Fixed bugs when only performing calibrations and (1) calib groups are all set
  to 'all' or (2) anything other than '0'.
- Added `MASKDEF_OBJMAG` and `MASKDEF_OBJMAG_BAND` in spec1d datamodel.
- Improved NIRES dither pattern parsing and automatic assignment of `comb_id` and `bkg_id`.

1.12.1 (21 Feb 2023)
--------------------

- (Hotfix) Specify sphinx versions to correctly work with
  sphinx_rtd_theme
- (Hotfix) Fixed bug that caused crash of sensfunc routines using
  telluric grids in offline processing
- (Hotfix) Fixed error when showing flats in Ginga when the fine correction is not performed
- Implemented the upgraded GTC/OSIRIS+
- (Hotfix) keymap error when displaying GUIs
- Added support for more NOT/ALFOSC grisms as well as NOT recommended standards
- Implemented the SOAR/Goodman blue 400 grating (setup M1)
- Added support for SOAR/Goodman red 600 grating (setup RED)
- Implemented the SOAR/Goodman (blue) M1 only
- New docs on OneSpec
- Modify install notes to allow python 3.10; python3.8 no longer explicitly supported
- Allow for bad orders during extraction  (without crashing)

1.12.0 (31 Jan 2023)
--------------------

- (Hotfix) Fixed bug that allowed science frames to be assigned to multiple
  instrument configurations
- (Hotfix) Fixed typo related to GitHub download for offline processing
- Started modifications and support for JWST.
- Limit LRISr header crashes
- Added spectral flexure and reference frame corrections for IFU data
- Allow separate sky frame to be used for sky subtraction with IFU data
- Limit the images written to the MasterEdges file to only the trace
  image, mask, and detector.
- Refactor quicklook scripts
- OpenMP link fix
- Enable boxcar_radius for manual extraction
- Prevent flexure crash
- Fixed error with deprecated numpy types
- Improved optimization of bspline c code
- Parse Keck/NIRES dither patterns, similar to MOSFIRE
- Introduce BitMaskArray class to ease use of bitmasks
- Fixed memory hogging by matplotlib when using version >= 3.6.1

1.11.0 (21 Oct 2022)
--------------------

- Add ability for users to specify custom arc line lists for
  wavelength calibration, saved in the user's PypeIt cache
- Added Keck/NIRES frame-typing development doc.
- Now more than one setup can be assigned to the same calibration frame,
  allowing to associate the same calibration frames to different science/standard
  frames, if desired.
- Correctly associate calibrations with science data for MOSFIRE longslit and long2pos masks.
- Automatically assign `comb_id` and `bkg_id` to MOSFIRE science data,
  using the information on the dither pattern.
- Allow verbosity specification for various post-processing command-line scripts.
- Allow for the specification of a specific UVIS extinction file for sensitivity
  function computation and flux calibration.
- Adding Keck/HIRES functionality.
- Restructred coadd2d in order to work with images that have different
sizes.
- Restructured extraction and find_objects classes to work
better with 2d coadds.
- Refactor and general update of documentation

1.10.0 (11 July 2022)
---------------------

- Modify tweak_standard for Mosfire/J2
- Apply find_min_max when clipping the image for object finding
- Mask bad detector regions for global sky flexure calculation
- Detector structure correction included in flatfield calibration
- Apply find_min_max when clipping the image for object finding
- Mask bad detector regions for global sky flexure calculation
- Fixed a bug associated with 2d interpolation of waveimg in extraction.
- Refactor PypeIt input files
- Added wavelength diagnostics to the spec2d output


1.9.1 (13 June 2022)
--------------------

- Hotfix for bug related to downloading from the `reid_arxiv` when using
  the `reidentify` wavelength calibration method.


1.9.0 (31 May 2022)
-------------------

- When using glob to get files in pypeit_setup, added automatic sorting
  so that the default `comb_id` ordering matches the sorted file name.
- Improve Keck/KCWI automatic frame typing.
- Implemented Keck/KCWI flux calibration
- Wavelength templates (OH lines and arc lamps) created for Keck/MOSFIRE
- Mosaic is now available for Keck/DEIMOS too.
- Various package data (e.g., reid_arxiv, sensfunc) are no longer
  distributed via PyPI to reduce package size; introduce mechanisms for
  downloading/caching needed data either at runtime or on demand.
- Save output wavelength calibration from `pypeit_identify` to the cache
  for direct reuse in data reduction.
- The `pypeit_identify` GUI can now toggle between linear and log
  scaling of the arc spectrum flux.
- Improved wavelength solution for Gemini-Nort E2V detector
- Keck/DEIMOS now uses gain/RN values measured periodically by WMKO
- Add bok_bc 300 grating template
- Added more flexible quicklook that can handle dithering.
- Expose exposure time scaling for dark frames as an image processing
  parameter, and set the default behavior to ignore any difference in
  exposure time.  Also fixes a bug in the variance calculation.
- Refactored object finding
- Bug fixes in local sky subtraction and extraction
- Fixed pypeit setup issues due to bad LRIS headers.
- Added support for VLT FORS2 600z grism.
- Added enhancements and fixes for Keck lris red Mark4.
- Fixed a bug in 2d coadding when objects were not being identified.
  Refactored 2d extraction.
- Added code to better parse Gemini/GNIRS dither sequences
- Add spectrograph child for VLT X-SHOOTER UVB arm
- Minor enhancements to `pypeit_identify` GUI
- Refactoring of `pypeit_show_wvcalib` GUI


1.8.1 (23 Feb 2022)
-------------------

- various hotfixes
- Include preliminary support for fluxing with archived SensFunc files
  for DEIMOS.


1.8.0 (12 Feb 2022)
-------------------

- Fixed a bug about how `maskdef_offset` is assigned to each detector
- Changed default behavior for how PypeIt computes `maskdef_offset` for
  DEIMOS.  It now uses by default the stars in the alignment boxes.
- Introduces pypeit_parse_calib_id script
- Refactor manual extraction
- Fixed 2Dcoadd spec bugs for central wavelength dithers.
- GMOS doc updates
- Add 2D wavelength calibration image to MasterFlat output; include
  wavelength calibration in pypeit_chk_flat ginga display.
- Introduce mosaicing
    - `det` arguments can now be tuples with a list of detectors to
      combine into a mosaic.  Mosaics can now be defined in the pypeit
      file using `detnum`; e.g., `detnum=(1,2)` creates a mosaic of
      detectors 1 and 2.
    - The tuples must be one among an allowed set defined by each
      spectrograph class; see `gemini_gmos.py`.
    - `DETECTOR` extensions in output files can now be either a
      `DetectorContainer` object or a `Mosaic` object.  Both are now
      written using `astropy.table.Table` instances.  `Mosaic` objects
      just have more columns.
    - The `otype` of `DataContainer` data-model components can now be a
      tuple of `DataContainer` subclasses indicating that the component
      has an optional type.
    - Added the `one_row_table` class attribute to `DataContainer`,
      which will try to force all the elements of a datamodel into a
      binary table extension with a single row.
    - Started propagation of name changes from, e.g., `DET01` to
      `MSC01`, where the latter indicates the reduction uses the first
      mosaic option for the spectrograph.  Keys for master calibration
      frames are now, e.g., `A_1_DET01` instead of `A_1_01`.
    - Currently only implemented for `gemini_gmos`.
    - During processing, bias and dark images are left as separate
      detector images, whereas all other images are mosaiced for further
      processing.  This means that `RawImage` is now *always* 3D, where
      `PypeItImage` can be either 2D or 3D.
    - Added a `det_img` to `PypeItImage` datamodel to keep track of the
      parent detector for each pixel in a mosaic.
    - Added a `amp_img` to `PypeItImage` datamodel to keep track of the
      parent amplifier for each pixel in a mosaic; this is the result of
      mosaicing the `datasec_img` objects for each detector.
- Improve performance of L.A.Cosmic algorithm:
    - Switch to using ndimage.binary_dilation for growing masked regions
    - Switch to astropy convolution for Laplace convolution
    - Added faster block replication algorithm
    - Fix iteration logic
- Intermediate update to BPM.  Preference given to pulling this from the
  relevant `PypeItImage` calibration image instead of always building it
  from scratch.  That latter complicated things for mosaics.
- First steps toward more robust treatment of saturation.
- Dark counts used for calculating the shot noise now includes measured
  dark images if provided
- `PypeIt` file parameters can now parse sets of tuples; e.g.,
  `detnum=(1,2),(3,4)` should get parsed as `par['detnum'] = [(1,2),
  (3,4)]`.
- `PypeIt.select_detectors` has been moved to `Spectrograph`.
- Update for `LDT/DeVeny` including support for binned data,
  `use_header` for reading arc lamps used from frames, and `reid_arxiv`
  templates for three additional gratings.
- Slurps in and uses slitmask design for Keck/LRIS (limited usage)
- Hotfix for `gemini_gmos` mosaic tracing parameters
- Include sky model in 2nd pass of global sky subtraction (not for IR
  redux).
- Skymask is now computed also for the maskdef_extract objects.
- Added dedicated fwhm and boxcar_radius for maskdef_extract objects.
- Added pypeit_version to the pypeit file header.
- Set DEIMOS `find_fwhm` default to 0.8" in binned pixels.
- Added row-dependent pattern-noise calculation
- Improvements in `pypeit_coadd_2dspec`:
    - `maskdef_id` assigned to each slit
    - Assigning object's name, ra and dec to detected objects is now
      available
    - Force extract of undetected objects is now available
    - `maskdef_offset` can be use as offsets in the coadd
    - Coadding only a specific sets of slits is now possible with the
      parset `--only_slits`
    - If the user inputs a list of offsets, the weights can still be
      computed if a bright object is found, otherwise uniform weigths
      will be used
    - Fixed manual extraction bug
    - Various improvements in the flow of the code
    - spec1d*.txt is now produced also for coadd2d
- Scripts to explore the noise residuals in PypeIt
- Added Coadd2D HOWTO docs
    - Fixes a  bug in echelle object finding
    - Attempt to make the threshold computation for object finding more robust.
    - Fixed a bug in extraction for echelle spectrographs for IR reductions.
    - Tuned up preivious refactor of object finding and extraction classes.
    - Fixed a bug that was introduced in skymask definition.
    - Fixed a bug where negative objects were not being found for IR reductions of standard stars.
- Add template wavelength solution for soar_goodman_red 400_SYZY

1.7.0 (19 Nov 2021)
-------------------

- Introduces pypeit_parse_calib_id script
- Throw a warning if the chosen spectrograph has a header which does not
  match expectation
- Pypeit can now read (currently for Keck DEIMOS only) the list of arc
  lamps from the header and use it for wavelength calibration.
- Allow one to restrict the wavelength range of the arxiv template
- Fixed a bug in HolyGrail that did not allow for sigdetect and rms_wavelength to be
  slit dependent lists.
- Set DEIMOS FWHM default to 10 pixels
- Fixed a bug in HolyGrail that did not allow for sigdetect and
  rms_wavelength to be slit dependent lists.
- Improvements for MOSFIRE:
    - uses slitmask info in the slit edge tracing
    - associates RA, Dec and Object name to each extracted object
    - extracts undetected objects using the predicted position from
      slitmask info
    - uses dither offeset recorded in the header as default
      slitmask_offset, but the user can provide the maskdef_id of a slit
      with a bright object that can trace the offset.
    - improvements in the frame typing
- Implements new Mark4 detector for Keck/LRISr  (aka keck_lris_red_mark4)
- QL script for Keck/DEIMOS
- Implemented flux calibration and grating correction for datacubes.


1.6.0 (1 Oct 2021)
------------------

- Modifications to reduce header crashes
- Added `image_proc.rst` doc, which includes a table with the primary parameters
  that affect the control flow of the image processing.
- Added exptime and units to the PypeItImage data model.
- Made bias subtraction available to the dark image processing (i.e., if people
  request bias subtraction for darks, the bias needs to be passed).  Similarly,
  added dark to the buildimage calls in get_arc and get_tiltimage.
- Streamlining of the operations in pypeit.core.flat.flatfield.
- Digitization noise no longer added to readnoise calculation by default.
- Include "processing error" in error budget.  Accounts for, e.g., readnoise in
  dark image, etc.
- Include error calculation in overscan subtraction.  The error estimate is the
  standard error in the median, which will be an overestimate for the savgol
  method.
- Allow for pinhole and sky frames in buildimage_fromlist.
- In pypeit.images.rawimage.RawImage:
    - Conversion from ADU to counts is now the first step for all processing.
    - Added an `empirical_rn` parameter that allows the users to use the
      overscan region to estimate the detector readnoise for each image
      processed, and this estimation of the readnoise is now in its own method.
    - Subtraction of the dark is now done after the conversion of the image to
      counts.
    - Dark subtraction is now always performed using the tabulated values for
      each detector.  A warning is thrown if the dark frames are provided and
      the measured dark-current from a dark image is more than 50% different
      from the tabulated value.
    - Whether or not you add the shot noise and a noise floor to the variance
      image are now optional and controlled by parameters in ProcessImagesPar.
    - Changes to default ProcessImagesPar parameters: use_specillum = False for
      all frame types; shot_noise = False and noise_floor = 0 for biases; and
      use_overscan=True, use_biasimage=True, noise_floor=0., and mask_cr=True
      for darks.  Adjustments propagated to individual spectrographs.
    - BPM is not recalculated after applying the flat-field correction because
      it is not longer changed by that function.
    - The code keeps track of the image scaling via the flat-field correction,
      and propagates this to the noise model.
    - Compute and save a "base-level variance" that includes readnoise, dark
      current, and processing error as part of the PypeItImage datamodel.
    - Added `base_var` and `img_scale` to the datamodel of PypeItImage, as well
      as the noise_floor and shot_noise booleans.  All of these are used by
      pypeit.core.procimg.variance_model to construct the error model.
    - Added BADSCALE bit to ImageBitMask to track when flat-field corrections
      are <=0.
- Added `update_mask` and `select_flag` methods to PypeItImage as convenience
  methods used to update and extract information from the fullmask bitmask
  attribute.
- CombineImage now re-calculates the variance model using the stacked estimate
  of the counts instead of propagating the estimates from the individual
  exposures.
- CombineImage performs a masked median when combine_method = 'median', and the
  error is the standard error in the median.
- Simplifies stacking of bits in CombineImage.
- Calculation of the variance in processed images separated into two functions,
  pypeit.core.procimg.base_variance and pypeit.core.procimg.variance_model.
  These replace variance_frame.
- Added a "detectors" doc, and an automatically generated table with relevant
  detector parameters (including the dark current) used for instrument.
- Improved fidelity of bspline timing tests using timeit.
- Added inverse variance images to MasterBias and MasterDark frames so that they
  are available for re-use.

1.5.0 (11 Aug 2021)
-------------------

- Doc updates, including reorganization of the installation doc, fluxing and
  telluric docs, and automatic construction of the package dependencies.
- Add new pixelflat_min_wave parameter below which the mspixelflat is set to 1.
- Add `pypeit_install_telluric` and `pypeit_install_ql_masters` scripts.  The
  latter creates a symlink to the directory with the QL masters that will be
  used if the QL_MASTERS environmental variable does not exist.
- Improved `edgetrace.maskdesign_matching` to always return syncronized traces.
- Pypeit can now deal with dithered observations (only for DEIMOS for now), by
  finding the offset of the observed slitmask from the expected position in the design file.
- There are three options the user can use to find the slitmask offset: bright objects,
  selected slit, or alignment boxes.
- Pypeit run object finding for the alignment boxes but it does not extract them.
- `reduce.run` is now split in two methods: `run_objfind` and `run_extraction`.
- There are now 2 loops over the detectors in `pypeit.reduce_exposure`: the first
  one runs calibrations and object finding for all the detectors and the second one
  runs the extraction. In between the two loops, the slitmask offset is computed.
- A script (`get_telescope_offset`) to determine the telescope pointing offsets is
  added to `pypeit/spectrographs/keck_deimos.py`
- Improve SOAR Goodman fluxing


1.4.2 (06 Jul 2021)
-------------------

- Added a common base class for all scripts
- Script methods now included in Sphinx documentation
- Updated `pypeit.scripts.scriptbase.SmartFormatter` to enable wrapping
  long lines and specify lines with a fixed format using `F|`.
- Made `pypeit.core.telluric.Telluric` subclass from
  `pypeit.datamodel.DataContainer`, and added some basic unit tests.
  This led to some changes in the existing datamodel.
- Made `pypeit.sensfunc.SensFunc` subclass from
  `pypeit.datamodel.DataContainer`, and added some basic unit tests.
  This led to some changes in the existing datamodel.
- Allowed `pypeit.datamodel.DataContainer` parsing methods to used
  pseudonyms for HDU extension names and base classes to read the
  datamodels of subclasses.  Both added new keywords that default to
  previous behavior.
- Moved some functions to avoid circular imports
    - `pypeit.coadd1d.OneSpec` -> `pypeit.onespec.OneSpec`
    - `pypeit.core.coadd.get_wave_grid` ->
      `pypeit.core.wavecal.wvutils.get_wave_grid`
    - `pypeit.core.coadd.sensfunc_weights` ->
      `pypeit.sensfunc.sensfunc_weights`
- Add LDT/DeVeny spectrograph
- Add 6440.25A CdI line (LDT/DeVeny)
- Modify SOAR to read their (truly) raw files
- GMOS doc updates


1.4.1 (11 Jun 2021)
-------------------

- Adds SOAR/Goodman red camera
- Update to Gemini-S telescope info
- Make PypeIt ISO 8160 (more) compliant
- Address an Identify bug
- Add blocking filter to DEIMOS config
- NOT/Alfosc updates
- A pair of fixes for shane_kast_red
- Add NTT EFOSC2 spectrograph
- Add standard stars CD-34241 and CD-329927 to esofil
- Add wavelength solution for keck_lris_red 600/10000
- `pypeit_show_2dspec` shows traces of forced extraction and manual
  extraction with different colors
- Updated docs about extraction and DEIMOS
- Implement multi-detector flexure estimates
- Fix error in variance for numpy fitting routines
- Introduce HOWTO for DEIMOS
- Method for slupring in a standard observed and reduced by WMKO


1.4.0 (23 Apr 2021)
-------------------

- Include a fix for when no edges are detected in `EdgeTraceSet` by
  adding the `bound_detector` parameter.  Most instruments have a
  default of `bound_detector = False` meaning that the code will skip
  processing any detector where no slit edges are found.  Some
  instuments set the default to be `bound_detector = True` because the
  slit edges always or often fall off the edge of the detector (i.e.,
  the detector is fully illuminated).  These instruments are currently
  `mmt_mmirs`, `mmt_bluechannel`, `not_alfosc`, and `shane_kast`; note
  that some `gemini_gmos` data in the DevSuite require
  `bound_detector=True`, as well.
- Improved wavelength template for DEIMOS gratings: 600ZD, 830G.
- Added new ArI, KrI, NeI, XeI arc lines.
- PypeIt can now compute arc line FWHM from the lines themselves. This
  is controlled by a new parset, ``fwhm_fromlines``, which is set to
  False by default, except for DEIMOS.
- Added a development document about the DEIMOS wavelength calibration.
- Limit reduction to detectors 3 and 7 when DEIMOS LVM mask is used
  (other detectors are empty)
- Add `pypeit_obslog` script that simple compiles and prints metadata
  from a set of fits files needed by pypeit to run.
- Change `PypeItSetup.from_file_root` to *require* the output path to
  write the vanilla pypeit file.  If no path is provided, the object is
  instatiated without creating any output.
- Fixed bug in sensitivity function code adressing issue #747. Revamped
  sensitivity function completely to compute zeropoints and throughput.
  Enhanced sensfunc.py QA.
- Added MOSFIRE QL script.
- Added support for VLT/SINFONI K 25mas (0.8x0.8 arcsec FOV) platescale
- Updated docs for differencing imaging sky subtraction.
- Added "sky" frametype for difference imaging sky subtraction
  addressing issue # 1068
- Improved and sped up sensitivity function telluric codes.
- Fixed bugs in ArchiveReid automatic wavelength identification.
- Removed numba dependency.
- Improved pypeit_view_fits script.
- Fixed ginga bugs in display.py and added automatic cuts to show_2dspec
- Added latin hypercube sampler to pypeit.utils which is required for
  differential evolution optimizations.
- Improved GMOS R400 wavelength solution
- Turned off GMOS-S binning restriction
- Add GTC OSIRIS spectrograph
- Updates for docs on adding new spectrographs.  And a bok test
- Added a new ``pypeit_collate_1d`` tool to automatically group 1D
  Spectra from multiple files by group and coadd them.
- PypeIt will now add HISTORY keyword entries to FITS files.
- `use_maskdesign` is turned off for DEIMOS LVM masks
- a new parameter `use_user_fwhm` is added in `ExtractionPar` to allow
  the user to set their preferred fwhm
- Improved `slittrace.assign_maskinfo`
- PypeIt can now force extractions of DEIMOS non detected objects at the
  location expected from slitmask design.
- SpecObj and SlitTrace datamodel versions updated

1.3.3 (24 Feb 2021)
-------------------

- (Hotfix) Command-line argument bug in `pypeit_coadd_1dspec` script.
- (Hotfix) Bug fix in `pypeit_obslog` script.
- (Hotfix) X-Shooter bits


1.3.2 (08 Feb 2021)
-------------------

- (Hotfix) Bug in content type of README file that prevented upload to
  PyPI

1.3.1 (01 Feb 2021)
-------------------

- pypeit_chk_wavecalib script
- Option to limit channels shown for pypeit_show_2dspec
- sigdetect on in full_template
- Added new ArI, ArII lines
- Improved 1Dfit QA
- Final wavelength template for DEIMOS 900ZD
- Fix a bug in `pypeit/core/arc.py` and `pypeit/core/wavecal/autoid.py` due
  to the padding to the arc frames
- Added a new XeI line
- Turn off sigma clipping for DEIMOS arc frames.
- Refactor setup.py to use setup.cfg to define package configuration
- Refactor version handling to use setuptools_scm to grab version info from git tags
- Add support for testing within isolated environments via tox
- Refactor CI to use tox to run tests
- Add cron-scheduled tests to CI
- Add tests to CI to cover macos, windows, and conda installations
- Refactor wrapper scripts in bin/ to be entry_points defined in setup.cfg
- Deprecate check_requirements now that dependencies are handled by the installation



1.3.0 (13 Dec 2020)
-------------------

- DATE-OBS, UTC, AMPMODE, and MOSMODE added to metadata for DEIMOS, and
  the first three are now included in the auto-generated pypeit files.
- DEIMOS AMPMODE is now included in the list of metadata used to
  determine the DEIMOS configuration (setup).
- Frames ignored by
  `pypeit.metadata.PypeItMetaData.unique_configurations` used to
  establish the unique configurations are now set by
  `pypeit.spectrographs.spectrograph.Spectrograph.config_independent_frames`.
  These default to 'bias' and 'dark' frames.
- `pypeit.spectrographs.spectrograph.Spectrograph.config_independent_frames`
  can also return a *single* keyword selecting the metadata column used
  to match these frames to a given configuration.  For DEIMOS, this is
  used to match bias and dark frames to a configuration observed on the
  same date.  Currently these frames can only be set to a single
  configuration.
- Added `pypeit.metadata.PypeItMetaData.clean_configurations` that
  ignores frames that cannot be reduced by pypeit, as set by
  `pypeit.spectrographs.spectrograph.Spectrograph.valid_configuration_values`.
  For DEIMOS, this is used to ignore frames that are taken in
  direct-imaging mode or using anything except the B amplifier to read
  the data.  The ignored frames are removed from the metadata table
  (`fitstbl`).
- `update_docs` script now builds the html as well as the api rst files.
  It also prints a pass/fail comment.
- Added tests to `pypeit/tests/test_setups.py` to test that PypeIt
  correctly and automatically identifies frames from multiple DEIMOS
  configurations and that `pypeit.pypeitsetup.PypeItSetup` correctly
  produces separate pypeit files for each configuration.
- Added a development document reporting that PypeIt now satisfies the
  `PD-3` requirement Keck outlined for the DEIMOS PypeIt pipeline.
- Building the docs now dynamically generates an example pypeit and
  sorted file for inclusion in the PypeIt documentation.
- The setup block is now a simple listing of the keywords and values
  used to identify the instrument configuration.
- Refactor identify GUI and improve its docs
- Modest refactoring of templates.py
- Construction of wavelength arxiv files for DEIMOS 1200B and blue 1200G
- Pypeit now adds DEIMOS slits that are expected from the slitmask design
  but not found in the tracing process.
- PypeIt now flags as “BOXSLT” DEIMOS slits that are expected to be
  alignment boxes from slitmask design.
- Added a table with DEIMOS slitmask design and objects info to the
  SlitTraceSet datamodel
- Add support for MMTO Blue Channel Spectrograph
- Add GitHub Actions CI workflow
- Incorporates a procedure to enable GMOS Nod and Shuffle observations
- New GMOS wavelength solutions
- Remove Travis CI config
- General housecleaning of spectrographs
    - Documentation improvements
    - Dynamically builds table of available spectrographs; see
      `pypeit.spectrographs.available_spectrographs`
    - `pypeit.defs` is now deprecated
    - Removed usage from `pypeit.pypmsgs` and moved it to `run_pypeit.py`
    - Many Spectrograph instance attributes are now class attributes; in
      particular, previous instance attribute `spectrograph` is now `name`.
    - Added class attributes that set if the spectrograph is supported and any
      comments for the summary table.
    - `default_pypeit_par` is now a class method, which allows the name of the
      spectrograph to be defined in a single place
    - Valid spectrographs are no longer checked by
      `pypeit.par.pypeitpar.ReduxPar`.  This caused a circular import in the
      new strucuture.  The parameter `par['rdx']['spectrograph']` is virtually
      always checked by `load_spectrograph`, so I don't think this is a
      problem.
- Kastr 300 grating solutions
- Hotfix to include the solutions!
- Improved DEIMOS slitmask design matching
- Assign RA/DEC to DEIMOS extractions
- DEIMOS object RA, Dec, and name returned when running `pypeit_show_1d --list` and saved in
  the .txt file with the list of 1d spectra.
- DEIMOS object name and `maskdef_id` visible in ginga when running `pypeit_show_2d`
- Fix sigma clipping bug!

1.2.0 (15 Oct 2020)
-------------------

- Frame-typing tweaks for DEIMOS
    - Exposure-time ranges removed
    - All frame types now key off OBSTYPE
- Added more detail on citation policy to main page on readthedocs
- Added docs for BitMasks
- Altered scripts interface to allow for dynamically making the help doc
  files
- full spatial/spectral flexure and heliocentric corrections implemented
  for IFU reductions
- optimal weights in datacube generation
- Docs for skysub, extraction, flat fielding
- New skysub options for masking and suppressing local
- Added `pypeit/core/convert_DEIMOSsavfiles.py` to convert .sav files
  into fits files
- Added "amap" and "bmap" fits files in
  `pypeit/data/static_calibs/keck_deimos/` for DEIMOS optical model
- Added `pypeit/core/slitdesign_matching.py` and `maskdesign_matching`
  to `EdgeTraceSet`
- Added ParSet for switching ON the slit-mask design matching. Default
  is ON for `keck_deimos`
- Pypeit registers `maskdef_id` in SlitTraceSet if instrument is
  `keck_deimos`
- Fix assignment bug in fitting bspline

1.1.1 (10 Sep 2020)
-------------------

- (Hotfix) Fluxing doc edits
- (Hotfix) Fix sdist pip installation

1.1.0 (8 Sep 2020)
------------------

- Fixed a bug for IR reductions for cases where only negative object
  traces are identified.  These were accidentally being written to the
  spec1d file.
- Fixed a bug fixes a bug in full_template wavelength reidentification
  for situations where extreme wavelength coverage slits results in
  reidentification with a purely zero-padded array.
- Fixed a bug fixes a bug in full_template wavelength reidentification
  for situations where extreme wavelength coverage slits results in
  reidentification with a purely zero-padded array.
- Fixed another such bug arising from these zero-padded arrays.
- (Hotfix) Deal with chk_calibs test
- Script to generate combined datacubes for IFU data.
- Changed numpy (> 1.18.0) and scipy (> 1.4.0) version requirements
- Allow show2d_spec, chk_edges, chk_flats to load older Spec2DObj
  datamodel versions
- Implemented a plugin kindly provided by the ginga developers to
  display images with a secondary wavelength image WCS.
    - Removes dependency on @profxj's ginga fork, and avoids a bug when
      using WCS image registration in that fork.
    - `pypeit/ginga.py` moved to `pypeit/display/display.py` and ginga
      plugin added to `pypeit/diplay` directory.
    - ginga plugin registered as an entry point in `setup.py`
    - Added a script to check that the plugins are all available.
    - Installation docs updated.  Both `ginga` and `linetools` are now
      installed via pip.
- Deprecated `pypeit/debugger.py` and `pypeit/data/settings`
- Removed h5py as a dependency
- `linetools` is now listed in `pypeit/requirements.txt` until I can
  check if it still causes readthedocs to fail...
- Modify Spec2DObj 2D model for float32 images
- `pypeit.tracepca.TracePCA` and `pypeit.edgetrace.EdgeTraceSet` now
  subclass from `pypeit.datamodel.DataContainer`
- Refactor WaveCalib into a DataContainer
- Refactor fitting + PypeItFit DataContainer
- Coadd2D bug fixes
- Coadd2D without spec1d files
- Coadd2D offsets
- Some Coadd2D docs
- Manual extraction
- Improve LBT/LUCI
- Add MMT/MMIRS
- QL script for Keck/MOSFIRE (beta version)
- Correct det bug in keck_lris
- Modifications to allow for flailing LRISr detector
- Modifications for parse LRIS LAMPS prior to 2010 upgrade
- Added support for P200/DBSP and P200/TripleSpec

1.0.6 (22 Jul 2020)
-------------------

- (Hotfix) Deal with wavecalib crash
- Fix class and version check for DataContainer objects.
- Script to check for calibration files
- No longer require bias frames as default for DEIMOS
- Implement grism19 for NOT/ALFOSC
- Introduced another parameter used to identify box slits, as opposed to
  erroneous "slits" found by the edge tracing algorithms.  Any slit that
  has `minimum_slit_length < length < minimum_slit_length_sci` is
  considered a `BOXSLIT`, any slit with `length < minimum_slit_length`
  is considered a `SHORTSLIT`; the latter are always ignored.
- Introduced order matching code into EdgeTraceSet.
    - This helps fix an issue for GNIRS_10L caused by the orders
      shifting.
    - Introduces two paramters in `EdgeTraceSetPar` to assist the
      matching: `order_match` and `order_offset`
    - Echelle spectrographs should now always have `ech_order` defined
      in the SlitTraceSet object.
    - Removes the need for `Spectrograph.slit2order` and
      `Spectrograph.order_vec`.  Changes propagated, primarily in
      `wavecalib.py`, `autoid.py`, and `reduce.py`.
- Adds in Keck/LRISr with the original detector
- Adds in Keck/LRISb with the FITS format

1.0.5 (23 Jun 2020)
-------------------

- Add median combining code
- Make biasframes median combine by default
- Implemented IFU reduction hooks
- KCWI reduction complete up to spec2D frames
- Implemented new flatfield DataContainer to separate pixelflat and
  illumflat

1.0.4 (27 May 2020)
-------------------

- Add a script (pypeit_flux_setup) for creating fluxing, coadd1d and
  tellfit pypeit files
- Add telluric fitting script, pypeit_tellfit

1.0.3 (04 May 2020)
-------------------

- Add illumflat frametype
- Enable dark image subtraction
- Refactor of Calibrations (remove cache, add get_dark)
- Enable calibration-only run
- Clean up flat, bias handling
- Make re-use masters the default mode of run_pypeit
- Require Python 3.7
- Fixed a bug in NIRES order finding.
- Add NOT/ALFOSC
- Fluxing docs
- Fix flexure and heliocentric bugs
- Identify GUI updates

1.0.2 (30 Apr 2020)
-------------------

- Various doc hotfixes
- wavelength algorithm hotfix, such that they must now generate an entry
  for every slit, bad or good.

1.0.1 (13 Apr 2020)
-------------------

- Various hot fixes

1.0.0 (07 Apr 2020)
-------------------

- Replaces usage of the `tslits_dict` dictionary with
  `pypeit.slittrace.SlitTraceSet` everywhere.  This `SlitTraceSet`
  object is now the main master file used for passing around the slit
  edges once the edges are determined by `EdgeTraceSet`.
- Removes usage of `pypeit.pixels.tslits2mask` and replaces it with
  `pypeit.slittrace.SlitTraceSet.slit_img`.
- Significant changes to flat-fielding control flow.
    - Added `rej_sticky`, `slit_trim`, `slit_pad`, `illum_iter`,
      `illum_rej`, `twod_fit_npoly` parameters to FlatFieldPar.
    - Illumination flat no longer removed if the user doesn't want to
      apply it to the data.  The flat was always created, but all that
      work was lost if the illumination correction wasn't requested.
    - Replaced tweak edges method with a more direct algorithm.
    - `pypeit.core.flat.fit_flat` moved to
      `pypeit.flatfield.FlatField.fit`.
- Reoriented trace images in the `EdgeTraceSet` QA plots.  Added the
  sobel image to the ginga display.
- Added `bspline_profile_qa` for generic QA of a bspline fit.
- Eliminate MasterFrame class
- Masks handled by a DataContainer
- Move DetectorPar into a DataContainer (named DetectorContainer) which
  enables frame-level construction
- Advances to DataContainer (array type checking; nested DataContainers;
  to_master_file)
- Dynamic docs for calibration images
- Every calibration output to disk is help within a DataContainer,
  separate from previous classes.  Exception is WaveCalib (this needsd a
  fit DataContainer first)
- Substantial refactoring of Calibrations
- Add MDM OSMOS spectrograph
- Moved pypeit.core.pydl.bspline into its own module, `pypeit.bspline`
- Introduced C backend functions to speed up bspline fitting
    - now require `extension_helpers` package to build pypeit and
      necessary files/code in `setup.py` to build the C code
    - C functions will be used by default, but code will revert to pure
      python, if there's some problem importing the C module
    - Added tests and pre-cooked data to ensure identical behavior
      between the pure python and C functions.
- Moved some basis function builders to pypeit.core.basis
- Release 1.0 doc
- Lots of new docs
- pypeit_chk_2dslits script
- DataContainer's for specobj, bspline
- Introduction of Spec2DObj, AllSpec2DObj, and OneSpec (for Coadd1D)
- Added bitmask to SlitTraceSet
- Introduced SlitTraceSet.spat_id and its usage throughout the code
- Spatial flexure corrections
    - Significant refactor of flatfield.BuildFlatField.fit()
    - Spatial flexure measuring code
    - PypeItPar control
    - Modifications to SlitTraceSet methods
    - Illumflat generated dynamically with different PypeIt control
    - waveimage generated dynamicall and WaveImage deprecated
- Moved RawImage into ProcessRawImage and renamed the latter to the
  former
- Continued refactoring of Calibrations
- Initial code for syncing SpecObjs across exposures
- Option to ignore profile masking during extraction
- Additional code in DataContainer related to MasterFrames
- Eliminated WaveImage
- Updates to QL scripts
- Lots of new tests



0.13.2 (17 Mar 2020)
--------------------

- Added PypeIt identify GUI script for manual wavelength calibration
- Add bitmask tests and print bitmask names that are invalid when
  exception raised.
- Parameter set keywords now sorted when exported to an rst table.
- Enable user to scale flux of coadded 1D spectrum to a filter magnitude
- Hold RA/DEC as float (decimal degrees) in PypeIt and knock-on effects
- Add more cards to spec1d header output
- Fixes a few sensfunc bugs
- Added template for LRIS 600/7500
- Deal with non-extracted Standard
- docs docs and more docs
- A QA fix too

0.13.1 (07 Mar 2020)
--------------------

- Missed a required merge with master before tagging 0.13.0.

0.13.0 (07 Mar 2020)
--------------------

- Refactored sensitivity function, fluxing, and coadding scripts and
  algorithms.
- Added support for additional near-IR spectrographs.
- Restrict extrapolation in tilt fitting
- Implemented interactive sky region selection

0.12.3 (13 Feb 2020)
--------------------

- Implemented DataContainer
- Added fits I/O methods
- Implemented SlitTraceSet
- Setup of `pypeit.par.pypeitpar` parameter sets should now fault if the
  key is not valid for the given parameter set.  NOTE: The check may
  fail if there are identical keys for different parameter sets.
- Modification to add_sobj() for numpy 18

0.12.2 (14 Jan 2020)
--------------------

- Introduces quick look scripts for MOS and NIRES
- Bumps dependencies including Python 3.7
- Modest refactoring of reduce/extraction/skysub codes
- Refactor of ScienceImage Par into pieces
- Finally dealt with 'random' windowing of Shane_kast_red
- Dynamic namp setting for LRISr when instantiating Spectrograph

0.12.1 (07 Jan 2020)
--------------------

- Hotfixes: np.histogram error in core/coadd1d.py, np.linspace using
  float number of steps in core/wave.py, and sets numpy version to 1.16

0.12.0 (23 Dec 2019)
--------------------

- Implemented MOSFIRE and further implemented NIRSPEC for Y-band
  spectroscopy.
- Fixed bug in coadd2d.
- Add VLT/FORS filters to our database
- Improved DEIMOS frame typing
- Brings Gemini/GMOS into the suite (R400)
- Also an important change for autoid.full_template()
- Fixed trace extrapolation, to fix bugs in object finding. Tweaks to
  object finding algorithm.
- Major improvements to echelle object finding.
- Improved outlier rejection and coefficient fitting in pca_trace
- Major improvements to coadd routines in coadd1d
- Introduced telluric module and telluric correction routines
- Implemented tilt image type which is now a required frame type
- Streamlined and abstracted echelle properties and echelle routine in
  spectrograph classes.
- Revamped 2-d coadding routines and introduced 2-d coadding of
  MultiSlit data
- Improved ginga plotting routines.
- Fixed bug associated with astropy.stats.sigma_clipped_stats when
  astropy.stats.mad_std is used.
- Refactor BPM generation
- Merge raw_image loading with datasec_img and oscansec_img generation
- Sync datasec_img to image in ProcessRawImage
- Started (barely) on a path to having calibration images in counts and
  not ADU
- Refactors GMOS for get_rawimage method
- Enables GMOS overscan subtraction
- Adds R400 wavelength solution for old E2V chip
- Revises simple_calib() method for quick and dirty wavelength
  calibration
- Adds a related show_wvcalib script
- Changes to ech_combspec to better treat filenames
- Fixed bug when bias was set to 'force' which was not bias subtracting
- Implemented changes to vlt_xshooter_nir to now require darks taken
  between flats
- Made flat fielding code a bit more robust against hot pixels at edge
  of orders
- Added pypeit_chk_flat script to view flat images
- Refactored image objects into RawImage, ProcessRawImage, PypeItImage,
  BuildImage
- Moved load() and save() methods from MasterFrame to the individual
  calibration objects
- Converted ArcImage and FlatImages into counts
- Added code to allow for IVAR and RN2 image generation for calibs
- Added several from_master_file() instantiation methods
- Use coadd2d.weighted_combine() to stack calibration images
- Major refactor of slit edge tracing
- Added 'Identify' tool to allow manual identification and calibration
  of an arc spectrum
- Added support for WHT/ISIS
- Added 'Object Tracing' tool to allow interactive object tracing
- Added code of conduct
- Deprecated previous tracing code: `pypeit.traceslits` and
  `pypeit.core.trace_slits`, as well as some functions in
  `pypeit.core.extract` that were replaced by
  `pypeit.core.moment.moment1d` and functions in `pypeit.core.trace`.
- PCA now saved to MasterEdges file; added I/O methods
- Improved CuAr linelists and archives for Gemini wavelength solutions
- New data model for specobj and specobsj objects (spec1d)
- Started some improvements to Coadd2D, TBC
- Allow for the continuum of the arc image to be modeled and subtracted
  when tracing the line-centroid tilts
- Include a mask in the line detection in extracted central arc spectrum
  of each slit/order.  For VLT XShooter NIR, this was needed to ensure
  the sigma calculation didn't include the off-order spectral positions.
- Added a staticmethed to :class:`pypeit.edgetrace.EdgeTraceSet` that
  constructs a ``tslits_dict`` object directly from the Master file.

0.11.0.1
---------

- Add DOI

0.11.0 (22 Jun 2019)
--------------------

- Add magellan_mage, including a new ThAr linelist and an archived
  solution
- Polish several key echelle methods
- Modify create_linelist to default to vacuum
- Update Xshooter, NIRES, and GNIRS
- Refactor ProcessImages into ProcessRawImage, PypeItImage,
  CalibrationImage, ScienceImage, and ImageMask
- Refactor ScienceImage into SciImgStack
- Fix arc tilts bug
- Started an X-Shooter doc and introduced a [process][bias] parameter
- Modified processing steps for bias + overscan subtraction
- Started notes on how to generate a new spectrograph in PypeIt
- Refactoring of reduce to take a ScienceImage object for the images and
  the mask
- Updates to many spectrograph files to put datasec, oscansec in the raw
  frame
- Add find_trim_edge and std_prof_nsigma parameters
- A bit of tuning for MagE
- Fixes for Echelle in fluxspec
- Writes a chosen set of header cards to the spec1D and coadd files
- Updates for FORS2
- Introduced new coadd1d module and some new coadd functinality.
- modified interface to robust_polyfit_djs, robust_optimize, and
  djs_reject.
- Added utility routine cap_ivar for capping the noise level.
- Fixed a bug in optimal extraction which was causing hot pixels when a
  large fraction of the pixels on the object profile were masked.
- Major bug fixes and improvements to echelle object finding. Orders
  which did not cover the entire detector were not being treated
  properly.

0.10.1 (22 May 2019)
--------------------

- Minor bug fix to allow for `None` exposure times when typing frames.

0.10.0 (21 May 2019)
--------------------

- Enable PyPI
- Streamline some of the instantiation at the beginning of
  PypeIt.__init__.
    - Moves the call to default_pypeit_par into config_specific_par.
    - Adds a finalize_usr_build() function to PypeItMetaData to
      consolidate the few opaque steps when finishing the meta data
      build.
- Hack for Kastr
- Turn on Shane Kastb grism wavelength solutions (not tested)
- Started splitting Arc Line Templates Notebook into pieces
- Allows for slice like syntax when defining calibration groups.
- Introduce 'tilt' frame type.  Not used yet.  Everything that's typed
  as an 'arc' is now also typed as a 'tilt'.
- Use matplotlib 'agg' backend to the top-level `__init__.py` to allow
  for running the code under a screen; may need a better approach.
- Numerous doc and style fixes
- Add `master_type` to `MasterFrame` (and derived classes), which is
  used to set the name of the master frame output file.
- Significant edits to `MasterFrame` to streamline IO for derived
  classes.  Lead to significant changes to `Calibrations`.
- Main paths now set in `PypeIt`.
- Allow `connect_to_ginga` to start up the ginga viewer.
- Add a pytest `skipif` that checks if the Cooked directory exists in
  the dev-suite.  Use this to run the tests that only need the raw image
  data or don't need the dev-suite at all.
- Move wavelength calibration save/load out of `pypeit.wavecalib` into
  `pypeit.core.wavecal.waveio.py`
- Rename default directory for calibration masters to `Masters` and
  removed inclusion of spectrograph name.
- Fix oscan sec in read_lris()
- Fix bad return in tracewave.tilts_find_lines()
- Several doc edits
- Fix handling of maskslits
- Fix flexure crashing
- Change `pypeit.spectrographs.spectrograph.get_image_section` to
  *always* return the sections ordered spectral then spatial to match
  the PypeIt convention to match how binning is returned.  Propagated to
  get_datasec_img.
- Changed all functions related to binning to ensure that binning is
  always ordered spectral vs. spatial with the PypeIt convention that
  images have shape (nspec,nspat).  Includes associated documentation.
- Allow `pypeit.bitmask.BitMask` and `pypeit.par.parset.ParSet` to save
  and load from fits file headers.
- Force BitMask definitions in framematch.py and processimages.py to use
  and OrderedDict.  They need to be an OrderedDicts for now to ensure
  that the bits assigned to each key is always the same. As of python
  3.7, normal dict types are guaranteed to preserve insertion order as
  part of its data model. When/if we require python 3.7, we can remove
  this (and other) OrderedDict usage in favor of just a normal dict.
- Changed default for add and rm slits parameters.
- Doc improvements and removal of old, commented methods.
- Edited function that replaces bad columns in images and added tests.
- Added `pypeit.io` with routines to:
    - manipulate `numpy.recarray` objects and converting them into
      `astropy.fits.BinTableHDU` objects.
    - gzip compress a file
    - general parser to pull lists of items from fits headers
- Added metadata to `MasterFrame` objects written to fits files.
- Added `'observed'` option for wavelength reference frame that skips
  any relative motion corrections.

0.9.3 (28 Feb 2019)
-------------------
- Fixed a bug that was introduced when the binning was switched to the
  PypeIt convention.
- Fixed a bug whereby 2d images were not being saved if no objects were
  detected.
- Revamped the naming convention of output files to have the original
  filename in it.

0.9.2 (25 Feb 2019)
-------------------

- Many doc string updates in top level routines (not core)
- Updates to install and cookbook docs
- Continued the process of requiring spectrograph and par in each base
  class
- More doc + cleaning at top level, e.g. base classes
- Eliminates BPM base class
- Hot fix for flatfield;  illumflat was getting divided into the
  pixelflatnrm image
- Implementation of 2d coadds including a script to perform them.
- Fixed bug in extract.fit_profile that was introduced when implementing
  2d coadds
- Polynomial order for object finding is now part of parset.
- Improved X-shooter object tracing by increasing order.
- Improved determination of threshold determination regions for object
  finding.
- Added S/N floor to ivar determination for image procing.
- Reworked master output for traceslits
- Fixed a bug associated with binned images being proc'd incorrectly.
- Fixed master_key outputs in headers to deal with different detectors.
- Modify -c in pypeit_setup to require a setup (or all) be specified
  when writing, e.g. 'all' or 'A,C'
- Generated a new spectrograph child for LRISr in long-slit read-out
  mode (only 2 amps, 1 per detector)
- Require astropy >=3.1  [required for coadding at the least]
- Fixed a circular import which required move qa from wavecal into
  autoid.
- Fixed a bug in LRIS-R that spectrograph which was not using binning
  for wavelength fwhm.
- Updated docs on add/rm slits.
- Fixed and tuned up fluxing script and fluxing routines.
- Introduce sky_sigrej parameter
- Better handling of ManualExtraction
- Add template for LRISr 600/5000 wavelengths
- PYDL LICENSE and licenses folder
- Updates for new Cooked (v1.0)

0.9.1 (4 Feb 2019)
------------------

- Move write method for sensitivity function
- Modify I/O for detnum parameter
- Modify idx code in SpecObj
- Fixed a bug on datatype formatting
- Reworked masteframe and all base classes to be more homogenous so that
  one only ever overloads the save_master and load_master methods.
- Many changes fixes wavecal/autoid.py to make the lines being used
  explicitly clear. This fixed many bugs in the the wavelength fitting
  that were recently introduced.
- Introduced reidentification algorithm for wavelengths and many
  associated algorithms. Reidentification is now the default for
  x-shooter and NIRES. Other changes to the wavelength interface and
  routines to make them more compatible with echelle.
- Tweaked LA cosmics defaults. Add instrument specific parameters in
  spectrograh classes along with routines that check binning and decide
  on best params for LRIS-RED
- Now updating cosmic ray masking after each global sky subtraction
- Major developments for echelle functionality, including object
  wavelengths, and reduction control flow.
- Introduced wavemodel.py to simulate/extract/ID sky and ThAr spectral
  emission lines.
- Significant refactor of tracing slit/edge orders and new docs+tests
- Changed back BPM image to be aligned with datasec *not* the raw image
  shape (without trimming)
- Renabled ability to add user supplied slits
- Miscellaneious echelle-related advances
- PNGs of X-Shooter fits
- Sped up trace plotting in ginga
- Fussed again with how time is handled in PypeIt.  Hopefully the last
  time..
- dispaxis renamed specaxis and dispflip to specflip
- Lots of VLT/X-Shooter development
- Removed a number of files that had been mistakingly added into the
  repo
- Now running on cooked v=0.92
- Allow for multiple paths to be defined in the pypeit file
- Changed the procedure used to identify instrument configurations and
  identify which frames to use when calibrating science exposures.
- Added configurations, calibration groups, and background index to
- Total revamp of Tilts. Arc line tracing significantly improved.
- Fixes to trace_crude_init, trace_fweight, and trace_gweight.
- Many other small bug fixes and modifications particularly in the
  fitting routines.
- Lots of development related to echelle functionality.
- Major enhancements to fitting routines (in utils)
- Make GMOS south works and update OH line lists, and also add LBT/MODS.
- Introduce calib groups
- Removes setup designation.  Largely replaced with master_key
- Refactor Calibrations class to handle new calib groups
- Refactor QA to handle new calib groups
- Refactor tests to handle new calib groups
- Pushed pieces of run_pypeit into the PypeIt class
- Removed future as a dependency
- Change point step size to 50 pixels in show_slits and show_trace for
  major speed up
- Implemented difference imaging for near-IR reductions for both
  Multislit and Echelle
- Fixed a bug in echelle object finding algorithm.
- Fixed bug in object finding associated with defining the background
  level for bright telluric standards and short slits.
- Implemented using standard stars as crutches for object tracing.
- Reworked the implementation of reuse_masters in the PypeIt class and
  in the Calibrations class.
- New behavior associated with the -o overwrite feature in run_pypeit.
  User prompting feature has been disabled. Existing science files will
  not be re-created unless the -o option is set.
- Fixed a bug where local sky subtraction was crashing when all the
  pixels get masked.
- Nearly resurrected simple_calib
- New method to build the fitstbl of meta data
- Refactor handling of meta data including a data model defining core
  and additional meta data
- Replaces metadata_keys with pypeit_file_keys for output to PypeIt file
- Updates new metadata approach for VLT, Keck, Lick, Gemini instruments
- Remove PypeItSetup call from within PypeIt
- Remove lacosmic specific method in Spectrograph;  replaced with
  config_specific_par
- setup block now required when running on a PypeIt file
- Introduced a new method of determining breakpoint locations for local
  sky subtraction which takes the sampling set by the wavelength tilts
  into account.
- Fixed a major bug in the near-IR difference imaging for the case of
  A-B, i.e. just two images.
- Introduced routines into core.procimg that will be used in 2-d
  co-adding.
- Tweaks to VLT X-SHOOTER spectrograph class to improve reductions.
- Moved methods for imaging processing from scienceimage class to
  processimages class.
- Introduce full_template() method for multi-slit wavelength
  calibrations; includes nsnippet parameter
- Generate full template files for LRIS, DEIMOS, Kastb
- Added a few new Arc lines for DEIMOS in the blue
- Introduce mask_frac_thresh and smash_range parameters for slit
  tracing; modified LRISb 300 defaults
- Updated slit tracing docs
- Introduced --show command in pypeit_chk_edges
- Added echelle specific local_skysub_extract driver.
- Refactored PypeIt and ScienceImage classes and introduced Reduce
  class. ScienceImage now only does proc-ing whereas reduction
  operations are done by Reduce. Reduce is now subclassed in an
  instrument specific way using instantiate_me instead of PypeIt. This
  was necessary to enable using the same reduction functionality for 2d
  coadds.
- Added and improved routines for upcoming coadd2d functionality.
- Fixed bug in weight determination for 1d spectral coadds.
- Major fixes and improvements to Telluric corrections and fluxing
  routines.
- Fluxing now implemented via a script.
- Turned flexure back on for several instruments
- Introduced VLT/FORS2 spectrograph
- Swapped binspec and binspat in parse binning methods
- Extended LRISr 1200_900 arc template
- Modified add/rm slit methods to be spec,spat
- Add an option in coadding to scale the coadded spectrum to a given
  magnitude in a given filter
- Extended DEIMOS 1200G template

0.9.0
-----

- Major refactor to rename most modules and incorporate the PYPIT ->
  PypeIt switch
- Add SlitMask, OpticalModel, and DetectorMap classes.  Implemented
  DEIMOSOpticalModel based on DEEP2 IDL code.
- Improved treatment of large offsets in
  pypeit.core.trace_slits.trace_gweight to be symmetric with
  trace_fweight. Large outlying pixels were breaking object tracing.
- Added thresholding in pypeit.core.tracewave to ensure that tilts are
  never crazy values due to extrapolation of fits which can break sky
  subtraction.
- Turn off 2.7 Travis testing
- Integrated arclines into PypeIt
- Added KDTree algorithm to the wavelength calibration routines
- Modified debug/developer modes
- Update SpecObjs class; ndarray instead of list;  set() method
- Completely revamped object finding, global sky subtraction and local
  sky subtraction with new algorithms.
- Added -s option to run_pypeit for interactive outputs.
- Improved pypeit_show_spec2d script.
- Fixed bug whereby -m --use_master was not being used by run_pypeit
  script.
- Overhaul of general algorithm for wavelength calibration
- Hot fix for bspline + requirements update
- Fixed issue with biases being written to disk as untrimmed.
- Completely reworked flat fielding algorithm.
- Fixed some parsing issues with the .pypeit file for cases where there
  is a whitepsace in the path.
- Implemented interactive plots with the -s option which allow the
  reduction to continue running.
- Modified global sky subtraction significantly to now do a polynomial
  fit. This greatly improves results for large slits.
- Updated loading of spectra and pypeit_show_1dspec script to work with
  new output data model.
- Implemeneted a new peak finding algorithm for arc lines which
  significantly improved wavelength fits.
- Added filtering of saturated arc lines which fixed issues with
  wavelength fits.
- Added algorithms and data files for telluric correction of near-IR
  spectra.
- Revamped flat field roiutine to tweak slit boundaries based on slit
  illumination profile. Reworked calibrations class to accomodate the
  updated slit boundaries and tilts images as well as update the master
  files.
- Include BitMask class from MaNGA DAP.
- Change the way frame types are include in PypeItSetup.fitstbl
- Edited KeckLRISSpectrograph header keywords
- Edited how headers are read from the provided files
- Created metadata.PypeItMetaData class to handle what was previously
  `fitstbl`
- Fussed with date/time driven by GMOS;  date is no longer required in
  `fitstbl`
- Initial work on GMOS;  this is still work-in-progress
- Pushed several arcparam items into the Wavelengths parset
- Series of hacks for when binning is missing from the fitstbl
- CuAr line lists for GMOS
- New option to reduce only 1 det at a time
- Data provided in pypeit file overwrites anything read from the fits
  file headers.
- Filled in fits table reading data for GNIRS
- Demand frametype column in fits table is U8 format
- Further improvements to detect_lines arcline detection algorithm.
- Got rid of arcparam and added info and docs to wavelengths parset.
- Improved and commented autoid.py arclines code.
- Added utilities to wavecalib to compute shift,stretch of two spectra.
- Completely revamped cross-correlation algorithm in wavecalib to give
  roburt results.

0.8.1
-----
- Figuring out how to tag releases

0.8.0
-----

- First major steps on ARMED echelle data reduction pipeline
- APF/Levy and Keck/HIRES implemented
- Updates to blaze function and slit profile fitting
- Initial support for multislit reduction
- Coadding; including docs; and tests
- Now requiring astropy >= v1.3
- raw_input handling for Python 3
- coadd handling of bad input
- coadd bug fix on obj name
- Init local (i.e. object dependent) parameters in coadding
- fix local background logic error in slit masking
- Refactor QA PDF to PNG+HTML
- Add nminima object finding
- Add new parameters for object finding, reduce specific detectors
- Add slit profile QA
- Begin writing header (e.g. RA/DEC) info to spec1d files
- Fix bug in applying BPM for finding slit edges
- Update Ginga hooks
- Enable archiving/loading sensitivity function
- Add new cosmic ray algorithms for coadding (especially pairs of
  spectra)
- Added support for TNG+Dolores long slit spectrograph
- Started removing cython code
- Update line detection algorithm
- Updated flexure and tilt tracing documentation
- Updated docs:added standards.rst, and make a small correction in using
  script pypit_setup in setup.rst
- Fixed travis
- Updated slit trace algorithm
- Improved arc line detection algorithm
- Added functionality for fully automated wavelength calibration with
  arclines
- Switched settings files to allow IRAF style data sections to be
  defined
- Allowed data sections to be extracted from header information
- Significant refactor of routines related to pypit_setup
- Various small improvements, primarly to handle Gemini/GMOS data [not
  yet fully supported in PYPIT]
- Removed majority of cython functionality
- Moved logging to be a package object using the main __init__.py file
- Begin to adhere to PEP8 (mostly)
- setup.py rewritten.  Modeled after
  https://github.com/sdss/marvin/blob/master/setup.py .  Added
  requirements.txt with the package versions required.
- Updates archeck
- Loads NIST arclines from arclines instead of PYPIT
- DEIMOS reduction!
- Bug fix for bspline with bkspace
- Enable loading a sensitivity function with YAML
- Allow for multiple detectors when using `reduce detnum`
- Moved all imports to the start of every file to catch and avoid
  circular imports, removed most `import ... as ...` constructs
- dummy_* removed from arutils as necessary and propagated changes to
  tests
- remove dependency of ararclines functions on slf
- change requirements for astropy to >=1.3.0 so that `overwrite` is
  valid
- include numba in requirements, but actually a requirement of arclines
- Improve cookbook and setup docs
- Faster algorithm for defining object and background regions
- Restore armsgs -d functionality
- Finished cython to python conversions, but more testing needed
- Introduce maskslits array
- Enable multi-slit reduction
- Bug fixes in trace_slits
- Fixes what appears to be a gross error in slit bg_subtraction
  (masking)
- Turns off PCA tilt QA for now [very slow for each slit]
- Several improvements for coadding
- Modify lacosmic to identify tiny CR's
- Enabled writing Arc_fit QA for each slit/order
- Refactored comb_frames
- Refactored load_frames
- Refactored save_master
- Refactored get_datasec_trimmed, get_datasec, pix_to_amp
- Refactored slit_pixels
- Refactored sub_overscan
- Refactored trace_slits (currently named driver_trace_slits) and many
  of its dependencies
- Added parameter trace_slits_medrep for optional smoothing of the trace
  slits image
- Updated a few settings for DEIMOS and LRIS related to tracing slits
- Added a replace_columns() method to arproc.py
- Fixed a bug in new_match_edges()
- Moved tracing docs -> slit_tracing and edited extensively
- Updated docs on DEIMOS, LRIS
- Added the pypit_chk_edges script
- Added BPM for DEIMOS
- Added the code for users to add slits [edgearr_from_users()] but have
  not documented nor made it accessible from the PYPIT file
- Generated tcrude_edgearr() method for using trace crude on the slit
  edges
- Added trace_crude() method that I ported previously for DESI
- Added multi_sync() method for ARMLSD slit synchronization
- Have somewhat deprecated the maxgap method
- Refactored the gen_pixloc() method
- Generate arpixels.py module for holding pixel level algorithms
- Move all methods related to TraceSlits to artraceslits.py
- Introduce the TraceSlits class
- Update armlsd accordingly
- Remove driver_trace_slits and refctor_trace_slits methods
- Making Ginga a true dependency of PYPIT
- Have TraceSlits write/load MasterFrames
- Introduce SetupClass object
- Replace armbase.setup_science() with SetupClass.run()
- Move setup acitivites to inside pypit.py
- doc updates in setup.rst
- Refactor fitsdict -> fitstbl  (variable name not updated everywhere)
- Removed slurped headers from fitsdict (and therefore fitstbl)
- Include SetupClass Notebook
- Move ftype_list from armeta.py to arsort.py
- Bug fix related to fluxing
- Substantial refactor of arsort.py
- Substantial refactor of arsetup.py
- Introduced base-level ProcessImages class
- Introduced abstract MasterFrame class
- Introduced BiasFrame, BPMImage, ArcImage, and TraceImage classes
- Started NormPixelFlat class but have not yet implemented it
- Substantial refactoring of armasters
- Moved arlris, ardeimos to core/
- Moved image processing methods to arprocimg in core/
- Introduced calib_dict to hold calibration frames in armlsd (instead of
  slf)
- Modified ardeimos to load only a single image (if desired)
- Turned off fluxing in this branch;  is 'fixed' in the one that follows
- Moved get_slitid() to artraceslits
- Deprecates ['trace']['combine']['match'] > 0.0 option
- Deprecates ['arc']['combine']['match'] > 0.0 option
- Refactoring of settings and slf out of core methods continues
- Removed _msbias, _msarc, _datasec, _bpix from slf
- New tests and Notebooks
- Introduced FluxSpec class
- Introduce pypit_flux_spec script (and docs)
- Added FluxSpec Notebook
- armlsd has reappeared (momentarily) but is not being used;  it goes
  away again in a future branch
- Added a dict (std_dict) in arms.py to hold standard star extractions
- Reducing standard stars in the main arms loop
- Modified save_1d_spectra to handle loaded SpecObj in addition to
  internally generated ones
- Moved arflux to core and stripped out slf, settings
- Really restricting to nobj when user requests it
- New tests
- Introduces WaveCalib class
- Push ararc.py to core/ after removing slf and settings dependencies
- Further refactor masters including MasterFrame; includes addressing
  previous comment from RC
- Removed armlsd.py again
- Strips wv_calib from ScienceExposure
- Push get_censpec() to ararc.py
- New tests; limited docs
- TraceSlits load method pushed outside the class
- Introduces WaveTilts class
- Significant modification to tilt recipe including deprecation of PCA
- Moved tilt tracing algorithms from artrace.py to artracewave.py in
  core/
- Added 2D Legendre fitting to polyfit2d_general
- New trace slits tilts  settings (for 2D fitting)
- New QA plot
- New pypit_chk_tilts script
- New docs
- New tests
- Introduces FlatField class
- Adds FlatField Notebook, tests
- Pushes flat field algorithms into core/arflat.py
- Main flatfield method broken into a few pieces
- Further refactoring of armasters
- Further refactoring related to settings and ScienceExposure
- WaveImage class
- Strip mswave from ScienceExposure
- New tests
- Push get_calib methods into the individual classes
- Significant refactoring in arms.py followed
- Rename slits_dict -> tslits_dict
- Use tslits_dict in wavetilts.py
- Introduce ScienceImage class
- Substantial refactoring in arms.py followed
- Notebook too
- Reversed exposure/det loops for the (last?) time
- Generated arskysub.py in core/
- Significant portions of arproc.py are now superfluous
- Moved flexure_qa to arwave.py
- Significant refactoring of arsave.py (also moved to core/)
- Removed settings and slf from arspecobj.py
- Refactored trace_objects_in_slit()
- Refactoring of flexure algorithms
- Adds build_crmask() and flat_field() methods to ProcessImages
- Completed the deprecation of arsciexp (RIP)
- Many test updates
- Doc strings improved but no new main docs
- Completed armasters refactor and moved to core/
- Adds bspline_profile() method;  Used here for skysub but will also
  show up in extraction
- Introduces new skysub method;  still a bspline but now the new one
- Adds several methods from the PYDL repository into a pydl.py module
  including bspline Class
- Adds method to generate ximg and edgemask frames
- Adds new trace_slits_trim settings
- Small install edits
- Fixes Travis failure that crept into the previous PR
- Fix bug in bspline
- Adds a demo Notebook for LRISr redux
- Other odds and ends including code flow doc
- Introduce pypit/par and pypit/config directories
- Introduce PypitPar as an initial step toward refactoring the front end
- Final nail in the coffin for cython
- Add API docs
- Add bumpversion
- Adds a demo Notebook for LRISr redux
- Other odds and ends including code flow doc
- Introduce pypit/par and pypit/config directories
- Introduce PypitPar as an initial step toward refactoring the front end
- Move spectrograph specific code into spectographs/ folder
- Introduces the Spectrographs class
- Introduces the Calibrations class with Notebook
- Bug fix in view_fits script
- Handle no-slits-found condition
- Added NIRES to spectrographs folder
- Fixed logic in ArcImage class related to settings and user settings
- Added user settings to some of the other classes.
- Enabled load_raw_frame to take a negative dispersion axis indicating
  flips.
- Major bug fixed in bspline_profile where it was producing gargabe
  results when breakpoints were being rejected.
- Edits to Spectrograph class
- Removed all use of settings in ARMS and its subsequent calls.  ARMS
  now uses PypitPar and its sub parameter sets
- propagated ParSet changes into run_pypit and pypit_setup
- settings/parameters for pypit now set in the pypit file using a
  configuration parameter set
- rewrote pypit file parser
- Included automatically generated documentation of PypitPar when
  running make html in doc/ directory
- Checked orientation of array correct for DATASEC and OSCANSEC in
  DetectorPar for each Spectrograph
- Add SpecObjs class
- Add from_dict and to_dict methods to pydl bspline and update docs
- Updated from_dict method in pydl bspline

0.7 (2017-02-07)
----------------

This file enters the scene.<|MERGE_RESOLUTION|>--- conflicted
+++ resolved
@@ -10,12 +10,9 @@
 - Added the option to disable strict version checking for 1d coadds.
 - Hotfix for KCWI when using alignment (aka ContBars) frames for the astrometric correction.
 - Sensitivity function masking and output updates
-<<<<<<< HEAD
+- Fixed a bug in the `variance_model` calculation for combined images.
 - Added the possibility to use dither offsets saved in the header of the science frames for
   coadding 2D spectra (``dithoff`` must be part of the spectrograph metadata).
-=======
-- Fixed a bug in the `variance_model` calculation for combined images.
->>>>>>> d68dd9ff
 
 1.12.2 (29 Mar 2023)
 --------------------
