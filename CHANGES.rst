1.10.1dev
---------

- Add ability for users to specify custom arc line lists for
  wavelength calibration, saved in the user's PypeIt cache
- Added Keck/NIRES frame-typing development doc.
- Now more than one setup can be assigned to the same calibration frame,
  allowing to associate the same calibration frames to different science/standard
  frames, if desired.
- Correctly associate calibrations with science data for MOSFIRE longslit and long2pos masks.
- Automatically assign `comb_id` and `bkg_id` to MOSFIRE science data,
  using the information on the dither pattern.
- Allow verbosity specification for various post-processing command-line scripts.
- Allow for the specification of a specific UVIS extinction file for sensitivity
  function computation and flux calibration.
<<<<<<< HEAD
- Added spectral flexure and reference frame corrections for IFU data
- Allow separate sky frame to be used for sky subtraction with IFU data

=======
- Refactor and general update of documentation
>>>>>>> e55e00e9

1.10.0 (11 July 2022)
---------------------

- Modify tweak_standard for Mosfire/J2
- Apply find_min_max when clipping the image for object finding
- Mask bad detector regions for global sky flexure calculation
- Detector structure correction included in flatfield calibration
- Apply find_min_max when clipping the image for object finding
- Mask bad detector regions for global sky flexure calculation
- Fixed a bug associated with 2d interpolation of waveimg in extraction.
- Refactor PypeIt input files
- Added wavelength diagnostics to the spec2d output


1.9.1 (13 June 2022)
--------------------

- Hotfix for bug related to downloading from the `reid_arxiv` when using
  the `reidentify` wavelength calibration method.


1.9.0 (31 May 2022)
-------------------

- When using glob to get files in pypeit_setup, added automatic sorting
  so that the default `comb_id` ordering matches the sorted file name.
- Improve Keck/KCWI automatic frame typing.
- Implemented Keck/KCWI flux calibration
- Wavelength templates (OH lines and arc lamps) created for Keck/MOSFIRE
- Mosaic is now available for Keck/DEIMOS too.
- Various package data (e.g., reid_arxiv, sensfunc) are no longer
  distributed via PyPI to reduce package size; introduce mechanisms for
  downloading/caching needed data either at runtime or on demand.
- Save output wavelength calibration from `pypeit_identify` to the cache
  for direct reuse in data reduction.
- The `pypeit_identify` GUI can now toggle between linear and log
  scaling of the arc spectrum flux.
- Improved wavelength solution for Gemini-Nort E2V detector
- Keck/DEIMOS now uses gain/RN values measured periodically by WMKO
- Add bok_bc 300 grating template
- Added more flexible quicklook that can handle dithering.
- Expose exposure time scaling for dark frames as an image processing
  parameter, and set the default behavior to ignore any difference in
  exposure time.  Also fixes a bug in the variance calculation.
- Refactored object finding
- Bug fixes in local sky subtraction and extraction
- Fixed pypeit setup issues due to bad LRIS headers.
- Added support for VLT FORS2 600z grism.
- Added enhancements and fixes for Keck lris red Mark4.
- Fixed a bug in 2d coadding when objects were not being identified.
  Refactored 2d extraction.
- Added code to better parse Gemini/GNIRS dither sequences
- Add spectrograph child for VLT X-SHOOTER UVB arm
- Minor enhancements to `pypeit_identify` GUI
- Refactoring of `pypeit_show_wvcalib` GUI


1.8.1 (23 Feb 2022)
-------------------

- various hotfixes
- Include preliminary support for fluxing with archived SensFunc files
  for DEIMOS.


1.8.0 (12 Feb 2022)
-------------------

- Fixed a bug about how `maskdef_offset` is assigned to each detector
- Changed default behavior for how PypeIt computes `maskdef_offset` for
  DEIMOS.  It now uses by default the stars in the alignment boxes.
- Introduces pypeit_parse_calib_id script
- Refactor manual extraction
- Fixed 2Dcoadd spec bugs for central wavelength dithers.
- GMOS doc updates
- Add 2D wavelength calibration image to MasterFlat output; include
  wavelength calibration in pypeit_chk_flat ginga display.
- Introduce mosaicing
    - `det` arguments can now be tuples with a list of detectors to
      combine into a mosaic.  Mosaics can now be defined in the pypeit
      file using `detnum`; e.g., `detnum=(1,2)` creates a mosaic of
      detectors 1 and 2.
    - The tuples must be one among an allowed set defined by each
      spectrograph class; see `gemini_gmos.py`.
    - `DETECTOR` extensions in output files can now be either a
      `DetectorContainer` object or a `Mosaic` object.  Both are now
      written using `astropy.table.Table` instances.  `Mosaic` objects
      just have more columns.
    - The `otype` of `DataContainer` data-model components can now be a
      tuple of `DataContainer` subclasses indicating that the component
      has an optional type.
    - Added the `one_row_table` class attribute to `DataContainer`,
      which will try to force all the elements of a datamodel into a
      binary table extension with a single row.
    - Started propagation of name changes from, e.g., `DET01` to
      `MSC01`, where the latter indicates the reduction uses the first
      mosaic option for the spectrograph.  Keys for master calibration
      frames are now, e.g., `A_1_DET01` instead of `A_1_01`.
    - Currently only implemented for `gemini_gmos`.
    - During processing, bias and dark images are left as separate
      detector images, whereas all other images are mosaiced for further
      processing.  This means that `RawImage` is now *always* 3D, where
      `PypeItImage` can be either 2D or 3D.
    - Added a `det_img` to `PypeItImage` datamodel to keep track of the
      parent detector for each pixel in a mosaic.
    - Added a `amp_img` to `PypeItImage` datamodel to keep track of the
      parent amplifier for each pixel in a mosaic; this is the result of
      mosaicing the `datasec_img` objects for each detector.
- Improve performance of L.A.Cosmic algorithm:
    - Switch to using ndimage.binary_dilation for growing masked regions
    - Switch to astropy convolution for Laplace convolution
    - Added faster block replication algorithm
    - Fix iteration logic
- Intermediate update to BPM.  Preference given to pulling this from the
  relevant `PypeItImage` calibration image instead of always building it
  from scratch.  That latter complicated things for mosaics.
- First steps toward more robust treatment of saturation.
- Dark counts used for calculating the shot noise now includes measured
  dark images if provided
- `PypeIt` file parameters can now parse sets of tuples; e.g.,
  `detnum=(1,2),(3,4)` should get parsed as `par['detnum'] = [(1,2),
  (3,4)]`.
- `PypeIt.select_detectors` has been moved to `Spectrograph`.
- Update for `LDT/DeVeny` including support for binned data,
  `use_header` for reading arc lamps used from frames, and `reid_arxiv`
  templates for three additional gratings.
- Slurps in and uses slitmask design for Keck/LRIS (limited usage)
- Hotfix for `gemini_gmos` mosaic tracing parameters
- Include sky model in 2nd pass of global sky subtraction (not for IR
  redux).
- Skymask is now computed also for the maskdef_extract objects.
- Added dedicated fwhm and boxcar_radius for maskdef_extract objects.
- Added pypeit_version to the pypeit file header.
- Set DEIMOS `find_fwhm` default to 0.8" in binned pixels.
- Added row-dependent pattern-noise calculation
- Improvements in `pypeit_coadd_2dspec`:
    - `maskdef_id` assigned to each slit
    - Assigning object's name, ra and dec to detected objects is now
      available
    - Force extract of undetected objects is now available
    - `maskdef_offset` can be use as offsets in the coadd
    - Coadding only a specific sets of slits is now possible with the
      parset `--only_slits`
    - If the user inputs a list of offsets, the weights can still be
      computed if a bright object is found, otherwise uniform weigths
      will be used
    - Fixed manual extraction bug
    - Various improvements in the flow of the code
    - spec1d*.txt is now produced also for coadd2d
- Scripts to explore the noise residuals in PypeIt
- Added Coadd2D HOWTO docs
    - Fixes a  bug in echelle object finding
    - Attempt to make the threshold computation for object finding more robust.
    - Fixed a bug in extraction for echelle spectrographs for IR reductions.
    - Tuned up preivious refactor of object finding and extraction classes.
    - Fixed a bug that was introduced in skymask definition.
    - Fixed a bug where negative objects were not being found for IR reductions of standard stars.
- Add template wavelength solution for soar_goodman_red 400_SYZY

1.7.0 (19 Nov 2021)
-------------------

- Introduces pypeit_parse_calib_id script
- Throw a warning if the chosen spectrograph has a header which does not
  match expectation
- Pypeit can now read (currently for Keck DEIMOS only) the list of arc
  lamps from the header and use it for wavelength calibration.
- Allow one to restrict the wavelength range of the arxiv template
- Fixed a bug in HolyGrail that did not allow for sigdetect and rms_wavelength to be
  slit dependent lists.
- Set DEIMOS FWHM default to 10 pixels
- Fixed a bug in HolyGrail that did not allow for sigdetect and
  rms_wavelength to be slit dependent lists.
- Improvements for MOSFIRE:
    - uses slitmask info in the slit edge tracing
    - associates RA, Dec and Object name to each extracted object
    - extracts undetected objects using the predicted position from
      slitmask info
    - uses dither offeset recorded in the header as default
      slitmask_offset, but the user can provide the maskdef_id of a slit
      with a bright object that can trace the offset.
    - improvements in the frame typing
- Implements new Mark4 detector for Keck/LRISr  (aka keck_lris_red_mark4)
- QL script for Keck/DEIMOS
- Implemented flux calibration and grating correction for datacubes.


1.6.0 (1 Oct 2021)
------------------

- Modifications to reduce header crashes
- Added `image_proc.rst` doc, which includes a table with the primary parameters
  that affect the control flow of the image processing.
- Added exptime and units to the PypeItImage data model.
- Made bias subtraction available to the dark image processing (i.e., if people
  request bias subtraction for darks, the bias needs to be passed).  Similarly,
  added dark to the buildimage calls in get_arc and get_tiltimage.
- Streamlining of the operations in pypeit.core.flat.flatfield.
- Digitization noise no longer added to readnoise calculation by default.
- Include "processing error" in error budget.  Accounts for, e.g., readnoise in
  dark image, etc.
- Include error calculation in overscan subtraction.  The error estimate is the
  standard error in the median, which will be an overestimate for the savgol
  method.
- Allow for pinhole and sky frames in buildimage_fromlist.
- In pypeit.images.rawimage.RawImage:
    - Conversion from ADU to counts is now the first step for all processing.
    - Added an `empirical_rn` parameter that allows the users to use the
      overscan region to estimate the detector readnoise for each image
      processed, and this estimation of the readnoise is now in its own method.
    - Subtraction of the dark is now done after the conversion of the image to
      counts.
    - Dark subtraction is now always performed using the tabulated values for
      each detector.  A warning is thrown if the dark frames are provided and
      the measured dark-current from a dark image is more than 50% different
      from the tabulated value.
    - Whether or not you add the shot noise and a noise floor to the variance
      image are now optional and controlled by parameters in ProcessImagesPar.
    - Changes to default ProcessImagesPar parameters: use_specillum = False for
      all frame types; shot_noise = False and noise_floor = 0 for biases; and
      use_overscan=True, use_biasimage=True, noise_floor=0., and mask_cr=True
      for darks.  Adjustments propagated to individual spectrographs.
    - BPM is not recalculated after applying the flat-field correction because
      it is not longer changed by that function.
    - The code keeps track of the image scaling via the flat-field correction,
      and propagates this to the noise model.
    - Compute and save a "base-level variance" that includes readnoise, dark
      current, and processing error as part of the PypeItImage datamodel.
    - Added `base_var` and `img_scale` to the datamodel of PypeItImage, as well
      as the noise_floor and shot_noise booleans.  All of these are used by
      pypeit.core.procimg.variance_model to construct the error model.
    - Added BADSCALE bit to ImageBitMask to track when flat-field corrections
      are <=0.
- Added `update_mask` and `select_flag` methods to PypeItImage as convenience
  methods used to update and extract information from the fullmask bitmask
  attribute.
- CombineImage now re-calculates the variance model using the stacked estimate
  of the counts instead of propagating the estimates from the individual
  exposures.
- CombineImage performs a masked median when combine_method = 'median', and the
  error is the standard error in the median.
- Simplifies stacking of bits in CombineImage.
- Calculation of the variance in processed images separated into two functions,
  pypeit.core.procimg.base_variance and pypeit.core.procimg.variance_model.
  These replace variance_frame.
- Added a "detectors" doc, and an automatically generated table with relevant
  detector parameters (including the dark current) used for instrument.
- Improved fidelity of bspline timing tests using timeit.
- Added inverse variance images to MasterBias and MasterDark frames so that they
  are available for re-use.

1.5.0 (11 Aug 2021)
-------------------

- Doc updates, including reorganization of the installation doc, fluxing and
  telluric docs, and automatic construction of the package dependencies.
- Add new pixelflat_min_wave parameter below which the mspixelflat is set to 1.
- Add `pypeit_install_telluric` and `pypeit_install_ql_masters` scripts.  The
  latter creates a symlink to the directory with the QL masters that will be
  used if the QL_MASTERS environmental variable does not exist.
- Improved `edgetrace.maskdesign_matching` to always return syncronized traces.
- Pypeit can now deal with dithered observations (only for DEIMOS for now), by
  finding the offset of the observed slitmask from the expected position in the design file.
- There are three options the user can use to find the slitmask offset: bright objects,
  selected slit, or alignment boxes.
- Pypeit run object finding for the alignment boxes but it does not extract them.
- `reduce.run` is now split in two methods: `run_objfind` and `run_extraction`.
- There are now 2 loops over the detectors in `pypeit.reduce_exposure`: the first
  one runs calibrations and object finding for all the detectors and the second one
  runs the extraction. In between the two loops, the slitmask offset is computed.
- A script (`get_telescope_offset`) to determine the telescope pointing offsets is
  added to `pypeit/spectrographs/keck_deimos.py`
- Improve SOAR Goodman fluxing


1.4.2 (06 Jul 2021)
-------------------

- Added a common base class for all scripts
- Script methods now included in Sphinx documentation
- Updated `pypeit.scripts.scriptbase.SmartFormatter` to enable wrapping
  long lines and specify lines with a fixed format using `F|`.
- Made `pypeit.core.telluric.Telluric` subclass from
  `pypeit.datamodel.DataContainer`, and added some basic unit tests.
  This led to some changes in the existing datamodel.
- Made `pypeit.sensfunc.SensFunc` subclass from
  `pypeit.datamodel.DataContainer`, and added some basic unit tests.
  This led to some changes in the existing datamodel.
- Allowed `pypeit.datamodel.DataContainer` parsing methods to used
  pseudonyms for HDU extension names and base classes to read the
  datamodels of subclasses.  Both added new keywords that default to
  previous behavior.
- Moved some functions to avoid circular imports
    - `pypeit.coadd1d.OneSpec` -> `pypeit.onespec.OneSpec`
    - `pypeit.core.coadd.get_wave_grid` ->
      `pypeit.core.wavecal.wvutils.get_wave_grid`
    - `pypeit.core.coadd.sensfunc_weights` ->
      `pypeit.sensfunc.sensfunc_weights`
- Add LDT/DeVeny spectrograph
- Add 6440.25A CdI line (LDT/DeVeny)
- Modify SOAR to read their (truly) raw files
- GMOS doc updates


1.4.1 (11 Jun 2021)
-------------------

- Adds SOAR/Goodman red camera
- Update to Gemini-S telescope info
- Make PypeIt ISO 8160 (more) compliant
- Address an Identify bug
- Add blocking filter to DEIMOS config
- NOT/Alfosc updates
- A pair of fixes for shane_kast_red
- Add NTT EFOSC2 spectrograph
- Add standard stars CD-34241 and CD-329927 to esofil
- Add wavelength solution for keck_lris_red 600/10000
- `pypeit_show_2dspec` shows traces of forced extraction and manual
  extraction with different colors
- Updated docs about extraction and DEIMOS
- Implement multi-detector flexure estimates
- Fix error in variance for numpy fitting routines
- Introduce HOWTO for DEIMOS
- Method for slupring in a standard observed and reduced by WMKO


1.4.0 (23 Apr 2021)
-------------------

- Include a fix for when no edges are detected in `EdgeTraceSet` by
  adding the `bound_detector` parameter.  Most instruments have a
  default of `bound_detector = False` meaning that the code will skip
  processing any detector where no slit edges are found.  Some
  instuments set the default to be `bound_detector = True` because the
  slit edges always or often fall off the edge of the detector (i.e.,
  the detector is fully illuminated).  These instruments are currently
  `mmt_mmirs`, `mmt_bluechannel`, `not_alfosc`, and `shane_kast`; note
  that some `gemini_gmos` data in the DevSuite require
  `bound_detector=True`, as well.
- Improved wavelength template for DEIMOS gratings: 600ZD, 830G.
- Added new ArI, KrI, NeI, XeI arc lines.
- PypeIt can now compute arc line FWHM from the lines themselves. This
  is controlled by a new parset, ``fwhm_fromlines``, which is set to
  False by default, except for DEIMOS.
- Added a development document about the DEIMOS wavelength calibration.
- Limit reduction to detectors 3 and 7 when DEIMOS LVM mask is used
  (other detectors are empty)
- Add `pypeit_obslog` script that simple compiles and prints metadata
  from a set of fits files needed by pypeit to run.
- Change `PypeItSetup.from_file_root` to *require* the output path to
  write the vanilla pypeit file.  If no path is provided, the object is
  instatiated without creating any output.
- Fixed bug in sensitivity function code adressing issue #747. Revamped
  sensitivity function completely to compute zeropoints and throughput.
  Enhanced sensfunc.py QA.
- Added MOSFIRE QL script.
- Added support for VLT/SINFONI K 25mas (0.8x0.8 arcsec FOV) platescale
- Updated docs for differencing imaging sky subtraction.
- Added "sky" frametype for difference imaging sky subtraction
  addressing issue # 1068
- Improved and sped up sensitivity function telluric codes.
- Fixed bugs in ArchiveReid automatic wavelength identification.
- Removed numba dependency.
- Improved pypeit_view_fits script.
- Fixed ginga bugs in display.py and added automatic cuts to show_2dspec
- Added latin hypercube sampler to pypeit.utils which is required for
  differential evolution optimizations.
- Improved GMOS R400 wavelength solution
- Turned off GMOS-S binning restriction
- Add GTC OSIRIS spectrograph
- Updates for docs on adding new spectrographs.  And a bok test
- Added a new ``pypeit_collate_1d`` tool to automatically group 1D
  Spectra from multiple files by group and coadd them.
- PypeIt will now add HISTORY keyword entries to FITS files.
- `use_maskdesign` is turned off for DEIMOS LVM masks
- a new parameter `use_user_fwhm` is added in `ExtractionPar` to allow
  the user to set their preferred fwhm
- Improved `slittrace.assign_maskinfo`
- PypeIt can now force extractions of DEIMOS non detected objects at the
  location expected from slitmask design.
- SpecObj and SlitTrace datamodel versions updated

1.3.3 (24 Feb 2021)
-------------------

- (Hotfix) Command-line argument bug in `pypeit_coadd_1dspec` script.
- (Hotfix) Bug fix in `pypeit_obslog` script.
- (Hotfix) X-Shooter bits


1.3.2 (08 Feb 2021)
-------------------

- (Hotfix) Bug in content type of README file that prevented upload to
  PyPI

1.3.1 (01 Feb 2021)
-------------------

- pypeit_chk_wavecalib script
- Option to limit channels shown for pypeit_show_2dspec
- sigdetect on in full_template
- Added new ArI, ArII lines
- Improved 1Dfit QA
- Final wavelength template for DEIMOS 900ZD
- Fix a bug in `pypeit/core/arc.py` and `pypeit/core/wavecal/autoid.py` due
  to the padding to the arc frames
- Added a new XeI line
- Turn off sigma clipping for DEIMOS arc frames.
- Refactor setup.py to use setup.cfg to define package configuration
- Refactor version handling to use setuptools_scm to grab version info from git tags
- Add support for testing within isolated environments via tox
- Refactor CI to use tox to run tests
- Add cron-scheduled tests to CI
- Add tests to CI to cover macos, windows, and conda installations
- Refactor wrapper scripts in bin/ to be entry_points defined in setup.cfg
- Deprecate check_requirements now that dependencies are handled by the installation



1.3.0 (13 Dec 2020)
-------------------

- DATE-OBS, UTC, AMPMODE, and MOSMODE added to metadata for DEIMOS, and
  the first three are now included in the auto-generated pypeit files.
- DEIMOS AMPMODE is now included in the list of metadata used to
  determine the DEIMOS configuration (setup).
- Frames ignored by
  `pypeit.metadata.PypeItMetaData.unique_configurations` used to
  establish the unique configurations are now set by
  `pypeit.spectrographs.spectrograph.Spectrograph.config_independent_frames`.
  These default to 'bias' and 'dark' frames.
- `pypeit.spectrographs.spectrograph.Spectrograph.config_independent_frames`
  can also return a *single* keyword selecting the metadata column used
  to match these frames to a given configuration.  For DEIMOS, this is
  used to match bias and dark frames to a configuration observed on the
  same date.  Currently these frames can only be set to a single
  configuration.
- Added `pypeit.metadata.PypeItMetaData.clean_configurations` that
  ignores frames that cannot be reduced by pypeit, as set by
  `pypeit.spectrographs.spectrograph.Spectrograph.valid_configuration_values`.
  For DEIMOS, this is used to ignore frames that are taken in
  direct-imaging mode or using anything except the B amplifier to read
  the data.  The ignored frames are removed from the metadata table
  (`fitstbl`).
- `update_docs` script now builds the html as well as the api rst files.
  It also prints a pass/fail comment.
- Added tests to `pypeit/tests/test_setups.py` to test that PypeIt
  correctly and automatically identifies frames from multiple DEIMOS
  configurations and that `pypeit.pypeitsetup.PypeItSetup` correctly
  produces separate pypeit files for each configuration.
- Added a development document reporting that PypeIt now satisfies the
  `PD-3` requirement Keck outlined for the DEIMOS PypeIt pipeline.
- Building the docs now dynamically generates an example pypeit and
  sorted file for inclusion in the PypeIt documentation.
- The setup block is now a simple listing of the keywords and values
  used to identify the instrument configuration.
- Refactor identify GUI and improve its docs
- Modest refactoring of templates.py
- Construction of wavelength arxiv files for DEIMOS 1200B and blue 1200G
- Pypeit now adds DEIMOS slits that are expected from the slitmask design
  but not found in the tracing process.
- PypeIt now flags as “BOXSLT” DEIMOS slits that are expected to be
  alignment boxes from slitmask design.
- Added a table with DEIMOS slitmask design and objects info to the
  SlitTraceSet datamodel
- Add support for MMTO Blue Channel Spectrograph
- Add GitHub Actions CI workflow
- Incorporates a procedure to enable GMOS Nod and Shuffle observations
- New GMOS wavelength solutions
- Remove Travis CI config
- General housecleaning of spectrographs
    - Documentation improvements
    - Dynamically builds table of available spectrographs; see
      `pypeit.spectrographs.available_spectrographs`
    - `pypeit.defs` is now deprecated
    - Removed usage from `pypeit.pypmsgs` and moved it to `run_pypeit.py`
    - Many Spectrograph instance attributes are now class attributes; in
      particular, previous instance attribute `spectrograph` is now `name`.
    - Added class attributes that set if the spectrograph is supported and any
      comments for the summary table.
    - `default_pypeit_par` is now a class method, which allows the name of the
      spectrograph to be defined in a single place
    - Valid spectrographs are no longer checked by
      `pypeit.par.pypeitpar.ReduxPar`.  This caused a circular import in the
      new strucuture.  The parameter `par['rdx']['spectrograph']` is virtually
      always checked by `load_spectrograph`, so I don't think this is a
      problem.
- Kastr 300 grating solutions
- Hotfix to include the solutions!
- Improved DEIMOS slitmask design matching
- Assign RA/DEC to DEIMOS extractions
- DEIMOS object RA, Dec, and name returned when running `pypeit_show_1d --list` and saved in
  the .txt file with the list of 1d spectra.
- DEIMOS object name and `maskdef_id` visible in ginga when running `pypeit_show_2d`
- Fix sigma clipping bug!

1.2.0 (15 Oct 2020)
-------------------

- Frame-typing tweaks for DEIMOS
    - Exposure-time ranges removed
    - All frame types now key off OBSTYPE
- Added more detail on citation policy to main page on readthedocs
- Added docs for BitMasks
- Altered scripts interface to allow for dynamically making the help doc
  files
- full spatial/spectral flexure and heliocentric corrections implemented
  for IFU reductions
- optimal weights in datacube generation
- Docs for skysub, extraction, flat fielding
- New skysub options for masking and suppressing local
- Added `pypeit/core/convert_DEIMOSsavfiles.py` to convert .sav files
  into fits files
- Added "amap" and "bmap" fits files in
  `pypeit/data/static_calibs/keck_deimos/` for DEIMOS optical model
- Added `pypeit/core/slitdesign_matching.py` and `maskdesign_matching`
  to `EdgeTraceSet`
- Added ParSet for switching ON the slit-mask design matching. Default
  is ON for `keck_deimos`
- Pypeit registers `maskdef_id` in SlitTraceSet if instrument is
  `keck_deimos`
- Fix assignment bug in fitting bspline

1.1.1 (10 Sep 2020)
-------------------

- (Hotfix) Fluxing doc edits
- (Hotfix) Fix sdist pip installation

1.1.0 (8 Sep 2020)
------------------

- Fixed a bug for IR reductions for cases where only negative object
  traces are identified.  These were accidentally being written to the
  spec1d file.
- Fixed a bug fixes a bug in full_template wavelength reidentification
  for situations where extreme wavelength coverage slits results in
  reidentification with a purely zero-padded array.
- Fixed a bug fixes a bug in full_template wavelength reidentification
  for situations where extreme wavelength coverage slits results in
  reidentification with a purely zero-padded array.
- Fixed another such bug arising from these zero-padded arrays.
- (Hotfix) Deal with chk_calibs test
- Script to generate combined datacubes for IFU data.
- Changed numpy (> 1.18.0) and scipy (> 1.4.0) version requirements
- Allow show2d_spec, chk_edges, chk_flats to load older Spec2DObj
  datamodel versions
- Implemented a plugin kindly provided by the ginga developers to
  display images with a secondary wavelength image WCS.
    - Removes dependency on @profxj's ginga fork, and avoids a bug when
      using WCS image registration in that fork.
    - `pypeit/ginga.py` moved to `pypeit/display/display.py` and ginga
      plugin added to `pypeit/diplay` directory.
    - ginga plugin registered as an entry point in `setup.py`
    - Added a script to check that the plugins are all available.
    - Installation docs updated.  Both `ginga` and `linetools` are now
      installed via pip.
- Deprecated `pypeit/debugger.py` and `pypeit/data/settings`
- Removed h5py as a dependency
- `linetools` is now listed in `pypeit/requirements.txt` until I can
  check if it still causes readthedocs to fail...
- Modify Spec2DObj 2D model for float32 images
- `pypeit.tracepca.TracePCA` and `pypeit.edgetrace.EdgeTraceSet` now
  subclass from `pypeit.datamodel.DataContainer`
- Refactor WaveCalib into a DataContainer
- Refactor fitting + PypeItFit DataContainer
- Coadd2D bug fixes
- Coadd2D without spec1d files
- Coadd2D offsets
- Some Coadd2D docs
- Manual extraction
- Improve LBT/LUCI
- Add MMT/MMIRS
- QL script for Keck/MOSFIRE (beta version)
- Correct det bug in keck_lris
- Modifications to allow for flailing LRISr detector
- Modifications for parse LRIS LAMPS prior to 2010 upgrade
- Added support for P200/DBSP and P200/TripleSpec

1.0.6 (22 Jul 2020)
-------------------

- (Hotfix) Deal with wavecalib crash
- Fix class and version check for DataContainer objects.
- Script to check for calibration files
- No longer require bias frames as default for DEIMOS
- Implement grism19 for NOT/ALFOSC
- Introduced another parameter used to identify box slits, as opposed to
  erroneous "slits" found by the edge tracing algorithms.  Any slit that
  has `minimum_slit_length < length < minimum_slit_length_sci` is
  considered a `BOXSLIT`, any slit with `length < minimum_slit_length`
  is considered a `SHORTSLIT`; the latter are always ignored.
- Introduced order matching code into EdgeTraceSet.
    - This helps fix an issue for GNIRS_10L caused by the orders
      shifting.
    - Introduces two paramters in `EdgeTraceSetPar` to assist the
      matching: `order_match` and `order_offset`
    - Echelle spectrographs should now always have `ech_order` defined
      in the SlitTraceSet object.
    - Removes the need for `Spectrograph.slit2order` and
      `Spectrograph.order_vec`.  Changes propagated, primarily in
      `wavecalib.py`, `autoid.py`, and `reduce.py`.
- Adds in Keck/LRISr with the original detector
- Adds in Keck/LRISb with the FITS format

1.0.5 (23 Jun 2020)
-------------------

- Add median combining code
- Make biasframes median combine by default
- Implemented IFU reduction hooks
- KCWI reduction complete up to spec2D frames
- Implemented new flatfield DataContainer to separate pixelflat and
  illumflat

1.0.4 (27 May 2020)
-------------------

- Add a script (pypeit_flux_setup) for creating fluxing, coadd1d and
  tellfit pypeit files
- Add telluric fitting script, pypeit_tellfit

1.0.3 (04 May 2020)
-------------------

- Add illumflat frametype
- Enable dark image subtraction
- Refactor of Calibrations (remove cache, add get_dark)
- Enable calibration-only run
- Clean up flat, bias handling
- Make re-use masters the default mode of run_pypeit
- Require Python 3.7
- Fixed a bug in NIRES order finding.
- Add NOT/ALFOSC
- Fluxing docs
- Fix flexure and heliocentric bugs
- Identify GUI updates

1.0.2 (30 Apr 2020)
-------------------

- Various doc hotfixes
- wavelength algorithm hotfix, such that they must now generate an entry
  for every slit, bad or good.

1.0.1 (13 Apr 2020)
-------------------

- Various hot fixes

1.0.0 (07 Apr 2020)
-------------------

- Replaces usage of the `tslits_dict` dictionary with
  `pypeit.slittrace.SlitTraceSet` everywhere.  This `SlitTraceSet`
  object is now the main master file used for passing around the slit
  edges once the edges are determined by `EdgeTraceSet`.
- Removes usage of `pypeit.pixels.tslits2mask` and replaces it with
  `pypeit.slittrace.SlitTraceSet.slit_img`.
- Significant changes to flat-fielding control flow.
    - Added `rej_sticky`, `slit_trim`, `slit_pad`, `illum_iter`,
      `illum_rej`, `twod_fit_npoly` parameters to FlatFieldPar.
    - Illumination flat no longer removed if the user doesn't want to
      apply it to the data.  The flat was always created, but all that
      work was lost if the illumination correction wasn't requested.
    - Replaced tweak edges method with a more direct algorithm.
    - `pypeit.core.flat.fit_flat` moved to
      `pypeit.flatfield.FlatField.fit`.
- Reoriented trace images in the `EdgeTraceSet` QA plots.  Added the
  sobel image to the ginga display.
- Added `bspline_profile_qa` for generic QA of a bspline fit.
- Eliminate MasterFrame class
- Masks handled by a DataContainer
- Move DetectorPar into a DataContainer (named DetectorContainer) which
  enables frame-level construction
- Advances to DataContainer (array type checking; nested DataContainers;
  to_master_file)
- Dynamic docs for calibration images
- Every calibration output to disk is help within a DataContainer,
  separate from previous classes.  Exception is WaveCalib (this needsd a
  fit DataContainer first)
- Substantial refactoring of Calibrations
- Add MDM OSMOS spectrograph
- Moved pypeit.core.pydl.bspline into its own module, `pypeit.bspline`
- Introduced C backend functions to speed up bspline fitting
    - now require `extension_helpers` package to build pypeit and
      necessary files/code in `setup.py` to build the C code
    - C functions will be used by default, but code will revert to pure
      python, if there's some problem importing the C module
    - Added tests and pre-cooked data to ensure identical behavior
      between the pure python and C functions.
- Moved some basis function builders to pypeit.core.basis
- Release 1.0 doc
- Lots of new docs
- pypeit_chk_2dslits script
- DataContainer's for specobj, bspline
- Introduction of Spec2DObj, AllSpec2DObj, and OneSpec (for Coadd1D)
- Added bitmask to SlitTraceSet
- Introduced SlitTraceSet.spat_id and its usage throughout the code
- Spatial flexure corrections
    - Significant refactor of flatfield.BuildFlatField.fit()
    - Spatial flexure measuring code
    - PypeItPar control
    - Modifications to SlitTraceSet methods
    - Illumflat generated dynamically with different PypeIt control
    - waveimage generated dynamicall and WaveImage deprecated
- Moved RawImage into ProcessRawImage and renamed the latter to the
  former
- Continued refactoring of Calibrations
- Initial code for syncing SpecObjs across exposures
- Option to ignore profile masking during extraction
- Additional code in DataContainer related to MasterFrames
- Eliminated WaveImage
- Updates to QL scripts
- Lots of new tests



0.13.2 (17 Mar 2020)
--------------------

- Added PypeIt identify GUI script for manual wavelength calibration
- Add bitmask tests and print bitmask names that are invalid when
  exception raised.
- Parameter set keywords now sorted when exported to an rst table.
- Enable user to scale flux of coadded 1D spectrum to a filter magnitude
- Hold RA/DEC as float (decimal degrees) in PypeIt and knock-on effects
- Add more cards to spec1d header output
- Fixes a few sensfunc bugs
- Added template for LRIS 600/7500
- Deal with non-extracted Standard
- docs docs and more docs
- A QA fix too

0.13.1 (07 Mar 2020)
--------------------

- Missed a required merge with master before tagging 0.13.0.

0.13.0 (07 Mar 2020)
--------------------

- Refactored sensitivity function, fluxing, and coadding scripts and
  algorithms.
- Added support for additional near-IR spectrographs.
- Restrict extrapolation in tilt fitting
- Implemented interactive sky region selection

0.12.3 (13 Feb 2020)
--------------------

- Implemented DataContainer
- Added fits I/O methods
- Implemented SlitTraceSet
- Setup of `pypeit.par.pypeitpar` parameter sets should now fault if the
  key is not valid for the given parameter set.  NOTE: The check may
  fail if there are identical keys for different parameter sets.
- Modification to add_sobj() for numpy 18

0.12.2 (14 Jan 2020)
--------------------

- Introduces quick look scripts for MOS and NIRES
- Bumps dependencies including Python 3.7
- Modest refactoring of reduce/extraction/skysub codes
- Refactor of ScienceImage Par into pieces
- Finally dealt with 'random' windowing of Shane_kast_red
- Dynamic namp setting for LRISr when instantiating Spectrograph

0.12.1 (07 Jan 2020)
--------------------

- Hotfixes: np.histogram error in core/coadd1d.py, np.linspace using
  float number of steps in core/wave.py, and sets numpy version to 1.16

0.12.0 (23 Dec 2019)
--------------------

- Implemented MOSFIRE and further implemented NIRSPEC for Y-band
  spectroscopy.
- Fixed bug in coadd2d.
- Add VLT/FORS filters to our database
- Improved DEIMOS frame typing
- Brings Gemini/GMOS into the suite (R400)
- Also an important change for autoid.full_template()
- Fixed trace extrapolation, to fix bugs in object finding. Tweaks to
  object finding algorithm.
- Major improvements to echelle object finding.
- Improved outlier rejection and coefficient fitting in pca_trace
- Major improvements to coadd routines in coadd1d
- Introduced telluric module and telluric correction routines
- Implemented tilt image type which is now a required frame type
- Streamlined and abstracted echelle properties and echelle routine in
  spectrograph classes.
- Revamped 2-d coadding routines and introduced 2-d coadding of
  MultiSlit data
- Improved ginga plotting routines.
- Fixed bug associated with astropy.stats.sigma_clipped_stats when
  astropy.stats.mad_std is used.
- Refactor BPM generation
- Merge raw_image loading with datasec_img and oscansec_img generation
- Sync datasec_img to image in ProcessRawImage
- Started (barely) on a path to having calibration images in counts and
  not ADU
- Refactors GMOS for get_rawimage method
- Enables GMOS overscan subtraction
- Adds R400 wavelength solution for old E2V chip
- Revises simple_calib() method for quick and dirty wavelength
  calibration
- Adds a related show_wvcalib script
- Changes to ech_combspec to better treat filenames
- Fixed bug when bias was set to 'force' which was not bias subtracting
- Implemented changes to vlt_xshooter_nir to now require darks taken
  between flats
- Made flat fielding code a bit more robust against hot pixels at edge
  of orders
- Added pypeit_chk_flat script to view flat images
- Refactored image objects into RawImage, ProcessRawImage, PypeItImage,
  BuildImage
- Moved load() and save() methods from MasterFrame to the individual
  calibration objects
- Converted ArcImage and FlatImages into counts
- Added code to allow for IVAR and RN2 image generation for calibs
- Added several from_master_file() instantiation methods
- Use coadd2d.weighted_combine() to stack calibration images
- Major refactor of slit edge tracing
- Added 'Identify' tool to allow manual identification and calibration
  of an arc spectrum
- Added support for WHT/ISIS
- Added 'Object Tracing' tool to allow interactive object tracing
- Added code of conduct
- Deprecated previous tracing code: `pypeit.traceslits` and
  `pypeit.core.trace_slits`, as well as some functions in
  `pypeit.core.extract` that were replaced by
  `pypeit.core.moment.moment1d` and functions in `pypeit.core.trace`.
- PCA now saved to MasterEdges file; added I/O methods
- Improved CuAr linelists and archives for Gemini wavelength solutions
- New data model for specobj and specobsj objects (spec1d)
- Started some improvements to Coadd2D, TBC
- Allow for the continuum of the arc image to be modeled and subtracted
  when tracing the line-centroid tilts
- Include a mask in the line detection in extracted central arc spectrum
  of each slit/order.  For VLT XShooter NIR, this was needed to ensure
  the sigma calculation didn't include the off-order spectral positions.
- Added a staticmethed to :class:`pypeit.edgetrace.EdgeTraceSet` that
  constructs a ``tslits_dict`` object directly from the Master file.

0.11.0.1
---------

- Add DOI

0.11.0 (22 Jun 2019)
--------------------

- Add magellan_mage, including a new ThAr linelist and an archived
  solution
- Polish several key echelle methods
- Modify create_linelist to default to vacuum
- Update Xshooter, NIRES, and GNIRS
- Refactor ProcessImages into ProcessRawImage, PypeItImage,
  CalibrationImage, ScienceImage, and ImageMask
- Refactor ScienceImage into SciImgStack
- Fix arc tilts bug
- Started an X-Shooter doc and introduced a [process][bias] parameter
- Modified processing steps for bias + overscan subtraction
- Started notes on how to generate a new spectrograph in PypeIt
- Refactoring of reduce to take a ScienceImage object for the images and
  the mask
- Updates to many spectrograph files to put datasec, oscansec in the raw
  frame
- Add find_trim_edge and std_prof_nsigma parameters
- A bit of tuning for MagE
- Fixes for Echelle in fluxspec
- Writes a chosen set of header cards to the spec1D and coadd files
- Updates for FORS2
- Introduced new coadd1d module and some new coadd functinality.
- modified interface to robust_polyfit_djs, robust_optimize, and
  djs_reject.
- Added utility routine cap_ivar for capping the noise level.
- Fixed a bug in optimal extraction which was causing hot pixels when a
  large fraction of the pixels on the object profile were masked.
- Major bug fixes and improvements to echelle object finding. Orders
  which did not cover the entire detector were not being treated
  properly.

0.10.1 (22 May 2019)
--------------------

- Minor bug fix to allow for `None` exposure times when typing frames.

0.10.0 (21 May 2019)
--------------------

- Enable PyPI
- Streamline some of the instantiation at the beginning of
  PypeIt.__init__.
    - Moves the call to default_pypeit_par into config_specific_par.
    - Adds a finalize_usr_build() function to PypeItMetaData to
      consolidate the few opaque steps when finishing the meta data
      build.
- Hack for Kastr
- Turn on Shane Kastb grism wavelength solutions (not tested)
- Started splitting Arc Line Templates Notebook into pieces
- Allows for slice like syntax when defining calibration groups.
- Introduce 'tilt' frame type.  Not used yet.  Everything that's typed
  as an 'arc' is now also typed as a 'tilt'.
- Use matplotlib 'agg' backend to the top-level `__init__.py` to allow
  for running the code under a screen; may need a better approach.
- Numerous doc and style fixes
- Add `master_type` to `MasterFrame` (and derived classes), which is
  used to set the name of the master frame output file.
- Significant edits to `MasterFrame` to streamline IO for derived
  classes.  Lead to significant changes to `Calibrations`.
- Main paths now set in `PypeIt`.
- Allow `connect_to_ginga` to start up the ginga viewer.
- Add a pytest `skipif` that checks if the Cooked directory exists in
  the dev-suite.  Use this to run the tests that only need the raw image
  data or don't need the dev-suite at all.
- Move wavelength calibration save/load out of `pypeit.wavecalib` into
  `pypeit.core.wavecal.waveio.py`
- Rename default directory for calibration masters to `Masters` and
  removed inclusion of spectrograph name.
- Fix oscan sec in read_lris()
- Fix bad return in tracewave.tilts_find_lines()
- Several doc edits
- Fix handling of maskslits
- Fix flexure crashing
- Change `pypeit.spectrographs.spectrograph.get_image_section` to
  *always* return the sections ordered spectral then spatial to match
  the PypeIt convention to match how binning is returned.  Propagated to
  get_datasec_img.
- Changed all functions related to binning to ensure that binning is
  always ordered spectral vs. spatial with the PypeIt convention that
  images have shape (nspec,nspat).  Includes associated documentation.
- Allow `pypeit.bitmask.BitMask` and `pypeit.par.parset.ParSet` to save
  and load from fits file headers.
- Force BitMask definitions in framematch.py and processimages.py to use
  and OrderedDict.  They need to be an OrderedDicts for now to ensure
  that the bits assigned to each key is always the same. As of python
  3.7, normal dict types are guaranteed to preserve insertion order as
  part of its data model. When/if we require python 3.7, we can remove
  this (and other) OrderedDict usage in favor of just a normal dict.
- Changed default for add and rm slits parameters.
- Doc improvements and removal of old, commented methods.
- Edited function that replaces bad columns in images and added tests.
- Added `pypeit.io` with routines to:
    - manipulate `numpy.recarray` objects and converting them into
      `astropy.fits.BinTableHDU` objects.
    - gzip compress a file
    - general parser to pull lists of items from fits headers
- Added metadata to `MasterFrame` objects written to fits files.
- Added `'observed'` option for wavelength reference frame that skips
  any relative motion corrections.

0.9.3 (28 Feb 2019)
-------------------
- Fixed a bug that was introduced when the binning was switched to the
  PypeIt convention.
- Fixed a bug whereby 2d images were not being saved if no objects were
  detected.
- Revamped the naming convention of output files to have the original
  filename in it.

0.9.2 (25 Feb 2019)
-------------------

- Many doc string updates in top level routines (not core)
- Updates to install and cookbook docs
- Continued the process of requiring spectrograph and par in each base
  class
- More doc + cleaning at top level, e.g. base classes
- Eliminates BPM base class
- Hot fix for flatfield;  illumflat was getting divided into the
  pixelflatnrm image
- Implementation of 2d coadds including a script to perform them.
- Fixed bug in extract.fit_profile that was introduced when implementing
  2d coadds
- Polynomial order for object finding is now part of parset.
- Improved X-shooter object tracing by increasing order.
- Improved determination of threshold determination regions for object
  finding.
- Added S/N floor to ivar determination for image procing.
- Reworked master output for traceslits
- Fixed a bug associated with binned images being proc'd incorrectly.
- Fixed master_key outputs in headers to deal with different detectors.
- Modify -c in pypeit_setup to require a setup (or all) be specified
  when writing, e.g. 'all' or 'A,C'
- Generated a new spectrograph child for LRISr in long-slit read-out
  mode (only 2 amps, 1 per detector)
- Require astropy >=3.1  [required for coadding at the least]
- Fixed a circular import which required move qa from wavecal into
  autoid.
- Fixed a bug in LRIS-R that spectrograph which was not using binning
  for wavelength fwhm.
- Updated docs on add/rm slits.
- Fixed and tuned up fluxing script and fluxing routines.
- Introduce sky_sigrej parameter
- Better handling of ManualExtraction
- Add template for LRISr 600/5000 wavelengths
- PYDL LICENSE and licenses folder
- Updates for new Cooked (v1.0)

0.9.1 (4 Feb 2019)
------------------

- Move write method for sensitivity function
- Modify I/O for detnum parameter
- Modify idx code in SpecObj
- Fixed a bug on datatype formatting
- Reworked masteframe and all base classes to be more homogenous so that
  one only ever overloads the save_master and load_master methods.
- Many changes fixes wavecal/autoid.py to make the lines being used
  explicitly clear. This fixed many bugs in the the wavelength fitting
  that were recently introduced.
- Introduced reidentification algorithm for wavelengths and many
  associated algorithms. Reidentification is now the default for
  x-shooter and NIRES. Other changes to the wavelength interface and
  routines to make them more compatible with echelle.
- Tweaked LA cosmics defaults. Add instrument specific parameters in
  spectrograh classes along with routines that check binning and decide
  on best params for LRIS-RED
- Now updating cosmic ray masking after each global sky subtraction
- Major developments for echelle functionality, including object
  wavelengths, and reduction control flow.
- Introduced wavemodel.py to simulate/extract/ID sky and ThAr spectral
  emission lines.
- Significant refactor of tracing slit/edge orders and new docs+tests
- Changed back BPM image to be aligned with datasec *not* the raw image
  shape (without trimming)
- Renabled ability to add user supplied slits
- Miscellaneious echelle-related advances
- PNGs of X-Shooter fits
- Sped up trace plotting in ginga
- Fussed again with how time is handled in PypeIt.  Hopefully the last
  time..
- dispaxis renamed specaxis and dispflip to specflip
- Lots of VLT/X-Shooter development
- Removed a number of files that had been mistakingly added into the
  repo
- Now running on cooked v=0.92
- Allow for multiple paths to be defined in the pypeit file
- Changed the procedure used to identify instrument configurations and
  identify which frames to use when calibrating science exposures.
- Added configurations, calibration groups, and background index to
- Total revamp of Tilts. Arc line tracing significantly improved.
- Fixes to trace_crude_init, trace_fweight, and trace_gweight.
- Many other small bug fixes and modifications particularly in the
  fitting routines.
- Lots of development related to echelle functionality.
- Major enhancements to fitting routines (in utils)
- Make GMOS south works and update OH line lists, and also add LBT/MODS.
- Introduce calib groups
- Removes setup designation.  Largely replaced with master_key
- Refactor Calibrations class to handle new calib groups
- Refactor QA to handle new calib groups
- Refactor tests to handle new calib groups
- Pushed pieces of run_pypeit into the PypeIt class
- Removed future as a dependency
- Change point step size to 50 pixels in show_slits and show_trace for
  major speed up
- Implemented difference imaging for near-IR reductions for both
  Multislit and Echelle
- Fixed a bug in echelle object finding algorithm.
- Fixed bug in object finding associated with defining the background
  level for bright telluric standards and short slits.
- Implemented using standard stars as crutches for object tracing.
- Reworked the implementation of reuse_masters in the PypeIt class and
  in the Calibrations class.
- New behavior associated with the -o overwrite feature in run_pypeit.
  User prompting feature has been disabled. Existing science files will
  not be re-created unless the -o option is set.
- Fixed a bug where local sky subtraction was crashing when all the
  pixels get masked.
- Nearly resurrected simple_calib
- New method to build the fitstbl of meta data
- Refactor handling of meta data including a data model defining core
  and additional meta data
- Replaces metadata_keys with pypeit_file_keys for output to PypeIt file
- Updates new metadata approach for VLT, Keck, Lick, Gemini instruments
- Remove PypeItSetup call from within PypeIt
- Remove lacosmic specific method in Spectrograph;  replaced with
  config_specific_par
- setup block now required when running on a PypeIt file
- Introduced a new method of determining breakpoint locations for local
  sky subtraction which takes the sampling set by the wavelength tilts
  into account.
- Fixed a major bug in the near-IR difference imaging for the case of
  A-B, i.e. just two images.
- Introduced routines into core.procimg that will be used in 2-d
  co-adding.
- Tweaks to VLT X-SHOOTER spectrograph class to improve reductions.
- Moved methods for imaging processing from scienceimage class to
  processimages class.
- Introduce full_template() method for multi-slit wavelength
  calibrations; includes nsnippet parameter
- Generate full template files for LRIS, DEIMOS, Kastb
- Added a few new Arc lines for DEIMOS in the blue
- Introduce mask_frac_thresh and smash_range parameters for slit
  tracing; modified LRISb 300 defaults
- Updated slit tracing docs
- Introduced --show command in pypeit_chk_edges
- Added echelle specific local_skysub_extract driver.
- Refactored PypeIt and ScienceImage classes and introduced Reduce
  class. ScienceImage now only does proc-ing whereas reduction
  operations are done by Reduce. Reduce is now subclassed in an
  instrument specific way using instantiate_me instead of PypeIt. This
  was necessary to enable using the same reduction functionality for 2d
  coadds.
- Added and improved routines for upcoming coadd2d functionality.
- Fixed bug in weight determination for 1d spectral coadds.
- Major fixes and improvements to Telluric corrections and fluxing
  routines.
- Fluxing now implemented via a script.
- Turned flexure back on for several instruments
- Introduced VLT/FORS2 spectrograph
- Swapped binspec and binspat in parse binning methods
- Extended LRISr 1200_900 arc template
- Modified add/rm slit methods to be spec,spat
- Add an option in coadding to scale the coadded spectrum to a given
  magnitude in a given filter
- Extended DEIMOS 1200G template

0.9.0
-----

- Major refactor to rename most modules and incorporate the PYPIT ->
  PypeIt switch
- Add SlitMask, OpticalModel, and DetectorMap classes.  Implemented
  DEIMOSOpticalModel based on DEEP2 IDL code.
- Improved treatment of large offsets in
  pypeit.core.trace_slits.trace_gweight to be symmetric with
  trace_fweight. Large outlying pixels were breaking object tracing.
- Added thresholding in pypeit.core.tracewave to ensure that tilts are
  never crazy values due to extrapolation of fits which can break sky
  subtraction.
- Turn off 2.7 Travis testing
- Integrated arclines into PypeIt
- Added KDTree algorithm to the wavelength calibration routines
- Modified debug/developer modes
- Update SpecObjs class; ndarray instead of list;  set() method
- Completely revamped object finding, global sky subtraction and local
  sky subtraction with new algorithms.
- Added -s option to run_pypeit for interactive outputs.
- Improved pypeit_show_spec2d script.
- Fixed bug whereby -m --use_master was not being used by run_pypeit
  script.
- Overhaul of general algorithm for wavelength calibration
- Hot fix for bspline + requirements update
- Fixed issue with biases being written to disk as untrimmed.
- Completely reworked flat fielding algorithm.
- Fixed some parsing issues with the .pypeit file for cases where there
  is a whitepsace in the path.
- Implemented interactive plots with the -s option which allow the
  reduction to continue running.
- Modified global sky subtraction significantly to now do a polynomial
  fit. This greatly improves results for large slits.
- Updated loading of spectra and pypeit_show_1dspec script to work with
  new output data model.
- Implemeneted a new peak finding algorithm for arc lines which
  significantly improved wavelength fits.
- Added filtering of saturated arc lines which fixed issues with
  wavelength fits.
- Added algorithms and data files for telluric correction of near-IR
  spectra.
- Revamped flat field roiutine to tweak slit boundaries based on slit
  illumination profile. Reworked calibrations class to accomodate the
  updated slit boundaries and tilts images as well as update the master
  files.
- Include BitMask class from MaNGA DAP.
- Change the way frame types are include in PypeItSetup.fitstbl
- Edited KeckLRISSpectrograph header keywords
- Edited how headers are read from the provided files
- Created metadata.PypeItMetaData class to handle what was previously
  `fitstbl`
- Fussed with date/time driven by GMOS;  date is no longer required in
  `fitstbl`
- Initial work on GMOS;  this is still work-in-progress
- Pushed several arcparam items into the Wavelengths parset
- Series of hacks for when binning is missing from the fitstbl
- CuAr line lists for GMOS
- New option to reduce only 1 det at a time
- Data provided in pypeit file overwrites anything read from the fits
  file headers.
- Filled in fits table reading data for GNIRS
- Demand frametype column in fits table is U8 format
- Further improvements to detect_lines arcline detection algorithm.
- Got rid of arcparam and added info and docs to wavelengths parset.
- Improved and commented autoid.py arclines code.
- Added utilities to wavecalib to compute shift,stretch of two spectra.
- Completely revamped cross-correlation algorithm in wavecalib to give
  roburt results.

0.8.1
-----
- Figuring out how to tag releases

0.8.0
-----

- First major steps on ARMED echelle data reduction pipeline
- APF/Levy and Keck/HIRES implemented
- Updates to blaze function and slit profile fitting
- Initial support for multislit reduction
- Coadding; including docs; and tests
- Now requiring astropy >= v1.3
- raw_input handling for Python 3
- coadd handling of bad input
- coadd bug fix on obj name
- Init local (i.e. object dependent) parameters in coadding
- fix local background logic error in slit masking
- Refactor QA PDF to PNG+HTML
- Add nminima object finding
- Add new parameters for object finding, reduce specific detectors
- Add slit profile QA
- Begin writing header (e.g. RA/DEC) info to spec1d files
- Fix bug in applying BPM for finding slit edges
- Update Ginga hooks
- Enable archiving/loading sensitivity function
- Add new cosmic ray algorithms for coadding (especially pairs of
  spectra)
- Added support for TNG+Dolores long slit spectrograph
- Started removing cython code
- Update line detection algorithm
- Updated flexure and tilt tracing documentation
- Updated docs:added standards.rst, and make a small correction in using
  script pypit_setup in setup.rst
- Fixed travis
- Updated slit trace algorithm
- Improved arc line detection algorithm
- Added functionality for fully automated wavelength calibration with
  arclines
- Switched settings files to allow IRAF style data sections to be
  defined
- Allowed data sections to be extracted from header information
- Significant refactor of routines related to pypit_setup
- Various small improvements, primarly to handle Gemini/GMOS data [not
  yet fully supported in PYPIT]
- Removed majority of cython functionality
- Moved logging to be a package object using the main __init__.py file
- Begin to adhere to PEP8 (mostly)
- setup.py rewritten.  Modeled after
  https://github.com/sdss/marvin/blob/master/setup.py .  Added
  requirements.txt with the package versions required.
- Updates archeck
- Loads NIST arclines from arclines instead of PYPIT
- DEIMOS reduction!
- Bug fix for bspline with bkspace
- Enable loading a sensitivity function with YAML
- Allow for multiple detectors when using `reduce detnum`
- Moved all imports to the start of every file to catch and avoid
  circular imports, removed most `import ... as ...` constructs
- dummy_* removed from arutils as necessary and propagated changes to
  tests
- remove dependency of ararclines functions on slf
- change requirements for astropy to >=1.3.0 so that `overwrite` is
  valid
- include numba in requirements, but actually a requirement of arclines
- Improve cookbook and setup docs
- Faster algorithm for defining object and background regions
- Restore armsgs -d functionality
- Finished cython to python conversions, but more testing needed
- Introduce maskslits array
- Enable multi-slit reduction
- Bug fixes in trace_slits
- Fixes what appears to be a gross error in slit bg_subtraction
  (masking)
- Turns off PCA tilt QA for now [very slow for each slit]
- Several improvements for coadding
- Modify lacosmic to identify tiny CR's
- Enabled writing Arc_fit QA for each slit/order
- Refactored comb_frames
- Refactored load_frames
- Refactored save_master
- Refactored get_datasec_trimmed, get_datasec, pix_to_amp
- Refactored slit_pixels
- Refactored sub_overscan
- Refactored trace_slits (currently named driver_trace_slits) and many
  of its dependencies
- Added parameter trace_slits_medrep for optional smoothing of the trace
  slits image
- Updated a few settings for DEIMOS and LRIS related to tracing slits
- Added a replace_columns() method to arproc.py
- Fixed a bug in new_match_edges()
- Moved tracing docs -> slit_tracing and edited extensively
- Updated docs on DEIMOS, LRIS
- Added the pypit_chk_edges script
- Added BPM for DEIMOS
- Added the code for users to add slits [edgearr_from_users()] but have
  not documented nor made it accessible from the PYPIT file
- Generated tcrude_edgearr() method for using trace crude on the slit
  edges
- Added trace_crude() method that I ported previously for DESI
- Added multi_sync() method for ARMLSD slit synchronization
- Have somewhat deprecated the maxgap method
- Refactored the gen_pixloc() method
- Generate arpixels.py module for holding pixel level algorithms
- Move all methods related to TraceSlits to artraceslits.py
- Introduce the TraceSlits class
- Update armlsd accordingly
- Remove driver_trace_slits and refctor_trace_slits methods
- Making Ginga a true dependency of PYPIT
- Have TraceSlits write/load MasterFrames
- Introduce SetupClass object
- Replace armbase.setup_science() with SetupClass.run()
- Move setup acitivites to inside pypit.py
- doc updates in setup.rst
- Refactor fitsdict -> fitstbl  (variable name not updated everywhere)
- Removed slurped headers from fitsdict (and therefore fitstbl)
- Include SetupClass Notebook
- Move ftype_list from armeta.py to arsort.py
- Bug fix related to fluxing
- Substantial refactor of arsort.py
- Substantial refactor of arsetup.py
- Introduced base-level ProcessImages class
- Introduced abstract MasterFrame class
- Introduced BiasFrame, BPMImage, ArcImage, and TraceImage classes
- Started NormPixelFlat class but have not yet implemented it
- Substantial refactoring of armasters
- Moved arlris, ardeimos to core/
- Moved image processing methods to arprocimg in core/
- Introduced calib_dict to hold calibration frames in armlsd (instead of
  slf)
- Modified ardeimos to load only a single image (if desired)
- Turned off fluxing in this branch;  is 'fixed' in the one that follows
- Moved get_slitid() to artraceslits
- Deprecates ['trace']['combine']['match'] > 0.0 option
- Deprecates ['arc']['combine']['match'] > 0.0 option
- Refactoring of settings and slf out of core methods continues
- Removed _msbias, _msarc, _datasec, _bpix from slf
- New tests and Notebooks
- Introduced FluxSpec class
- Introduce pypit_flux_spec script (and docs)
- Added FluxSpec Notebook
- armlsd has reappeared (momentarily) but is not being used;  it goes
  away again in a future branch
- Added a dict (std_dict) in arms.py to hold standard star extractions
- Reducing standard stars in the main arms loop
- Modified save_1d_spectra to handle loaded SpecObj in addition to
  internally generated ones
- Moved arflux to core and stripped out slf, settings
- Really restricting to nobj when user requests it
- New tests
- Introduces WaveCalib class
- Push ararc.py to core/ after removing slf and settings dependencies
- Further refactor masters including MasterFrame; includes addressing
  previous comment from RC
- Removed armlsd.py again
- Strips wv_calib from ScienceExposure
- Push get_censpec() to ararc.py
- New tests; limited docs
- TraceSlits load method pushed outside the class
- Introduces WaveTilts class
- Significant modification to tilt recipe including deprecation of PCA
- Moved tilt tracing algorithms from artrace.py to artracewave.py in
  core/
- Added 2D Legendre fitting to polyfit2d_general
- New trace slits tilts  settings (for 2D fitting)
- New QA plot
- New pypit_chk_tilts script
- New docs
- New tests
- Introduces FlatField class
- Adds FlatField Notebook, tests
- Pushes flat field algorithms into core/arflat.py
- Main flatfield method broken into a few pieces
- Further refactoring of armasters
- Further refactoring related to settings and ScienceExposure
- WaveImage class
- Strip mswave from ScienceExposure
- New tests
- Push get_calib methods into the individual classes
- Significant refactoring in arms.py followed
- Rename slits_dict -> tslits_dict
- Use tslits_dict in wavetilts.py
- Introduce ScienceImage class
- Substantial refactoring in arms.py followed
- Notebook too
- Reversed exposure/det loops for the (last?) time
- Generated arskysub.py in core/
- Significant portions of arproc.py are now superfluous
- Moved flexure_qa to arwave.py
- Significant refactoring of arsave.py (also moved to core/)
- Removed settings and slf from arspecobj.py
- Refactored trace_objects_in_slit()
- Refactoring of flexure algorithms
- Adds build_crmask() and flat_field() methods to ProcessImages
- Completed the deprecation of arsciexp (RIP)
- Many test updates
- Doc strings improved but no new main docs
- Completed armasters refactor and moved to core/
- Adds bspline_profile() method;  Used here for skysub but will also
  show up in extraction
- Introduces new skysub method;  still a bspline but now the new one
- Adds several methods from the PYDL repository into a pydl.py module
  including bspline Class
- Adds method to generate ximg and edgemask frames
- Adds new trace_slits_trim settings
- Small install edits
- Fixes Travis failure that crept into the previous PR
- Fix bug in bspline
- Adds a demo Notebook for LRISr redux
- Other odds and ends including code flow doc
- Introduce pypit/par and pypit/config directories
- Introduce PypitPar as an initial step toward refactoring the front end
- Final nail in the coffin for cython
- Add API docs
- Add bumpversion
- Adds a demo Notebook for LRISr redux
- Other odds and ends including code flow doc
- Introduce pypit/par and pypit/config directories
- Introduce PypitPar as an initial step toward refactoring the front end
- Move spectrograph specific code into spectographs/ folder
- Introduces the Spectrographs class
- Introduces the Calibrations class with Notebook
- Bug fix in view_fits script
- Handle no-slits-found condition
- Added NIRES to spectrographs folder
- Fixed logic in ArcImage class related to settings and user settings
- Added user settings to some of the other classes.
- Enabled load_raw_frame to take a negative dispersion axis indicating
  flips.
- Major bug fixed in bspline_profile where it was producing gargabe
  results when breakpoints were being rejected.
- Edits to Spectrograph class
- Removed all use of settings in ARMS and its subsequent calls.  ARMS
  now uses PypitPar and its sub parameter sets
- propagated ParSet changes into run_pypit and pypit_setup
- settings/parameters for pypit now set in the pypit file using a
  configuration parameter set
- rewrote pypit file parser
- Included automatically generated documentation of PypitPar when
  running make html in doc/ directory
- Checked orientation of array correct for DATASEC and OSCANSEC in
  DetectorPar for each Spectrograph
- Add SpecObjs class
- Add from_dict and to_dict methods to pydl bspline and update docs
- Updated from_dict method in pydl bspline

0.7 (2017-02-07)
----------------

This file enters the scene.<|MERGE_RESOLUTION|>--- conflicted
+++ resolved
@@ -13,13 +13,9 @@
 - Allow verbosity specification for various post-processing command-line scripts.
 - Allow for the specification of a specific UVIS extinction file for sensitivity
   function computation and flux calibration.
-<<<<<<< HEAD
+- Refactor and general update of documentation
 - Added spectral flexure and reference frame corrections for IFU data
 - Allow separate sky frame to be used for sky subtraction with IFU data
-
-=======
-- Refactor and general update of documentation
->>>>>>> e55e00e9
 
 1.10.0 (11 July 2022)
 ---------------------
