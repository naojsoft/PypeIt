--- conflicted
+++ resolved
@@ -22,14 +22,10 @@
 * Enable archiving/loading sensitivity function
 * Add new cosmic ray algorithms for coadding (especially pairs of spectra)
 * Added support for TNG+Dolores long slit spectrograph
-<<<<<<< HEAD
-* Removed several pieces of cython code
-* Updated slit trace algorithm
-=======
 * Started removing cython code
 * Update line detection algorithm
 * Updated flexure documentation
->>>>>>> f452c444
+* Updated slit trace algorithm
 
 0.7 (2017-02-07)
 ----------------
