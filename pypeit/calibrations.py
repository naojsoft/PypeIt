"""
Class for guiding calibration object generation in PypeIt

.. include common links, assuming primary doc root is up one directory
.. include:: ../links.rst
"""
import os

from abc import ABCMeta

from IPython import embed

import numpy as np

from astropy.io import fits

from pypeit import msgs
<<<<<<< HEAD
=======
from pypeit import arcimage
from pypeit import tiltimage
from pypeit import alignframe
from pypeit import biasframe
>>>>>>> a15f3188
from pypeit import flatfield
from pypeit import edgetrace
from pypeit import masterframe
from pypeit import slittrace
from pypeit import wavecalib
from pypeit import wavetilts
from pypeit import waveimage
from pypeit.images import buildimage
from pypeit.metadata import PypeItMetaData
from pypeit.core import parse
from pypeit.par import pypeitpar
from pypeit.spectrographs.spectrograph import Spectrograph


class Calibrations(object):
    """
    This class is primarily designed to guide the generation of
    calibration images and objects in PypeIt.

    To avoid rebuilding MasterFrames that were generated during this execution
    of PypeIt, the class performs book-keeping of these master frames and
    holds that info in self.calib_dict

    Args:
        fitstbl (:class:`pypeit.metadata.PypeItMetaData`, None):
            The class holding the metadata for all the frames in this
            PypeIt run.
        par (:class:`pypeit.par.pypeitpar.PypeItPar`):
            Parameter set defining optional parameters of PypeIt's
            low-level algorithms.  Needs to specifically be a
            CalibrationsPar child.
        spectrograph (:obj:`pypeit.spectrographs.spectrograph.Spectrograph`):
            Spectrograph object
        caldir (:obj:`str`, optional):
            Path to write the output calibrations.  If None, calibration
            data are not saved.
        qadir (:obj:`str`, optional):
            Path for quality assessment output.  If not provided, no QA
            plots are saved.
        save_masters (:obj:`bool`, optional):
            Save the calibration frames to disk.
        reuse_masters (:obj:`bool`, optional):
            Load calibration files from disk if they exist
        show (:obj:`bool`, optional):
            Show plots of PypeIt's results as the code progesses.
            Requires interaction from the users.

    Attributes:
        TODO: Fix these
        fitstbl
        save_masters
        write_qa
        show
        spectrograph
        par
        redux_path
        master_dir
        calib_dict
        det
        frame (:obj:`int`):
            0-indexed row of the frame being calibrated in
            :attr:`fitstbl`.
        calib_ID (:obj:`int`):
            calib group ID of the current frame

    """
    __metaclass__ = ABCMeta

    # TODO: I added back save_masters as a parameter because if you
    # provide a caldir, you may just want to be reusing the masters.  I
    # think the code won't save masters if they're reused, but allowing
    # save_masters as an argument allows us to make this explicit.
    def __init__(self, fitstbl, par, spectrograph, caldir=None, qadir=None, save_masters=True,
                 reuse_masters=False, show=False):

        # Check the types
        # TODO -- Remove this None option once we have data models for all the Calibrations
        #  outputs and use them to feed Reduce instead of the Calibrations object
        if not isinstance(fitstbl, PypeItMetaData) and fitstbl is not None:
            msgs.error('fitstbl must be an PypeItMetaData object')
        if not isinstance(par, pypeitpar.CalibrationsPar):
            msgs.error('Input parameters must be a CalibrationsPar instance.')
        if not isinstance(spectrograph, Spectrograph):
            msgs.error('Must provide Spectrograph instance to Calibrations.')

        # Required inputs
        self.fitstbl = fitstbl
        self.par = par
        self.spectrograph = spectrograph

        # Masters
        self.reuse_masters = reuse_masters
        self.master_dir = caldir
        self.save_masters = save_masters

        # QA
        self.qa_path = qadir
        self.write_qa = qadir is not None
        self.show = show

        # Check that the masters can be reused and/or saved
        #if caldir is None:
        #    if self.save_masters:
        #        # TODO: Default to current directory instead?
        #        msgs.warn('To save masters, must provide the directory (caldir).  '
        #                  'Masters will not be saved!')
        #        self.save_masters = False
        #    if self.reuse_masters:
        #        # TODO: Default to current directory instead?
        #        msgs.warn('To reuse masters, must provide the directory (caldir).  '
        #                  'Masters will not be reused!')
        #        self.reuse_masters = False

        # Check the directories exist
        # TODO: This should be done when the masters are saved
        if self.save_masters and not os.path.isdir(self.master_dir):
            os.makedirs(self.master_dir)
        # TODO: This should be done when the qa plots are saved
        if self.write_qa and not os.path.isdir(os.path.join(self.qa_path, 'PNGs')):
            os.makedirs(os.path.join(self.qa_path, 'PNGs'))

        # Attributes
        self.calib_dict = {}
        self.det = None
        self.frame = None
        self.binning = None

        # Steps
        self.steps = []

        # Internals
        self._reset_internals()

    def _prep_calibrations(self, ctype):
        """
        Parse self.fitstbl for rows matching the calibration type
        and initialize the self.master_key_dict

        Args:
            ctype (str):
                Calibration type, e.g. 'flat', 'arc', 'bias'

        Returns:
            list:  List of image files matching input type

        """
        # Grab rows and files
        rows = self.fitstbl.find_frames(ctype, calib_ID=self.calib_ID, index=True)
        image_files = self.fitstbl.frame_paths(rows)
        # Update the internal dict
        #   Kludge for flats
        if ctype == 'pixelflat':
            _ctype = 'flat'
        else:
            _ctype = ctype
        self.master_key_dict[_ctype] \
            = self.fitstbl.master_key(rows[0] if len(rows) > 0 else self.frame, det=self.det)
        # Return
        return image_files

    def _reset_internals(self):
        """
        Reset all of the key internals to None or an empty object

        """
        # TODO: I think all of these should change to the relevant class
        # objects, particularly if we're going to allow a class (e.g.,
        # FlatField) to alter the internals of another classe (e.g.,
        # TraceSlits)
        self.shape = None
        self.msarc = None
        self.msalign = None
        self.alignment = None
        self.msbias = None
        self.msbpm = None
        self.slits = None
        self.wavecalib = None
        self.wavetilts = None
        self.flatimages = None
        self.mswave = None
        self.calib_ID = None
        self.master_key_dict = {}

    def _update_cache(self, master_key, master_type, data):
        """
        Update or add new cached data held in memory.

        Fundamentally just executes::

            self.calib_dict[self.master_key_dict[master_key]][master_type] = data

        Args:
            master_key (:obj:`str`):
                Keyword used to select the master key from
                :attr:`master_key_dict`.
            master_type (:obj:`str`, :obj:`tuple`):
                One or more keywords setting the type of master frame
                being saved to :attr:`calib_dict`. E.g.
                ``master_type=bpm`` for the data saved to
                ``self.calib_dict['A_01_1']['bpm']``.
            data (object, :obj:`tuple`):
                One or more data objects to save to :attr:`calib_dict`.

        """
        # Handle a single entry
        _master_type = master_type if isinstance(master_type, tuple) else (master_type,)
        _data = data if isinstance(data, tuple) else (data,)
        # Save the data
        # TODO: Allow for copy option?  Do we now whether or not this is
        # actually being done correctly as it is?
        for key, d in zip(_master_type, _data):
            self.calib_dict[self.master_key_dict[master_key]][key] = d

    def _cached(self, master_type, master_key):
        """
        Check if the calibration frame data has been cached in memory.

        The image data is saved in memory as, e.g.::

           self.calib_dict[master_key][master_type] = {}

        If the master has not yet been generated, an empty dict is
        prepared::

           self.calib_dict[master_key] = {}

        Args:
            master_type (str): Type of calibration frame
            master_key (str): Master key naming

        Returns:
             bool: True = Built previously
        """
        if master_key not in self.calib_dict.keys():
            # Masters are not available for any frames in this
            # configuration + calibration group + detector
            self.calib_dict[master_key] = {}
            return False
        if master_key in self.calib_dict.keys():
            if master_type in self.calib_dict[master_key].keys():
                # Found the previous master in memory
                msgs.info('Using {0} for {1} found in cache.'.format(master_type, master_key))
                return True
        # Master key exists but no master in memory for this specific type
        self.calib_dict[master_key][master_type] = {}
        return False

    def set_config(self, frame, det, par=None):
        """
        Specify the parameters of the Calibrations class and reset all
        the internals to None. The internal dict is left unmodified.

        Args:
            frame (int): Frame index in the fitstbl
            det (int): Detector number
            par (:class:`pypeit.par.pypeitpar.CalibrationPar`):

        """
        # Reset internals to None
        # NOTE: This sets empties calib_ID and master_key_dict so must
        # be done here first before these things are initialized below.
        self._reset_internals()

        # Initialize for this setup
        self.frame = frame
        self.calib_ID = int(self.fitstbl['calib'][frame])
        self.det = det
        if par is not None:
            self.par = par
        # Deal with binning
        self.binning = self.fitstbl['binning'][self.frame]

        # Initialize the master key dict for this science/standard frame
        self.master_key_dict['frame'] = self.fitstbl.master_key(frame, det=det)
        # Initialize the master dict for input, output

    def get_arc(self):
        """
        Load or generate the Arc image

        Requirements:
          master_key, det, par

        Args:

        Returns:
            ndarray: :attr:`msarc` image

        """
        # Check internals
        self._chk_set(['det', 'calib_ID', 'par'])

        # Prep
        arc_files = self._prep_calibrations('arc')
        masterframe_name = masterframe.construct_file_name(
            buildimage.ArcImage, self.master_key_dict['arc'], master_dir=self.master_dir)

        # Previously calculated?  If so, reuse
        if self._cached('arc', self.master_key_dict['arc']):
            self.msarc = self.calib_dict[self.master_key_dict['arc']]['arc']
            return self.msarc

<<<<<<< HEAD
        # Reuse master frame?
        if os.path.isfile(masterframe_name) and self.reuse_masters:
            self.msarc = buildimage.ArcImage.from_file(masterframe_name)
        else:  # Build it
            msgs.info("Preparing a master {0:s} frame".format(buildimage.ArcImage.frametype))
            self.msarc = buildimage.buildimage_fromlist(self.spectrograph, self.det,
                                                        self.par['arcframe'], arc_files,
                                                        bias=self.msbias, bpm=self.msbpm)
            # Save
=======
        # Instantiate with everything needed to generate the image (in case we do)
        self.arcImage = arcimage.ArcImage(self.spectrograph, files=self.arc_files,
                                          det=self.det, msbias=self.msbias,
                                          par=self.par['arcframe'],
                                          master_key=self.master_key_dict['arc'],
                                          master_dir=self.master_dir,
                                          reuse_masters=self.reuse_masters)

        # Load the MasterFrame (if it exists and is desired)?
        self.msarc = self.arcImage.load()
        if self.msarc is None:  # Otherwise build it
            msgs.info("Preparing a master {0:s} frame".format(self.arcImage.frametype))
            self.msarc = self.arcImage.build_image(bias=self.msbias, bpm=self.msbpm)
            # Need to set head0 here, since a master arc frame loaded from file will have head0 set.
            self.msarc.head0 = self.arcImage.build_master_header(steps=self.arcImage.process_steps,
                                                                 raw_files=self.arcImage.file_list)
            # Save to Masters
>>>>>>> a15f3188
            if self.save_masters:
                self.msarc.to_master_file(self.master_dir, self.master_key_dict['arc'],  # Naming
                                          self.spectrograph.spectrograph,  # Header
                                          steps=self.msarc.process_steps, raw_files=arc_files)
        # Cache
        self._update_cache('arc', 'arc', self.msarc)
        # Return
        return self.msarc

    def get_tiltimg(self):
        """
        Load or generate the Tilt image

        Requirements:
          master_key, det, par

        Args:

        Returns:
            ndarray: :attr:`mstilt` image

        """
        # Check internals
        self._chk_set(['det', 'calib_ID', 'par'])

        # Prep
        tilt_files = self._prep_calibrations('tilt')
        masterframe_name = masterframe.construct_file_name(
            buildimage.TiltImage, self.master_key_dict['tilt'], master_dir=self.master_dir)

        # Previously calculated?  If so, reuse
        if self._cached('tiltimg', self.master_key_dict['tilt']):
            self.mstilt = self.calib_dict[self.master_key_dict['tilt']]['tiltimg']
            return self.mstilt

        # Reuse master frame?
        if os.path.isfile(masterframe_name) and self.reuse_masters:
            self.mstilt = buildimage.TiltImage.from_file(masterframe_name)
        else: # Build
            msgs.info("Preparing a master {0:s} frame".format(buildimage.TiltImage.frametype))
            self.mstilt = buildimage.buildimage_fromlist(self.spectrograph, self.det,
                                                self.par['tiltframe'],
                                                tilt_files, bias=self.msbias, bpm=self.msbpm)

            # Save to Masters
            if self.save_masters:
                self.mstilt.to_master_file(self.master_dir, self.master_key_dict['tilt'],  # Naming
                                      self.spectrograph.spectrograph,  # Header
                                      steps=self.mstilt.process_steps,
                                      raw_files=tilt_files)

        # Cache
        self._update_cache('tilt', 'tiltimg', self.mstilt)
        # TODO in the future add in a tilt_inmask
        #self._update_cache('tilt', 'tilt_inmask', self.mstilt_inmask)

        # Return
        return self.mstilt

    def get_align(self):
        """
        Load or generate the alignment frame

        Requirements:
           master_key, det, par

        Returns:
            ndarray or str: :attr:`align`

        """
        # Check for existing data
        if not self._chk_objs(['msbpm', 'tslits_dict']):
            msgs.error("Don't have all the objects")

        # Check internals
        self._chk_set(['det', 'calib_ID', 'par'])

        # Prep
        align_rows = self.fitstbl.find_frames('align', calib_ID=self.calib_ID, index=True)
        self.align_files = self.fitstbl.frame_paths(align_rows)
        self.master_key_dict['align'] \
                = self.fitstbl.master_key(align_rows[0] if len(align_rows) > 0 else self.frame,
                                          det=self.det)

        if self._cached('align', self.master_key_dict['align']):
            # Previously calculated
            self.msalign = self.calib_dict[self.master_key_dict['align']]['align']
        else:
            # Instantiate with everything needed to generate the image (in case we do)
            self.alignFrame = alignframe.AlignFrame(self.spectrograph, files=self.align_files,
                                              det=self.det, msbias=self.msbias,
                                              par=self.par['alignframe'],
                                              master_key=self.master_key_dict['align'],
                                              master_dir=self.master_dir,
                                              reuse_masters=self.reuse_masters)

            # Load the MasterFrame (if it exists and is desired)?
            self.msalign = self.alignFrame.load()
            if self.msalign is None:  # Otherwise build it
                msgs.info("Preparing a master {0:s} frame".format(self.alignFrame.frametype))
                self.msalign = self.alignFrame.build_image(bias=self.msbias, bpm=self.msbpm)
                # Need to set head0 here, since a master align frame loaded from file will have head0 set.
                self.msalign.head0 = self.alignFrame.build_master_header(steps=self.alignFrame.process_steps,
                                                                     raw_files=self.alignFrame.file_list)
                # Save to Masters
                if self.save_masters:
                    self.alignFrame.save()

            # Store the alignment frame
            self._update_cache('align', 'align', self.msalign)

        # Check if the alignment dictionary exists
        if self._cached('align_dict', self.master_key_dict['align']) \
                and self._cached('wtmask', self.master_key_dict['align']):
            self.align_dict = self.calib_dict[self.master_key_dict['align']]['align_dict']
        else:
            # Extract some header info needed by the algorithm
            binning = self.spectrograph.get_meta_value(self.align_files[0], 'binning')

            # Instantiate
            self.alignment = alignframe.Alignment(self.msalign, self.tslits_dict, self.spectrograph,
                                                  self.par['alignment'],
                                                  det=self.det, binning=binning,
                                                  master_key=self.master_key_dict['align'],
                                                  master_dir=self.master_dir,
                                                  reuse_masters=self.reuse_masters,
                                                  qa_path=self.qa_path, msbpm=self.msbpm)

            # Master
            self.align_dict = self.alignment.load()
            if self.align_dict is None:
                self.align_dict = self.alignment.run(self.show)
                if self.save_masters:
                    self.alignment.save()

            # Save & return
            self._update_cache('align', 'align_dict', self.align_dict)

        return self.msalign, self.align_dict

    def get_bias(self):
        """
        Load or generate the bias frame/command

        Requirements:
           master_key, det, par

        Returns:
            ndarray or str: :attr:`bias`

        """

        # Check internals
        self._chk_set(['det', 'calib_ID', 'par'])

        # Prep
        bias_files = self._prep_calibrations('bias')
        # Construct the name, in case we need it
        masterframe_name = masterframe.construct_file_name(buildimage.BiasImage,
                                                           self.master_key_dict['bias'],
                                                           master_dir=self.master_dir)

        # This needs to come after prep or the code crashes when saving as master_key_dict['bias'] is not set
        if self.par['biasframe']['useframe'].lower() == 'none':
            self.msbias = None
            return self.msbias


        # Grab from internal dict (or hard-drive)?
        if self._cached('bias', self.master_key_dict['bias']):
            self.msbias = self.calib_dict[self.master_key_dict['bias']]['bias']
            msgs.info("Reloading the bias from the internal dict")
            return self.msbias

        # Try to load?
        if os.path.isfile(masterframe_name) and self.reuse_masters:
            self.msbias = buildimage.BiasImage.from_file(masterframe_name)
        else:
            # Without files, we are stuck
            if len(bias_files) == 0:
                self.msbias = None
            else:
                # Build it
                self.msbias = buildimage.buildimage_fromlist(self.spectrograph, self.det,
                                                self.par['biasframe'], bias_files)
                # Save it?
                if self.save_masters:
                    self.msbias.to_master_file(self.master_dir, self.master_key_dict['bias'],  # Naming
                                          self.spectrograph.spectrograph,  # Header
                                          steps=self.msbias.process_steps,
                                          raw_files=bias_files)
        # Save & return
        self._update_cache('bias', 'bias', self.msbias)
        return self.msbias

    def get_bpm(self):
        """
        Load or generate the bad pixel mask

        TODO -- Should consider doing this outside of calibrations as it is
        more specific to the science frame - unless we want to generate a BPM
        from the bias frame.

        This needs to be for the *trimmed* and correctly oriented image!

        Requirements:
           Instrument dependent

        Returns:
            ndarray: :attr:`msbpm` image of bad pixel mask

        """
        # Check internals
        self._chk_set(['par', 'det'])

        # Generate a bad pixel mask (should not repeat)
        self.master_key_dict['bpm'] = self.fitstbl.master_key(self.frame, det=self.det)

        if self._cached('bpm', self.master_key_dict['bpm']):
            self.msbpm = self.calib_dict[self.master_key_dict['bpm']]['bpm']
            return self.msbpm

        # Build the data-section image
        sci_image_file = self.fitstbl.frame_paths(self.frame)

        # Check if a bias frame exists, and if a BPM should be generated
        msbias = None
        if self.par['bpm_usebias'] and self._cached('bias', self.master_key_dict['bias']):
            msbias = self.msbias
        # Build it
        self.msbpm = self.spectrograph.bpm(sci_image_file, self.det, msbias=msbias)
        self.shape = self.msbpm.shape

        # Record it
        self._update_cache('bpm', 'bpm', self.msbpm)
        # Return
        return self.msbpm

    def get_flats(self):
        """
        Load or generate a normalized pixel flat and slit illumination
        flat.

        Requires :attr:`slits`, :attr:`wavetilts`, :attr:`det`,
        :attr:`par`.

        Returns:
            `numpy.ndarray`_: Two arrays are returned, the normalized
            pixel flat image (:attr:`mspixelflat`) and the slit
            illumination flat (:attr:`msillumflat`).  If the user
            requested the field flattening be skipped
            (`FlatFieldPar['method'] == 'skip'`) or if the slit and tilt
            traces are not provided, the function returns two None
            objects instead.
        """
        # Check for existing data
        if not self._chk_objs(['msarc', 'msbpm', 'slits', 'wv_calib']):
            msgs.error('Must have the arc, bpm, slits, and wv_calib defined to proceed!')

        if self.par['flatfield']['method'] is 'skip':
            # User does not want to flat-field
            msgs.warn('Parameter calibrations.flatfield.method is set to skip. You are NOT '
                      'flatfielding your data!!!')
            # TODO: Why does this not return unity arrays, like what's
            # done below?
            return flatfield.FlatImages(None, None, None, None)

        # Slit and tilt traces are required to flat-field the data
        if not self._chk_objs(['slits', 'wavetilts']):
            # TODO: Why doesn't this fault?
            msgs.warn('Flats were requested, but there are quantities missing necessary to '
                      'create flats.  Proceeding without flat fielding....')
            return flatfield.FlatImages(None, None, None, None)

        # Check internals
        self._chk_set(['det', 'calib_ID', 'par'])

        # Prep
        pixflat_image_files = self._prep_calibrations('pixelflat')

        # Return cached images
        if self._cached('flatimages', self.master_key_dict['flat']):
            self.flatimages = self.calib_dict[self.master_key_dict['flat']]['flatimages']
            return self.flatimages

        masterframe_name = masterframe.construct_file_name(flatfield.FlatImages,
                                                           self.master_key_dict['flat'], master_dir=self.master_dir)
        # The following if-elif-else does:
        #   1.  First try to load a user-supplied image
        #   2.  Try to load a MasterFrame (if reuse_masters is True)
        #   3.  Build from scratch
        # TODO: We need to document this format for the user!
        if self.par['flatfield']['frame'] != 'pixelflat':
            # - Name is explicitly correct?
            if os.path.isfile(self.par['flatfield']['frame']):
                flat_file = self.par['flatfield']['frame']
            # - Or is it in the master directory?
            elif os.path.isfile(os.path.join(self.flatField.master_dir,
                                             self.par['flatfield']['frame'])):
                flat_file = os.path.join(self.flatField.master_dir, self.par['flatfield']['frame'])
            else:
                msgs.error('Could not find user-defined flatfield file: {0}'.format(
                    self.par['flatfield']['frame']))
            # Load
            msgs.info('Using user-defined file: {0}'.format(flat_file))
            with fits.open(flat_file) as hdu:
                pixelflat = hdu[self.det].data
            # Build
            self.flatimages = flatfield.FlatImages(None, pixelflat, None, None)
        elif os.path.isfile(masterframe_name) and self.reuse_masters:
            # Load MasterFrame
            self.flatimages = flatfield.FlatImages.from_file(masterframe_name)
        else:
            # Process/combine the input pixelflat frames
            stacked_pixflat = buildimage.buildimage_fromlist(self.spectrograph, self.det,
                                                    self.par['pixelflatframe'],
                                                    pixflat_image_files,
                                                    bias=self.msbias, bpm=self.msbpm)
            # Normalize and illumination
            flatField = flatfield.FlatField(stacked_pixflat, self.spectrograph, self.par['flatfield'],
                det=self.det, slits=self.slits, wavetilts=self.wavetilts)
            # Run
            self.flatimages = flatField.run(show=self.show)

            # Save to Masters
            if self.save_masters:
                self.flatimages.to_master_file(self.master_dir, self.master_key_dict['flat'],  # Naming
                                           self.spectrograph.spectrograph,  # Header
                                           steps=flatField.steps)

                # If slits were tweaked by the slit illumination
                # profile, re-write them so that the tweaked slits are
                # included.
                if self.par['flatfield']['tweak_slits']:
                    # Update the SlitTraceSet master
                    self.slits.to_master_file(self.master_dir, self.master_key_dict['trace'],  # Naming
                                              self.spectrograph.spectrograph)
                    #self.slits.to_master()
                    # TODO: The waveTilts datamodel needs to be improved
                    # Objects should point to the same data
                    # TODO: Remove this line once we're sure the coding
                    # is correct so that they're not tripped.
                    # assert self.waveTilts.tilts_dict is self.flatField.tilts_dict
                    # Update the WaveTilts master
                    self.wavetilts['tilts'] = flatField.wavetilts['tilts'].copy()
                    self.wavetilts.to_master_file(self.master_dir, self.master_key_dict['tilt'],
                                                  self.spectrograph.spectrograph)

        # 4) If either of the two flats are still None, use unity
        # everywhere and print out a warning
        # TODO: These will barf if self.wavetilts['tilts'] isn't defined.
        if self.flatimages.pixelflat is None:
            msgs.warn('You are not pixel flat fielding your data!!!')
        if self.flatimages.illumflat is None or not self.par['flatfield']['illumflatten']:
            msgs.warn('You are not illumination flat fielding your data!')

        # Cache & return
        self._update_cache('flat', 'flatimages', self.flatimages)
        return self.flatimages

    # TODO: why do we allow redo here?
    def get_slits(self, redo=False):
        """
        Load or generate the definition of the slit boundaries.

        Internals that must be available are :attr:`fitstbl`,
        :attr:`calib_ID`, :attr:`det`.

        Args:
            redo (bool): Redo

        Returns:
            Returns the :class:`SlitTraceSet` object (also kept
            internally as :attr:`slits`) and the slit mask array
            (numpy.ndarray; also kept internally as
            :attr:`maskslits`)

        """
        # Check for existing data
        if not self._chk_objs(['msbpm']):
            self.slits = None
            return self.slits

        # Check internals
        self._chk_set(['det', 'calib_ID', 'par'])

        # Prep
        trace_image_files = self._prep_calibrations('trace')

        # Previously calculated?  If so, reuse
        if self._cached('trace', self.master_key_dict['trace']) and not redo:
            self.slits = self.calib_dict[self.master_key_dict['trace']]['trace']
            return self.slits

        # Reuse master frame?
        slit_masterframe_name = masterframe.construct_file_name(slittrace.SlitTraceSet,
                                                           self.master_key_dict['trace'],
                                                           master_dir=self.master_dir)
        if os.path.isfile(slit_masterframe_name) and self.reuse_masters:
            self.slits = slittrace.SlitTraceSet.from_file(slit_masterframe_name)
        else:
            # Slits don't exist or we're not resusing them
            edge_masterframe_name = masterframe.construct_file_name(edgetrace.EdgeTraceSet,
                                                               self.master_key_dict['trace'],
                                                               master_dir=self.master_dir)
            # Reuse master frame?
            if os.path.isfile(edge_masterframe_name) and self.reuse_masters:
                self.edges = edgetrace.EdgeTraceSet.from_file(edge_masterframe_name)
            else:
                # Build the trace image
                self.traceImage = buildimage.buildimage_fromlist(self.spectrograph, self.det,
                                                        self.par['traceframe'], trace_image_files,
                                                        bias=self.msbias, bpm=self.msbpm)
                # Build me
                self.edges = edgetrace.EdgeTraceSet(self.traceImage, self.spectrograph, self.par['slitedges'],
                                                    files=trace_image_files)

                try:
                    self.edges.auto_trace(bpm=self.msbpm, det=self.det, save=False)
                except:
                    self.edges.save(edge_masterframe_name, master_dir=self.master_dir,
                                    master_key=self.master_key_dict['trace'])
                    msgs.error('Crashed out of finding the slits. Have saved the work done to '
                               'disk but it needs fixing.')
                    return None
                else:  # This is not elegant..
                    self.edges.save(edge_masterframe_name, master_dir=self.master_dir,
                                    master_key=self.master_key_dict['trace'])

                # Show the result if requested
                if self.show:
                    self.edges.show(thin=10, in_ginga=True)

            # Get the slits from the result of the edge tracing, delete
            # the edges object, and save the slits, if requested
            self.slits = self.edges.get_slits()
            self.edges = None
            if self.save_masters:
                self.slits.to_master_file(self.master_dir, self.master_key_dict['trace'],  # Naming
                                          self.spectrograph.spectrograph,  # Header
                                          raw_files=trace_image_files)

        # Save, initialize maskslits, and return
        self._update_cache('trace', 'trace', self.slits)
        return self.slits

    def get_wave(self):
        """
        Load or generate a wavelength image

        Requirements:
           wavetilts, slits, wv_calib, det, par, master_key

        Returns:
            ndarray: :attr:`mswave` wavelength image

        """
        # Check for existing data
        if not self._chk_objs(['wavetilts', 'slits', 'wv_calib']):
            self.mswave = None
            return self.mswave

        # Check internals
        self._chk_set(['det', 'par'])

        # Return existing data
        if self._cached('wave', self.master_key_dict['arc']):
            self.mswave = self.calib_dict[self.master_key_dict['arc']]['wave']
            return self.mswave

        # No wavelength calibration requested
        if self.par['wavelengths']['reference'] == 'pixel':
            msgs.warn('No wavelength calibration performed!')
            self.mswave = waveimage.WaveImage(self.wavetilts['tilts'] * (self.wavetilts['tilts'].shape[0]-1.0))
            self.calib_dict[self.master_key_dict['arc']]['wave'] = self.mswave
            return self.mswave

        # Load?
        masterframe_name = masterframe.construct_file_name(
            waveimage.WaveImage, self.master_key_dict['arc'], master_dir=self.master_dir)
        if os.path.isfile(masterframe_name) and self.reuse_masters:
            self.mswave = waveimage.WaveImage.from_file(masterframe_name)
        else:  # Build
            # Instantiate
            # TODO we are regenerating this mask a lot in this module. Could reduce that
            buildwaveImage = waveimage.BuildWaveImage(self.slits, self.wavetilts['tilts'], self.wv_calib,
                                             self.spectrograph, self.det)
            self.mswave = buildwaveImage.build_wave()
            # Save to hard-drive
            if self.save_masters:
                self.mswave.to_master_file(self.master_dir, self.master_key_dict['arc'],  # Naming
                                          self.spectrograph.spectrograph,  # Header
                                          steps=buildwaveImage.steps)

        # Cache & return
        self._update_cache('arc', 'wave', self.mswave)
        return self.mswave

    def get_wv_calib(self):
        """
        Load or generate the 1D wavelength calibrations

        Requirements:
          msarc, msbpm, slits, det, par

        Returns:
            dict, ndarray: :attr:`wv_calib` calibration dict and the updated slit mask array
        """
        # Check for existing data
        if not self._chk_objs(['msarc', 'msbpm', 'slits']):
            msgs.error('Not enough information to load/generate the wavelength calibration')

        # Check internals
        self._chk_set(['det', 'calib_ID', 'par'])
        if 'arc' not in self.master_key_dict.keys():
            msgs.error('Arc master key not set.  First run get_arc.')

        # Return existing data
        if self._cached('wavecalib', self.master_key_dict['arc']) \
                and self._cached('wvmask', self.master_key_dict['arc']):
            self.wv_calib = self.calib_dict[self.master_key_dict['arc']]['wavecalib']
            self.wv_maskslits = self.calib_dict[self.master_key_dict['arc']]['wvmask']
            self.slits.mask |= self.wv_maskslits
            return self.wv_calib

        # No wavelength calibration requested
        if self.par['wavelengths']['reference'] == 'pixel':
            msgs.info("A wavelength calibration will not be performed")
            self.wv_calib = None
            self.wv_maskslits = np.zeros_like(self.maskslits, dtype=bool)
            self.slits.mask |= self.wv_maskslits
            return self.wv_calib

        # Grab arc binning (may be different from science!)
        #arc_rows = self.fitstbl.find_frames('arc', calib_ID=self.calib_ID, index=True)
        #self.arc_files = self.fitstbl.frame_paths(arc_rows)
        #binspec, binspat = parse.parse_binning(self.spectrograph.get_meta_value(self.arc_files[0],
        #                                                                        'binning'))
        # TODO : Do this internally when we have a wv_calib DataContainer
        binspec, binspat = parse.parse_binning(self.msarc.detector.binning)

        # Instantiate
        self.waveCalib = wavecalib.WaveCalib(self.msarc, self.slits, self.spectrograph,
                                             self.par['wavelengths'], binspectral=binspec,
                                             det=self.det,
                                             master_key=self.master_key_dict['arc'],  # For QA naming
                                             qa_path=self.qa_path, msbpm=self.msbpm)
        # Load from disk (MasterFrame)?
        masterframe_name = masterframe.construct_file_name(wavecalib.WaveCalib, self.master_key_dict['arc'],
                                                           master_dir=self.master_dir)
        if os.path.isfile(masterframe_name) and self.reuse_masters:
            self.wv_calib = self.waveCalib.load(masterframe_name)
        else:
            self.wv_calib, _ = self.waveCalib.run(skip_QA=(not self.write_qa))
            # Save to Masters
            if self.save_masters:
                self.waveCalib.save(outfile=masterframe_name)

        # Create the mask (needs to be done here in case wv_calib was loaded from Masters)
        # TODO: This should either be done here or save as part of the
        # master frame file.  As it is, if not loaded from the master
        # frame file, mask_maskslits is run twice, once in run above and
        # once here...
        self.wv_maskslits = self.waveCalib.make_maskslits(self.slits.nslits)
        self.slits.mask |= self.wv_maskslits

        # Save & return
        self._update_cache('arc', ('wavecalib','wvmask'), (self.wv_calib,self.wv_maskslits))
        # Return
        return self.wv_calib

    def get_tilts(self):
        """
        Load or generate the tilts image

        Requirements:
           mstilt, slits, wv_calib
           det, par, spectrograph

        Returns:
            dict, ndarray: :attr:`wavetilts` dictionary with tilts information (2D)
            and the updated slit mask array

        """
        # Check for existing data
        #TODO add mstilt_inmask to this list when it gets implemented.
        if not self._chk_objs(['mstilt', 'msbpm', 'slits', 'wv_calib']):
            msgs.error('dont have all the objects')
            self.wavetilts = None
            self.wt_maskslits = np.zeros_like(self.maskslits, dtype=bool)
            self.slits.mask |= self.wt_maskslits
            return self.wavetilts

        # Check internals
        self._chk_set(['det', 'calib_ID', 'par'])
        if 'tilt' not in self.master_key_dict.keys():
            msgs.error('Tilt master key not set.  First run get_tiltimage.')

        # Return existing data
        if self._cached('wavetilts', self.master_key_dict['tilt']) \
                and self._cached('wtmask', self.master_key_dict['tilt']):
            self.wavetilts = self.calib_dict[self.master_key_dict['tilt']]['wavetilts']
            self.wt_maskslits = self.calib_dict[self.master_key_dict['tilt']]['wtmask']
            self.slits.mask |= self.wt_maskslits
            return self.wavetilts

        # Load up?
        masterframe_name = masterframe.construct_file_name(wavetilts.WaveTilts, self.master_key_dict['tilt'],
                                                           master_dir=self.master_dir)
        if os.path.isfile(masterframe_name) and self.reuse_masters:
            self.wavetilts = wavetilts.WaveTilts.from_file(masterframe_name)
            self.wt_maskslits = np.zeros(self.slits.nslits, dtype=bool)
        else: # Build
            buildwaveTilts = wavetilts.BuildWaveTilts(
                self.mstilt, self.slits, self.spectrograph, self.par['tilts'],
                self.par['wavelengths'], det=self.det, qa_path=self.qa_path,
                msbpm=self.msbpm, master_key=self.master_key_dict['tilt'])

            # TODO still need to deal with syntax for LRIS ghosts. Maybe we don't need it
            self.wavetilts, self.wt_maskslits \
                    = buildwaveTilts.run(maskslits=self.slits.mask, doqa=self.write_qa, show=self.show)
            # Save?
            if self.save_masters:
                self.wavetilts.to_master_file(self.master_dir, self.master_key_dict['tilt'],
                    self.spectrograph.spectrograph, steps=buildwaveTilts.steps)

        # Save & return
        self._update_cache('tilt', ('wavetilts','wtmask'), (self.wavetilts, self.wt_maskslits))
        self.slits.mask |= self.wt_maskslits
        return self.wavetilts

    def run_the_steps(self):
        """
        Run full the full recipe of calibration steps
        """
        for step in self.steps:
            getattr(self, 'get_{:s}'.format(step))()
        msgs.info("Calibration complete!")

    def _chk_set(self, items):
        """
        Check whether a needed attribute has previously been set

        Args:
            items (list): Attributes to check

        """
        for item in items:
            if getattr(self, item) is None:
                msgs.error("Use self.set to specify '{:s}' prior to generating XX".format(item))

    # This is specific to `self.ms*` attributes
    def _chk_objs(self, items):
        """
        Check that the input items exist internally as attributes

        Args:
            items (list):

        Returns:
            bool: True if all exist

        """
        for obj in items:
            if getattr(self, obj) is None:
                msgs.warn("You need to generate {:s} prior to this calibration..".format(obj))
                # Strip ms
                iobj = obj[2:] if obj[0:2] == 'ms' else obj
                msgs.warn("Use get_{:s}".format(iobj))
                return False
        return True

    def __repr__(self):
        # Generate sets string
        txt = '<{:s}: frame={}, det={}, calib_ID={}'.format(self.__class__.__name__,
                                                          self.frame,
                                                          self.det,
                                                          self.calib_ID)
        txt += '>'
        return txt


class MultiSlitCalibrations(Calibrations):
    """
    Child of Calibrations class for performing multi-slit (and longslit)
    calibrations.  See :class:`pypeit.calibrations.Calibrations` for
    arguments.

    NOTE: Echelle uses this same class.  It had been possible there would be
    a different order of the default_steps

    ..todo:: Rename this child or eliminate altogether
    """
    def __init__(self, fitstbl, par, spectrograph, caldir=None, qadir=None, reuse_masters=False,
<<<<<<< HEAD
                 show=False, steps=None, save_masters=True):
        super(MultiSlitCalibrations, self).__init__(fitstbl, par, spectrograph, caldir=caldir,
                                                    qadir=qadir, reuse_masters=reuse_masters,
                                                    show=show, save_masters=save_masters)
        self.steps = MultiSlitCalibrations.default_steps() if steps is None else steps
=======
                 show=False):
        super(MultiSlitCalibrations, self).__init__(fitstbl, par, spectrograph, caldir=caldir,
                                                    qadir=qadir, reuse_masters=reuse_masters,
                                                    show=show)
        self.steps = MultiSlitCalibrations.default_steps()
>>>>>>> a15f3188

    @staticmethod
    def default_steps():
        """
        This defines the steps for calibrations and their order

        Returns:
            list: Calibration steps, in order of execution

        """
        # Order matters!
        return ['bias', 'bpm', 'arc', 'tiltimg', 'slits', 'wv_calib', 'tilts', 'flats', 'wave']

    # TODO For flexure compensation add a method adjust_flexure to calibrations which will get called from extract_one
    # Notes on order of steps if flexure compensation is implemented
    #  ['bpm', 'bias', 'arc', 'tiltimg', 'slits', 'wv_calib', 'tilts', 'flats', 'wave']


class IFUCalibrations(Calibrations):
    """
    Child of Calibrations class for performing IFU calibrations.
    See :class:`pypeit.calibrations.Calibrations` for arguments.

    """

    def __init__(self, fitstbl, par, spectrograph, caldir=None, qadir=None, reuse_masters=False,
                 show=False):
        super(IFUCalibrations, self).__init__(fitstbl, par, spectrograph, caldir=caldir,
                                                    qadir=qadir, reuse_masters=reuse_masters,
                                                    show=show)
        self.steps = IFUCalibrations.default_steps()

    @staticmethod
    def default_steps():
        """
        This defines the steps for calibrations and their order

        Returns:
            list: Calibration steps, in order of execution

        """
        # Order matters!
        return ['bias', 'bpm', 'arc', 'tiltimg', 'slits', 'wv_calib', 'tilts', 'align', 'flats', 'wave']
<|MERGE_RESOLUTION|>--- conflicted
+++ resolved
@@ -15,13 +15,10 @@
 from astropy.io import fits
 
 from pypeit import msgs
-<<<<<<< HEAD
-=======
 from pypeit import arcimage
 from pypeit import tiltimage
 from pypeit import alignframe
 from pypeit import biasframe
->>>>>>> a15f3188
 from pypeit import flatfield
 from pypeit import edgetrace
 from pypeit import masterframe
@@ -324,7 +321,6 @@
             self.msarc = self.calib_dict[self.master_key_dict['arc']]['arc']
             return self.msarc
 
-<<<<<<< HEAD
         # Reuse master frame?
         if os.path.isfile(masterframe_name) and self.reuse_masters:
             self.msarc = buildimage.ArcImage.from_file(masterframe_name)
@@ -334,25 +330,6 @@
                                                         self.par['arcframe'], arc_files,
                                                         bias=self.msbias, bpm=self.msbpm)
             # Save
-=======
-        # Instantiate with everything needed to generate the image (in case we do)
-        self.arcImage = arcimage.ArcImage(self.spectrograph, files=self.arc_files,
-                                          det=self.det, msbias=self.msbias,
-                                          par=self.par['arcframe'],
-                                          master_key=self.master_key_dict['arc'],
-                                          master_dir=self.master_dir,
-                                          reuse_masters=self.reuse_masters)
-
-        # Load the MasterFrame (if it exists and is desired)?
-        self.msarc = self.arcImage.load()
-        if self.msarc is None:  # Otherwise build it
-            msgs.info("Preparing a master {0:s} frame".format(self.arcImage.frametype))
-            self.msarc = self.arcImage.build_image(bias=self.msbias, bpm=self.msbpm)
-            # Need to set head0 here, since a master arc frame loaded from file will have head0 set.
-            self.msarc.head0 = self.arcImage.build_master_header(steps=self.arcImage.process_steps,
-                                                                 raw_files=self.arcImage.file_list)
-            # Save to Masters
->>>>>>> a15f3188
             if self.save_masters:
                 self.msarc.to_master_file(self.master_dir, self.master_key_dict['arc'],  # Naming
                                           self.spectrograph.spectrograph,  # Header
@@ -1047,19 +1024,12 @@
     ..todo:: Rename this child or eliminate altogether
     """
     def __init__(self, fitstbl, par, spectrograph, caldir=None, qadir=None, reuse_masters=False,
-<<<<<<< HEAD
-                 show=False, steps=None, save_masters=True):
+                 show=False, save_masters=True):
         super(MultiSlitCalibrations, self).__init__(fitstbl, par, spectrograph, caldir=caldir,
                                                     qadir=qadir, reuse_masters=reuse_masters,
                                                     show=show, save_masters=save_masters)
+        #self.steps = MultiSlitCalibrations.default_steps()
         self.steps = MultiSlitCalibrations.default_steps() if steps is None else steps
-=======
-                 show=False):
-        super(MultiSlitCalibrations, self).__init__(fitstbl, par, spectrograph, caldir=caldir,
-                                                    qadir=qadir, reuse_masters=reuse_masters,
-                                                    show=show)
-        self.steps = MultiSlitCalibrations.default_steps()
->>>>>>> a15f3188
 
     @staticmethod
     def default_steps():
