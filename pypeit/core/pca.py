--- conflicted
+++ resolved
@@ -225,15 +225,8 @@
         raise ValueError('Array with coefficiencts cannot be more than 2D')
     nvec, npca = _coeff.shape
     #   - Check the inverse variance
-<<<<<<< HEAD
-    _ivar = np.ones(_coeff.shape, dtype=float) if ivar is None else np.asarray(ivar)
-    if _ivar.ndim == 1:
-        _ivar = np.tile(_ivar, (_coeff.shape[1],1)).T
-    if _ivar.shape != _coeff.shape:
-=======
     _ivar = None if ivar is None else np.atleast_2d(ivar)
     if _ivar is not None and _ivar.shape != _coeff.shape:
->>>>>>> 88fe8374
         raise ValueError('Inverse variance array does not match input coefficients.')
     #   - Check the weights
     _weights = np.ones(_coeff.shape, dtype=float) if weights is None else np.asarray(weights)
