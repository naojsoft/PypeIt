--- conflicted
+++ resolved
@@ -35,10 +35,7 @@
     """
     version = '1.0.0'
 
-<<<<<<< HEAD
     # TODO Full of bugs
-=======
->>>>>>> cd132cd0
     def __init__(self):
         mask = dict([
             ('ArI', 'Argon I'),
@@ -49,19 +46,13 @@
             ('CdI', 'Comment'),
             ('ZnI', 'Comment'),
             ('HeI', 'Comment'),
-<<<<<<< HEAD
             ('OH', 'Comment'),
             ('UNKNWN', 'Comment'),
-=======
->>>>>>> cd132cd0
             ('OH_R24000', 'Comment'),
             ('OH_triplespec', 'Comment'),
             ('CuI', 'Comment'),
             ('ArII', 'Comment'),
-<<<<<<< HEAD
-=======
             ('OH', 'Comment'),
->>>>>>> cd132cd0
             ('OH_XSHOOTER', 'Comment'),
             ('OH_GNIRS', 'Comment'),
             ('OH_NIRES', 'Comment'),
@@ -71,10 +62,7 @@
             ('ThAr_MagE', 'Comment'),
             ('OH_FIRE_Echelle', 'Comment'),
             ('Ar_IR_GNIRS', 'Comment'),
-<<<<<<< HEAD
-=======
             ('UNKNWN', 'Comment'),
->>>>>>> cd132cd0
         ])
         super(LinesBitMask, self).__init__(list(mask.keys()), descr=list(mask.values()))
 
