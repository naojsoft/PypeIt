--- conflicted
+++ resolved
@@ -1135,7 +1135,6 @@
         msgs.error("Need a magnitude for scaling")
 
     return new_spec,scale
-<<<<<<< HEAD
 
 
 def generate_sensfunc_old(wave, counts, counts_ivar, airmass, exptime, longitude, latitude, telluric=True, star_type=None,
@@ -1293,5 +1292,4 @@
     #sens_dict['mag_set'] = mag_set
 
     return sens_dict
-=======
->>>>>>> 85665867
+
