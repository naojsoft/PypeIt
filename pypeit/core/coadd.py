--- conflicted
+++ resolved
@@ -1281,10 +1281,6 @@
 
     # New mask for the stack
     gpm_stack = (weights_total > min_weight) & (nused > 0.0)
-<<<<<<< HEAD
-
-=======
->>>>>>> 5ec0186d
     return wave_stack, flux_stack, ivar_stack, gpm_stack, nused
 
 def get_ylim(flux, ivar, mask):
@@ -1843,11 +1839,8 @@
     qdone = False
     while (not qdone) and (iter < maxiter_reject):
         # Compute the stack
-<<<<<<< HEAD
-=======
         #from IPython import embed
         #embed()
->>>>>>> 5ec0186d
         wave_stack, flux_stack, ivar_stack, gpm_stack, nused = compute_stack(
             wave_grid, waves_list, fluxes_list, ivars_list, utils.array_to_explist(this_gpms, nspec_list=nspec_list), weights_list)
         # Interpolate the individual spectra onto the wavelength grid of the stack. Use wave_grid_mid for this
@@ -1902,19 +1895,11 @@
         title_weights = title + ': Weights Used -- nrej={:d} total pixels rejected,'.format(np.sum(nrej)) + \
                         ' norig={:d} originally masked'.format(np.sum(norig))
         weights_qa(waves_list, weights_list, out_gpms_list, title=title_weights)
-<<<<<<< HEAD
-=======
-
->>>>>>> 5ec0186d
+
 
 
     return wave_stack, flux_stack, ivar_stack, gpm_stack, nused, out_gpms_list
 
-<<<<<<< HEAD
-    return wave_stack, flux_stack, ivar_stack, gpm_stack, nused, out_gpms_list
-
-=======
->>>>>>> 5ec0186d
 def scale_spec_stack(wave_grid, wave_grid_mid, waves, fluxes, ivars, gpms, sns, weights,
                      ref_percentile=70.0, maxiter_scale=5,
                      sigrej_scale=3.0, scale_method='auto',
@@ -2019,11 +2004,7 @@
     return fluxes_scale, ivars_scale, scales, scale_method_used
 
 
-<<<<<<< HEAD
 def combspec(waves, fluxes, ivars, gpms, sn_smooth_npix, sigrej_exp=None,
-=======
-def combspec(waves, fluxes, ivars, gpms, sn_smooth_npix,
->>>>>>> 5ec0186d
              wave_method='linear', dwave=None, dv=None, dloglam=None,
              spec_samp_fact=1.0, wave_grid_min=None, wave_grid_max=None,
              ref_percentile=70.0, maxiter_scale=5, wave_grid_input=None,
@@ -2059,12 +2040,9 @@
     sn_smooth_npix : int
         Number of pixels to median filter by when computing S/N used to decide
         how to scale and weight spectra
-<<<<<<< HEAD
     sigrej_exp: float, optional, default=None
         Rejection threshold used for rejecting exposures with S/N more than sigrej_exp*sigma above the median S/N.
         If None (the default), no rejection is performed.
-=======
->>>>>>> 5ec0186d
     wave_method : str, optional
         method for generating new wavelength grid with get_wave_grid. Deafult is
         'linear' which creates a uniformly space grid in lambda. See
@@ -2176,7 +2154,6 @@
     _waves = [np.float64(wave) for wave in waves]
     _fluxes = [np.float64(flux) for flux in fluxes]
     _ivars = [np.float64(ivar) for ivar in ivars]
-<<<<<<< HEAD
 
     # Evaluate the sn_weights. This is done once at the beginning
     rms_sn, weights = sn_weights(_fluxes, _ivars, gpms, sn_smooth_npix=sn_smooth_npix, const_weights=const_weights, verbose=verbose)
@@ -2200,8 +2177,6 @@
                 gpms = [gpms[i] for i in range(len(gpms)) if i not in bad_exp]
                 weights = [weights[i] for i in range(len(weights)) if i not in bad_exp]
                 rms_sn = np.delete(rms_sn, bad_exp)
-=======
->>>>>>> 5ec0186d
 
     # Generate a giant wave_grid
     wave_grid, wave_grid_mid, _ = wvutils.get_wave_grid(
@@ -2210,11 +2185,6 @@
         wave_grid_input=wave_grid_input,
         dwave=dwave, dv=dv, dloglam=dloglam, spec_samp_fact=spec_samp_fact)
 
-<<<<<<< HEAD
-=======
-    # Evaluate the sn_weights. This is done once at the beginning
-    rms_sn, weights = sn_weights(_fluxes, _ivars, gpms, sn_smooth_npix=sn_smooth_npix, const_weights=const_weights, verbose=verbose)
->>>>>>> 5ec0186d
     fluxes_scale, ivars_scale, scales, scale_method_used = scale_spec_stack(
         wave_grid, wave_grid_mid, _waves, _fluxes, _ivars, gpms, rms_sn, weights, ref_percentile=ref_percentile, maxiter_scale=maxiter_scale,
         sigrej_scale=sigrej_scale, scale_method=scale_method, hand_scale=hand_scale,
@@ -2227,14 +2197,9 @@
     if show:
         # JFH Use wave_grid_mid for QA plots
         coadd_qa(wave_grid_mid, flux_stack, ivar_stack, nused, gpm=gpm_stack, title='Stacked spectrum', qafile=qafile)
-<<<<<<< HEAD
 
     return wave_grid_mid, wave_stack, flux_stack, ivar_stack, gpm_stack
 
-=======
-
-    return wave_grid_mid, wave_stack, flux_stack, ivar_stack, gpm_stack
->>>>>>> 5ec0186d
 
 def multi_combspec(waves, fluxes, ivars, masks, sn_smooth_npix=None, sigrej_exp=None,
                    wave_method='linear', dwave=None, dv=None, dloglam=None, spec_samp_fact=1.0, wave_grid_min=None,
@@ -2266,12 +2231,9 @@
         how to scale and weight spectra. If set to None, the code will determine
         the effective number of good pixels per spectrum in the stack that is
         being co-added and use 10% of this neff.
-<<<<<<< HEAD
         sigrej_exp (float, optional):
             Rejection threshold used for rejecting exposures with S/N more than sigrej_exp*sigma above the median S/N.
             If None (the default), no rejection is performed.
-=======
->>>>>>> 5ec0186d
     wave_method : str, optional
         method for generating new wavelength grid with get_wave_grid. Deafult is
         'linear' which creates a uniformly space grid in lambda. See
@@ -2609,7 +2571,6 @@
 
     if setup_ids is None:
         setup_ids = list(string.ascii_uppercase[:nsetups])
-<<<<<<< HEAD
 
     setup_colors = utils.distinct_colors(nsetups)
 
@@ -2621,19 +2582,6 @@
         norders.append(wave.shape[1])
         nexps.append(wave.shape[2])
 
-=======
-
-    setup_colors = utils.distinct_colors(nsetups)
-
-    norders = []
-    nexps = []
-    nspecs = []
-    for wave in waves_arr_setup:
-        nspecs.append(wave.shape[0])
-        norders.append(wave.shape[1])
-        nexps.append(wave.shape[2])
-
->>>>>>> 5ec0186d
     if nbests is None:
         _nbests = [int(np.ceil(norder/4)) for norder in norders]
     else:
