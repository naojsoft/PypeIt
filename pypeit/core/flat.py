--- conflicted
+++ resolved
@@ -8,12 +8,6 @@
 from scipy import interpolate
 from pypeit import msgs
 from pypeit.core import parse
-<<<<<<< HEAD
-from pypeit.core import qa
-#from pypeit.core import pca
-=======
-from pypeit.core import pca
->>>>>>> 25cd568b
 from pypeit.core import pixels
 from pypeit.core import tracewave
 from scipy.interpolate import interp1d
