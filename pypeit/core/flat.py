--- conflicted
+++ resolved
@@ -83,13 +83,8 @@
     return slit_left_out, slit_righ_out, tweak_dict
 
 
-<<<<<<< HEAD
-def fit_flat(flat, tilts_dict, tslits_dict_in, slit, spectrograph = None, binning = None, inmask = None,spec_samp_fine = 1.2, spec_samp_coarse = 50.0,
-             spat_samp = 5.0, spat_illum_thresh = 0.01, npoly = None, trim_edg = (3.0,3.0), pad =5.0,
-=======
 def fit_flat(flat, tilts_dict, tslits_dict_in, slit, spectrograph = None, binning = None, inmask = None,
              spec_samp_fine = 1.2, spec_samp_coarse = 50.0, spat_samp = 5.0, npoly = None, trim_edg = (3.0,3.0), pad =5.0,
->>>>>>> bc3f374e
              tweak_slits = True, tweak_slits_thresh = 0.93, tweak_slits_maxfrac = 0.10, nonlinear_counts =1e10, debug = False):
 
 
@@ -202,7 +197,7 @@
     # Get the thismask_in and input slit bounadries from the tslits_dict
     slit_left_in = tslits_dict_in['lcen'][:,slit]
     slit_righ_in = tslits_dict_in['rcen'][:,slit]
-    thismask_in = spectrograph.slitmask(tslits_dict_in, binning=binning) == slit
+    thismask_in = spectrograph.slitmask(tslits_dict_in) == slit
 
     # Compute some things using the original slit boundaries and thismask_in
 
@@ -222,12 +217,7 @@
     ximg = (spat_img - slit_left_img)/slitwidth_img
 
     # Create a wider slitmask image with shift pixels padded on each side
-<<<<<<< HEAD
-    pad = 5.0
-    slitmask_pad = spectrograph.slitmask(tslits_dict_in, pad = pad, binning=binning)
-=======
     slitmask_pad = spectrograph.slitmask(tslits_dict_in, pad = pad)
->>>>>>> bc3f374e
     thismask = (slitmask_pad == slit) # mask enclosing the wider slit bounadries
     # Create a tilts image using this padded thismask, rather than using the original thismask_in slit pixels
     tilts = tracewave.fit2tilts(shape, tilts_dict['coeffs'], tilts_dict['func2d'])
@@ -337,7 +327,7 @@
         tslits_dict_out = copy.deepcopy(tslits_dict_in)
         tslits_dict_out['lcen'][:,slit] = slit_left_out
         tslits_dict_out['rcen'][:,slit] = slit_righ_out
-        slitmask_out = spectrograph.slitmask(tslits_dict_out, binning=binning)
+        slitmask_out = spectrograph.slitmask(tslits_dict_out)
         thismask_out = (slitmask_out == slit)
         ximg_out, edgmask_out = pixels.ximg_and_edgemask(slit_left_out, slit_righ_out, thismask_out, trim_edg=trim_edg)
         # Note that nothing changes with the tilts, since these were already extrapolated across the whole image.
