from __future__ import (print_function, absolute_import, division, unicode_literals)

import inspect

import numpy as np
from matplotlib import gridspec
from matplotlib import pyplot as plt


import scipy
from astropy.stats import sigma_clipped_stats, sigma_clip

from pypeit import debugger

from pypeit import msgs
from pypeit import utils
#from pypeit.core.wavecal import autoid
from pypeit.core.wavecal import wvutils
from pypeit import debugger

from pypeit.core import pydl
from pypeit.core import qa


def fit2darc(all_wv,all_pix,all_orders,nspec, nspec_coeff=4,norder_coeff=4,sigrej=3.0, func2d='legendre2d', debug=False):
    """Routine to obtain the 2D wavelength solution for an echelle spectrograph. This is calculated from the spec direction
    pixelcentroid and the order number of identified arc lines. The fit is a simple least-squares with rejections.
    This is a port of the XIDL code: x_fit2darc.pro

    Parameters
    ----------
    all_wv: np.array
     wavelength of the identified lines
    all_pix: np.array
      y-centroid position of the identified lines
    all_orders: np.array
      order number of the identified lines
    nspec: int
      Size of the image in the spectral direction
    nspec_coeff : np.int
      order of the fitting along the spectral (pixel) direction for each order
    norder_coeff : np.int
      order of the fitting in the order direction
    sigrej: np.float
      sigma level for the rejection
    debug: boolean
      Extra plots to check the status of the procedure

    Returns:
    -------
    """

    # Normalize  for pixels. Fits are performed in normalized units (pixels/(nspec-1) to be able to deal with various
    # binnings.
    min_spec = 0.0
    max_spec = 1.0
    xnspecmin1 = float(nspec-1)
    # Normalize for orders
    min_order = np.min(all_orders)
    max_order = np.max(all_orders)

    if debug:
        # set some plotting parameters
        utils.pyplot_rcparams()
        plt.figure(figsize=(7,5))
        msgs.info("Plot identified lines")
        cm = plt.cm.get_cmap('RdYlBu_r')
        sc = plt.scatter(all_orders, all_pix,c=all_wv/10000., cmap=cm)
        cbar = plt.colorbar(sc)
        cbar.set_label(r'Wavelength [$\mu$m]', rotation=270,
                       labelpad=20)
        plt.xlabel(r'Normalized Orders')
        plt.ylabel(r'Normalized Pixels')
        plt.title(r'Location of the identified lines')
        plt.show()


    # Fit the product of wavelength and order number with a 2d legendre polynomial
    all_wv_order = all_wv * all_orders
    fitmask, coeff2 = utils.robust_polyfit_djs(all_pix/xnspecmin1, all_wv_order, (nspec_coeff, norder_coeff),x2=all_orders,
                                               function=func2d, maxiter=100, lower=sigrej, upper=sigrej,
                                               minx=min_spec,maxx=max_spec, minx2=min_order, maxx2=max_order,
                                               use_mad=True, sticky=False)
    wv_order_mod = utils.func_val(coeff2, all_pix/xnspecmin1, func2d, x2=all_orders,
                                               minx=min_spec, maxx=max_spec, minx2=min_order, maxx2=max_order)
    resid = (wv_order_mod[fitmask]-all_wv_order[fitmask])
    fin_rms = np.std(resid)
    msgs.info("RMS: {0:.5f} Ang*Order#".format(fin_rms))

    orders = np.unique(all_orders)
    fit_dict = dict(coeffs=coeff2, orders=orders,
                    nspec_coeff=nspec_coeff, norder_coeff=norder_coeff,
                    min_spec=min_spec, max_spec=max_spec,
                    min_order=min_order, max_order=max_order,
                    nspec=nspec, all_pix=all_pix, all_wv=all_wv,
                    func2d=func2d,xnorm=xnspecmin1,
                    all_orders=all_orders, all_mask=fitmask)


    if debug:
        fit2darc_global_qa(fit_dict)
        fit2darc_orders_qa(fit_dict)

    return fit_dict



def fit2darc_global_qa(fit_dict, outfile=None):
    """ QA on 2D fit of the wavelength solution.

    Parameters
    ----------
    fit_dict: dict
      dict of the 2D arc solution
    outfile:
      parameter for QA

    Returns
    -------
    """

    msgs.info("Creating QA for 2D wavelength solution")

    utils.pyplot_rcparams()

    # Extract info from fit_dict
    nspec = fit_dict['nspec']
    orders = fit_dict['orders']
    nspec_coeff = fit_dict['nspec_coeff']
    norder_coeff = fit_dict['norder_coeff']
    all_wv = fit_dict['all_wv']
    all_pix = fit_dict['all_pix']
    all_orders = fit_dict['all_orders']
    fitmask = fit_dict['all_mask']
    coeffs = fit_dict['coeffs']
    func2d = fit_dict['func2d']
    min_spec = fit_dict['min_spec']
    max_spec = fit_dict['max_spec']
    min_order = fit_dict['min_order']
    max_order = fit_dict['max_order']
    xnorm = fit_dict['xnorm']
    resid_wl_global = []

    # Define pixels array
    spec_vec_norm = np.arange(nspec)/xnorm

    # Define figure properties
    plt.figure(figsize=(8, 5))

    # Variable where to store the max wavelength covered by the
    # spectrum
    mx = 0.

    # Loop over orders
    for ii in orders:

        # define the color
        rr = (ii - np.max(orders)) / (np.min(orders) - np.max(orders))
        gg = 0.0
        bb = (ii - np.min(orders)) / (np.max(orders) - np.min(orders))

        # evaluate solution
        wv_order_mod = utils.func_val(coeffs, spec_vec_norm, func2d, x2=np.ones_like(spec_vec_norm)*ii,
                                               minx=min_spec, maxx=max_spec, minx2=min_order, maxx2=max_order)
        # Plot solution
        plt.plot(wv_order_mod / ii, spec_vec_norm*xnorm, color=(rr, gg, bb),
                 linestyle='-', linewidth=2.5)

        # Evaluate residuals at each order
        on_order = all_orders == ii
        this_pix = all_pix[on_order]
        this_wv = all_wv[on_order]
        this_msk = fitmask[on_order]
        this_order = all_orders[on_order]
        wv_order_mod_resid = utils.func_val(coeffs, this_pix/xnorm, func2d, x2=this_order,
                                               minx=min_spec, maxx=max_spec, minx2=min_order, maxx2=max_order)
        resid_wl = (wv_order_mod_resid / ii - this_wv)
        resid_wl_global = np.append(resid_wl_global, resid_wl[this_msk])
        plt.scatter((wv_order_mod_resid[~this_msk] / ii) + \
                    100. * resid_wl[~this_msk], this_pix[~this_msk], \
                    marker='x', color='black', linewidths=2.5, s=16.)
        plt.scatter((wv_order_mod_resid[this_msk] / ii) + \
                    100. * resid_wl[this_msk], this_pix[this_msk], \
                    color=(rr, gg, bb), linewidth=2.5, s=16.)
        if np.max(wv_order_mod_resid / ii) > mx:
            mx = np.max(wv_order_mod_resid / ii)

    rms_global = np.std(resid_wl_global)

    plt.text(mx, np.max(spec_vec_norm*xnorm), r'residuals $\times$100', \
             ha="right", va="top")
    plt.title(r'Arc 2D FIT, norder_coeff={:d}, nspec_coeff={:d}, RMS={:5.3f} Ang*Order#'.format(
        norder_coeff, nspec_coeff, rms_global))
    plt.xlabel(r'Wavelength [$\AA$]')
    plt.ylabel(r'Row [pixel]')

    # Finish
    if outfile is not None:
        plt.savefig(outfile, dpi=800)
        plt.close()
    else:
        plt.show()

    # restore default rcparams
    utils.pyplot_rcparams_default()


def fit2darc_orders_qa(fit_dict, outfile=None):
    """ QA on 2D fit of the wavelength solution of an Echelle spectrograph.
    Each panel contains a single order with the global fit and the
    residuals.

    Parameters
    ----------
    fit_dict: dict
      dict of the 2D arc solution
    outfile:
      parameter for QA

    Returns
    -------
    """

    msgs.info("Creating QA for 2D wavelength solution")

    utils.pyplot_rcparams()

    # Extract info from fit_dict
    # Extract info from fit_dict
    nspec = fit_dict['nspec']
    orders = fit_dict['orders']
    nspec_coeff = fit_dict['nspec_coeff']
    norder_coeff = fit_dict['norder_coeff']
    all_wv = fit_dict['all_wv']
    all_pix = fit_dict['all_pix']
    all_orders = fit_dict['all_orders']
    fitmask = fit_dict['all_mask']
    coeffs = fit_dict['coeffs']
    func2d = fit_dict['func2d']
    min_spec = fit_dict['min_spec']
    max_spec = fit_dict['max_spec']
    min_order = fit_dict['min_order']
    max_order = fit_dict['max_order']
    xnorm = fit_dict['xnorm']
    resid_wl_global = []

    # Define pixels array
    spec_vec_norm = np.arange(nspec)/xnorm

    # set the size of the plot
    nrow = np.int(2)
    ncol = np.int(np.ceil(len(orders) / 2.))
    fig = plt.figure(figsize=(5 * ncol, 6 * nrow))

    outer = gridspec.GridSpec(nrow, ncol, wspace=0.3, hspace=0.2)

    for ii_row in range(nrow):
        for ii_col in range(ncol):
            if (ii_row * ncol + ii_col) < len(orders):
                inner = gridspec.GridSpecFromSubplotSpec(2, 1,
                                                         height_ratios=[2, 1], width_ratios=[1],
                                                         subplot_spec=outer[ii_row * ncol + ii_col],
                                                         wspace=0.1, hspace=0.0)
                ax0 = plt.Subplot(fig, inner[0])
                ax1 = plt.Subplot(fig, inner[1], sharex=ax0)
                plt.setp(ax0.get_xticklabels(), visible=False)

                ii = orders[ii_row * ncol + ii_col]

                # define the color
                rr = (ii - np.max(orders)) / (np.min(orders) - np.max(orders))
                gg = 0.0
                bb = (ii - np.min(orders)) / (np.max(orders) - np.min(orders))

                # Evaluate function
                # evaluate solution
                wv_order_mod = utils.func_val(coeffs, spec_vec_norm, func2d, x2=ii*np.ones_like(spec_vec_norm),
                                              minx=min_spec, maxx=max_spec, minx2=min_order, maxx2=max_order)
                # Evaluate delta lambda
                dwl = (wv_order_mod[-1] - wv_order_mod[0])/ii/xnorm/(spec_vec_norm[-1] - spec_vec_norm[0])

                # Estimate the residuals
                on_order = all_orders == ii
                this_order = all_orders[on_order]
                this_pix = all_pix[on_order]
                this_wv = all_wv[on_order]
                this_msk = fitmask[on_order]

                wv_order_mod_resid = utils.func_val(coeffs, this_pix/xnorm, func2d, x2=this_order,
                                              minx=min_spec, maxx=max_spec, minx2=min_order, maxx2=max_order)
                resid_wl = (wv_order_mod_resid/ii - this_wv)
                resid_wl_global = np.append(resid_wl_global, resid_wl[this_msk])

                # Plot the fit
                ax0.set_title('Order = {0:0.0f}'.format(ii))
                ax0.plot(spec_vec_norm*xnorm, wv_order_mod / ii / 10000., color=(rr, gg, bb), linestyle='-',
                         linewidth=2.5)
                ax0.scatter(this_pix[~this_msk], (wv_order_mod_resid[~this_msk] / ii / 10000.) + \
                            100. * resid_wl[~this_msk] / 10000., marker='x', color='black', \
                            linewidth=2.5, s=16.)
                ax0.scatter(this_pix[this_msk], (wv_order_mod_resid[this_msk] / ii / 10000.) + \
                            100. * resid_wl[this_msk] / 10000., color=(rr, gg, bb), \
                            linewidth=2.5, s=16.)

                ax0.set_ylabel(r'Wavelength [$\mu$m]')

                # Plot the residuals
                ax1.scatter(this_pix[~this_msk], (resid_wl[~this_msk] / dwl), marker='x', color='black', \
                            linewidth=2.5, s=16.)
                ax1.scatter(this_pix[this_msk], (resid_wl[this_msk] / dwl), color=(rr, gg, bb), \
                            linewidth=2.5, s=16.)
                ax1.axhline(y=0., color=(rr, gg, bb), linestyle=':', linewidth=2.5)
                ax1.get_yaxis().set_label_coords(-0.15, 0.5)

                rms_order = np.std(resid_wl[this_msk])

                ax1.set_ylabel(r'Res. [pix]')

                ax0.text(0.1, 0.9, r'RMS={0:.3f} Pixel'.format(rms_order / np.abs(dwl)), ha="left", va="top",
                         transform=ax0.transAxes)
                ax0.text(0.1, 0.8, r'$\Delta\lambda$={0:.3f} Pixel/$\AA$'.format(np.abs(dwl)), ha="left", va="top",
                         transform=ax0.transAxes)
                ax0.get_yaxis().set_label_coords(-0.15, 0.5)

                fig.add_subplot(ax0)
                fig.add_subplot(ax1)

    rms_global = np.std(resid_wl_global)

    fig.text(0.5, 0.04, r'Row [pixel]', ha='center', size='large')
    fig.suptitle(
        r'Arc 2D FIT, norder_coeff={:d}, nspec_coeff={:d}, RMS={:5.3f} Ang*Order#, residuals $\times$100'.format(
            norder_coeff,
            nspec_coeff, rms_global))

    # Finish
    if outfile is not None:
        plt.savefig(outfile, dpi=800)
        plt.close()
    else:
        plt.show()


# JFH CAn we replace reasize with this simpler function:  rebin_factor
# https://scipy-cookbook.readthedocs.io/items/Rebinning.html
def resize_mask2arc(shape_arc, slitmask_orig):
    """
    Resizes a slitmask created with some original binning to be a slitmak relevant to an arc with a different binning

    Args:
        shape_arc: tuple
            shape of the arc
        slitmask_orig: ndarray, float
            original slitmask
    Returns:
        slitmask: ndarray, float
            Slitmask with shape corresponding to that of the arc

    """
    (nspec, nspat) = shape_arc
    # Is our arc a different size than the other calibs? If yes, slit_left/slit_righ, slitpix, and inmask will
    # be a different size
    (nspec_orig,nspat_orig) = slitmask_orig.shape
    if nspec_orig != nspec:
        if ((nspec_orig > nspec) & (nspec_orig % nspec != 0)) | ((nspec > nspec_orig) & (nspec % nspec_orig != 0)):
            msgs.error('Problem with images sizes. arcimg size and calibration size need to be integer multiples of each other')
        else:
            msgs.info('Calibration images have different binning than the arcimg. Resizing calibs for arc spectrum extraction.')
        slitmask = utils.rebin(slitmask_orig, (nspec, nspat))
        # Previous line using skimage
        #slitmask = ((np.round(resize(slitmask_orig.astype(np.integer), (nspec, nspat), preserve_range=True, order=0))).astype(np.integer)).astype(slitmask_orig.dtype)
    else:
        slitmask = slitmask_orig

    return slitmask

def resize_slits2arc(shape_arc, shape_orig, trace_orig):
    """
    Resizes a a trace created with some original binning to be a relevant to an arc with a different binning

    Args:
        shape_arc: tuple
            shape of the arc
        shape_orig: tuple
            original shape of the images used to create the trace
        trace_orig: ndarray, float
            trace that you want to resize
    Returns:
        trace: ndarray, float
            trace corresponding to the binning of the arc

    """
    (nspec, nspat) = shape_arc
    # Is our arc a different size than the other calibs? If yes, slit_left/slit_righ, slitpix, and inmask will
    # be a different size
    (nspec_orig,nspat_orig) = shape_orig
    if nspec_orig != nspec:
        msgs.info('Calibration images have different binning than the arcimg. Resizing calibs for arc spectrum extraction.')
        spec_vec_orig = np.arange(nspec_orig)/float(nspec_orig - 1)
        spec_vec = np.arange(nspec)/float(nspec - 1)
        spat_ratio = float(nspat)/float(nspat_orig)
        trace = (scipy.interpolate.interp1d(spec_vec_orig, spat_ratio*trace_orig, axis=0, bounds_error=False,fill_value='extrapolate'))(spec_vec)
    else:
        trace = trace_orig

    return trace


def resize_spec(spec_from, nspec_to):
    """

    Args:
        spec_from: ndarray, float (nspec, nslits) or (nspec,)
          Input spectrum which you want to resize via interpolation
        nspec_to: int, size of spectrum you to resize to

    Returns:
        spec_to: ndarray, float, same size as spec_from
          New spectra or spectrum with size nspec_to

    """

    nspec_from = spec_from.shape[0]
    # Is our arc a different size than the other calibs? If yes, slit_left/slit_righ, slitpix, and inmask will
    # be a different size
    if nspec_from != nspec_to:
        spec_vec_from = np.arange(nspec_from)/float(nspec_from - 1)
        spec_vec_to = np.arange(nspec_to)/float(nspec_to - 1)
        spec_to = (scipy.interpolate.interp1d(spec_vec_from, spec_from, axis=0, bounds_error=False,fill_value='extrapolate'))(spec_vec_to)
    else:
        spec_to = spec_from

    return spec_to



def get_censpec(slit_cen, slitmask, arcimg, inmask = None, box_rad = 3.0, xfrac = 0.5, nonlinear_counts=1e10):

    """Extract a spectrum down


    Parameters
    ----------
    slit_left:  float ndarray
        Left boundary of slit/order to be extracted (given as floating pt pixels). This a 1-d array with shape (nspec, 1)
        or (nspec)

    slit_righ:  float ndarray
        Left boundary of slit/order to be extracted (given as floating pt pixels). This a 1-d array with shape (nspec, 1)
        or (nspec)


    slitpix:  float  ndarray
        Mask image specifying the pixels which lie on the slit/order to search for objects on. This is created by
        traceslits in the tslits_dict, and has the convention that each slit/order has an integer index starting with one.
        Locations with zeros are not on slits/orders.

    arcimg:  float ndarray
        Image to extract the arc from. This should be an arcimage or perhaps a frame with night sky lines.

    Optional Parameters
    ----------
    inmask: boolean ndararay
         Input mask image with same shape as arcimg. Convention True = good and False = bad. The default is None.

    box_rad: float, [default = 3.0]
        Size of boxcar window in pixels (as a floating point number) in the spatial direction used to extract the arc.

    xfrac: float [default = 0.5]
        Fraction location along the slit to extract the arc. The default is at the midpoint of the slit which is 0.5,
        but this can be adjusted to an off center location.

    Returns
    -------
    :func:`tuple`
         A tuple containing the (arc_spec, maskslit)

            arc_spec: float ndarray with shape (nspec, nslits)
                Array containing the extracted arc spectrum for each slit.

            maskslit: int ndarray with shape (nslits)
               output mask indicating whether a slit is good or bad. 0 = good, 1 = bad.
     """

    if inmask is None:
        inmask = slitmask > -1

    # Mask saturated parts of the arc image for the extraction
    inmask = inmask & (arcimg < nonlinear_counts)

    nslits = slit_cen.shape[1]
    (nspec, nspat) = arcimg.shape

    maskslit = np.zeros(nslits, dtype=np.int)
    arc_spec = np.zeros((nspec, nslits))
    spat_img = np.outer(np.ones(nspec,dtype=int), np.arange(nspat,dtype=int)) # spatial position everywhere along image

    for islit in range(nslits):
        msgs.info("Extracting an approximate arc spectrum at the centre of slit {:d}".format(islit))
        # Create a mask for the pixels that will contribue to the arc
        slit_img = np.outer(slit_cen[:,islit], np.ones(nspat))  # central trace replicated spatially
        arcmask = (slitmask > -1) & inmask & (spat_img > (slit_img - box_rad)) & (spat_img < (slit_img + box_rad))
        # Trimming the image makes this much faster
        left = np.fmax(spat_img[arcmask].min() - 4,0)
        righ = np.fmin(spat_img[arcmask].max() + 5,nspat)
        this_mean, this_med, this_sig = sigma_clipped_stats(arcimg[:,left:righ], mask=np.invert(arcmask[:,left:righ])
                                                            , sigma=3.0, axis=1)
        imask = np.isnan(this_med)
        this_med[imask]=0.0
        arc_spec[:,islit] = this_med
        if not np.any(arc_spec[:,islit]):
            maskslit[islit] = 1

    return arc_spec, maskslit



def detect_peaks(x, mph=None, mpd=1, threshold=0, edge='rising',
                 kpsh=False, valley=False, show=False, ax=None):
    """Detect peaks in data based on their amplitude and other features.

    Parameters
    ----------
    x : 1D array_like
        data.
    mph : {None, number}, optional (default = None)
        detect peaks that are greater than minimum peak height (if parameter
        `valley` is False) or peaks that are smaller than maximum peak height
         (if parameter `valley` is True).
    mpd : positive integer, optional (default = 1)
        detect peaks that are at least separated by minimum peak distance (in
        number of data).
    threshold : positive number, optional (default = 0)
        detect peaks (valleys) that are greater (smaller) than `threshold`
        in relation to their immediate neighbors.
    edge : {None, 'rising', 'falling', 'both'}, optional (default = 'rising')
        for a flat peak, keep only the rising edge ('rising'), only the
        falling edge ('falling'), both edges ('both'), or don't detect a
        flat peak (None).
    kpsh : bool, optional (default = False)
        keep peaks with same height even if they are closer than `mpd`.
    valley : bool, optional (default = False)
        if True (1), detect valleys (local minima) instead of peaks.
    show : bool, optional (default = False)
        if True (1), plot data in matplotlib figure.
    ax : a matplotlib.axes.Axes instance, optional (default = None).

    Returns
    -------
    ind : 1D array_like
        indeces of the peaks in `x`.

    Notes
    -----
    The detection of valleys instead of peaks is performed internally by simply
    negating the data: `ind_valleys = detect_peaks(-x)`

    The function can handle NaN's

    See this IPython Notebook [1]_.

    __author__ = "Marcos Duarte, https://github.com/demotu/BMC"
    __version__ = "1.0.5"
    __license__ = "MIT"

    References
    ----------
    .. [1] http://nbviewer.ipython.org/github/demotu/BMC/blob/master/notebooks/DetectPeaks.ipynb

    Examples
    --------
    >>> from detect_peaks import detect_peaks
    >>> x = np.random.randn(100)
    >>> x[60:81] = np.nan
    >>> # detect all peaks and plot data
    >>> ind = detect_peaks(x, show=True)
    >>> print(ind)

    >>> x = np.sin(2*np.pi*5*np.linspace(0, 1, 200)) + np.random.randn(200)/5
    >>> # set minimum peak height = 0 and minimum peak distance = 20
    >>> detect_peaks(x, mph=0, mpd=20, show=True)

    >>> x = [0, 1, 0, 2, 0, 3, 0, 2, 0, 1, 0]
    >>> # set minimum peak distance = 2
    >>> detect_peaks(x, mpd=2, show=True)

    >>> x = np.sin(2*np.pi*5*np.linspace(0, 1, 200)) + np.random.randn(200)/5
    >>> # detection of valleys instead of peaks
    >>> detect_peaks(x, mph=-1.2, mpd=20, valley=True, show=True)

    >>> x = [0, 1, 1, 0, 1, 1, 0]
    >>> # detect both edges
    >>> detect_peaks(x, edge='both', show=True)

    >>> x = [-2, 1, -2, 2, 1, 1, 3, 0]
    >>> # set threshold = 2
    >>> detect_peaks(x, threshold = 2, show=True)

    Version history
    ---------------
    '1.0.5':
        The sign of `mph` is inverted if parameter `valley` is True

    """

    x = np.atleast_1d(x).astype('float64')
    if x.size < 3:
        return np.array([], dtype=int)
    if valley:
        x = -x
        if mph is not None:
            mph = -mph
    # find indices of all peaks
    dx = x[1:] - x[:-1]
    # handle NaN's
    indnan = np.where(np.isnan(x))[0]
    if indnan.size:
        x[indnan] = np.inf
        dx[np.where(np.isnan(dx))[0]] = np.inf
    ine, ire, ife = np.array([[], [], []], dtype=int)
    if not edge:
        ine = np.where((np.hstack((dx, 0)) < 0) & (np.hstack((0, dx)) > 0))[0]
    else:
        if edge.lower() in ['rising', 'both']:
            ire = np.where((np.hstack((dx, 0)) <= 0) & (np.hstack((0, dx)) > 0))[0]
        if edge.lower() in ['falling', 'both']:
            ife = np.where((np.hstack((dx, 0)) < 0) & (np.hstack((0, dx)) >= 0))[0]
    ind = np.unique(np.hstack((ine, ire, ife)))
    # handle NaN's
    if ind.size and indnan.size:
        # NaN's and values close to NaN's cannot be peaks
        ind = ind[np.in1d(ind, np.unique(np.hstack((indnan, indnan - 1, indnan + 1))), invert=True)]
    # first and last values of x cannot be peaks
    if ind.size and ind[0] == 0:
        ind = ind[1:]
    if ind.size and ind[-1] == x.size - 1:
        ind = ind[:-1]
    # remove peaks < minimum peak height
    if ind.size and mph is not None:
        ind = ind[x[ind] >= mph]
    # remove peaks - neighbors < threshold
    if ind.size and threshold > 0:
        dx = np.min(np.vstack([x[ind] - x[ind - 1], x[ind] - x[ind + 1]]), axis=0)
        ind = np.delete(ind, np.where(dx < threshold)[0])
    # detect small peaks closer than minimum peak distance
    if ind.size and mpd > 1:
        ind = ind[np.argsort(x[ind])][::-1]  # sort ind by peak height
        idel = np.zeros(ind.size, dtype=bool)
        for i in range(ind.size):
            if not idel[i]:
                # keep peaks with the same height if kpsh is True
                idel = idel | (ind >= ind[i] - mpd) & (ind <= ind[i] + mpd) \
                       & (x[ind[i]] > x[ind] if kpsh else True)
                idel[i] = 0  # Keep current peak
        # remove the small peaks and sort back the indices by their occurrence
        ind = np.sort(ind[~idel])

    if show:
        if indnan.size:
            x[indnan] = np.nan
        if valley:
            x = -x
            if mph is not None:
                mph = -mph
        _plot(x, mph, mpd, threshold, edge, valley, ax, ind)

    return ind


def _plot(x, mph, mpd, threshold, edge, valley, ax, ind):
    """Plot results of the detect_peaks function, see its help."""


    if ax is None:
        _, ax = plt.subplots(1, 1, figsize=(8, 4))

    ax.plot(x, 'b', lw=1)
    if ind.size:
        label = 'valley' if valley else 'peak'
        label = label + 's' if ind.size > 1 else label
        ax.plot(ind, x[ind], '+', mfc=None, mec='r', mew=2, ms=8,
                label='%d %s' % (ind.size, label))
        ax.legend(loc='best', framealpha=.5, numpoints=1)
    ax.set_xlim(-.02 * x.size, x.size * 1.02 - 1)
    ymin, ymax = x[np.isfinite(x)].min(), x[np.isfinite(x)].max()
    yrange = ymax - ymin if ymax > ymin else 1
    ax.set_ylim(ymin - 0.1 * yrange, ymax + 0.1 * yrange)
    ax.set_xlabel('Data #', fontsize=14)
    ax.set_ylabel('Amplitude', fontsize=14)
    mode = 'Valley detection' if valley else 'Peak detection'
    ax.set_title("%s (mph=%s, mpd=%f, threshold=%s, edge='%s')"
                 % (mode, str(mph), mpd, str(threshold), edge))
    # plt.grid()
    plt.show()

def iter_continuum(spec, inmask=None, fwhm=4.0, sigthresh = 2.0, sigrej=3.0, niter_cont = 3, cont_samp = 30, cont_frac_fwhm=1.0,
                   cont_mask_neg=False, npoly=None, debug=False):
    """
    Routine to determine the continuum and continuum pixels in spectra with peaks.

    Args:
       spec:  ndarray, float,  shape (nspec,)  A 1D spectrum for which the continuum is to be characterized
       inmask: ndarray, bool, shape (nspec,)   A mask indicating which pixels are good. True = Good, False=Bad
       niter_cont: int, default = 3
            Number of iterations of peak finding, masking, and continuum fitting used to define the continuum.
       npoly: int, default = None
            If set the code will perform a polynomimal fit to the interpolate a running median filter of the
            continuum points instead of the default behavior which is to just return the
            interpolated running median filter
       sigthresh: float, default = 2.0
            Signifiance threshold for peak finding
       sigrej: float, default = 3.0
            Sigma clipping rejection threshold for threshold determination
       fwhm:  float, default = 4.0
            Number of pixels per fwhm resolution element.
       cont_samp: float, default = 30.0
            The number of samples across the spectrum used for continuum subtraction. Continuum subtraction is done via
            median filtering, with a width of ngood/cont_samp, where ngood is the number of good pixels for estimating the continuum
            (i.e. that don't have peaks).
       cont_frac_fwhm float, default = 1.0
            Width used for masking peaks in the spectrum when the continuum is being defined. Expressed as a fraction of the fwhm
            parameter
       cont_mask_neg: bool, default = False
           If True, the code will also search for negative peaks when iteratively determining the continuum. This option is
           used for object finding in the near-IR where there will also be negative peaks.
       cont_samp: float, default = 30.0
           The number of samples across the spectrum used for continuum subtraction. Continuum subtraction is done via
           median filtering, with a width of ngood/cont_samp, where ngood is the number of good pixels for estimating the continuum
        debug: bool, default = False
           Show plots for debugging

    Returns: (cont, cont_mask)
        cont: ndarray, float, shape (nspec) The continuum determined
        cont_mask: ndarray, bool, shape (nspec) A mask indicating which pixels were used for continuum determination


    """

    if inmask is None:
        inmask = np.ones(spec.size,dtype=bool)
        cont_mask = np.copy(inmask)
    else:
        cont_mask = np.copy(inmask)

    nspec = spec.size
    spec_vec = np.arange(nspec)
    cont_now = np.zeros(nspec)
    mask_sm = np.round(cont_frac_fwhm*fwhm).astype(int)
    mask_odd = mask_sm + 1 if mask_sm % 2 == 0 else mask_sm
    for iter in range(niter_cont):
        spec_sub = spec - cont_now
        mask_sigclip = np.invert(cont_mask & inmask)
        (mean, med, stddev) = sigma_clipped_stats(spec_sub, mask=mask_sigclip, sigma_lower=sigrej, sigma_upper=sigrej)
        # be very liberal in determining threshold for continuum determination
        thresh = med + sigthresh*stddev
        pixt_now = detect_peaks(spec_sub, mph=thresh, mpd=fwhm*0.75)
        # mask out the peaks we find for the next continuum iteration
        cont_mask_fine = np.ones_like(cont_now)
        cont_mask_fine[pixt_now] = 0.0
        if cont_mask_neg is True:
            pixt_now_neg = detect_peaks(-spec_sub, mph=thresh, mpd=fwhm * 0.75)
            cont_mask_fine[pixt_now_neg] = 0.0
        # cont_mask is the mask for defining the continuum regions: True is good,  False is bad
        cont_mask = (utils.smooth(cont_mask_fine,mask_odd) > 0.999) & inmask
        # If more than half the spectrum is getting masked than short circuit this masking
        frac_mask = np.sum(np.invert(cont_mask))/float(nspec)
        if (frac_mask > 0.70):
            msgs.warn('Too many pixels masked in spectrum continuum definiton: frac_mask = {:5.3f}'.format(frac_mask) + ' . Not masking....')
            cont_mask = np.ones_like(cont_mask) & inmask
        ngood = np.sum(cont_mask)
        samp_width = np.ceil(ngood/cont_samp).astype(int)
        cont_med = utils.fast_running_median(spec[cont_mask], samp_width)
        if npoly is not None:
            # ToDO robust_poly_fit needs to return minv and maxv as outputs for the fits to be usable downstream
            msk, poly = utils.robust_polyfit_djs(spec_vec[cont_mask], cont_med, npoly, function='polynomial', maxiter=25,
                                                 upper=3.0, lower=3.0, minx=0.0, maxx=float(nspec-1))
            cont_now = utils.func_val(poly, spec_vec, 'polynomial')
        else:
            cont_now = np.interp(spec_vec,spec_vec[cont_mask],cont_med)

        if debug & (iter == (niter_cont-1)):
            plt.plot(spec_vec, spec,'k', label='Spectrum')
            #plt.plot(spec_vec, spec*cont_mask,'k', label='Spectrum*cont_mask')
            plt.plot(spec_vec, cont_now,'g',label='continuum')
            plt.plot(spec_vec, spec_sub,'b',label='spec-cont')
            plt.plot(spec_vec[cont_mask], spec[cont_mask], color='green', markersize=3.0,
                     mfc='green', linestyle='None', fillstyle='full',
                     zorder=9, marker='o', label = 'Used for cont')
            plt.plot(spec_vec[np.invert(cont_mask)], spec[np.invert(cont_mask)], color='red', markersize=5.0,
                     mfc='red', linestyle='None', fillstyle='full',
                     zorder=9, marker='o', label = 'masked for cont')
            plt.legend()
            plt.show()


    return cont_now, cont_mask


<<<<<<< HEAD
# ToDO JFH nfitpix should be chosen based on the spectral sampling of the spectroscopic setup
def detect_lines(censpec, sigdetect = 5.0, fwhm = 4.0, fit_frac_fwhm=1.25,
                 input_thresh = None, cont_subtract=True, cont_frac_fwhm = 1.0,
                 max_frac_fwhm = 3.0, cont_samp = 30,
                 nonlinear_counts=1e10, niter_cont = 3,nfind = None, verbose = False, debug=False, debug_peak_find = False):
=======
def detect_lines(censpec, sigdetect=5.0, fwhm=4.0, fit_frac_fwhm=1.25, input_thresh=None, cont_subtract=True,
                 cont_frac_fwhm=1.0, max_frac_fwhm=3.0, cont_samp=30, nonlinear_counts=1e10, niter_cont=3, nfind=None,
                 verbose=False, debug=False, debug_peak_find=False):
>>>>>>> b76021d1
    """
    Extract an arc down the center of the chip and identify
    statistically significant lines for analysis.

    Parameters
    ----------
    censpec : ndarray
      A 1D spectrum to be searched for significant detections

    Optional Parameters
    -------------------
    sigdetect: float, default=20.
       Sigma threshold above fluctuations for arc-line detection. Arcs are continuum subtracted and the fluctuations are
       computed after continuum subtraction.

    input_thresh: float, str, default= None
       Optionally the user can specify the threhsold that peaks must be above to be kept. In this case the sigdetect parameter
       will be ignored. This is most useful for example for cases where cont_subtract =False, and the user prefers to determine
       the significance  threhsold outside of this routine, rather than using this routines defaults to determine the
       continuum level and standard deviation of the continuum subtracted spetrum. If a string input of 'None' is set then
       the code will simply return all peaks irrespective of any threshold. This is equivalent to setting the mph parameter
       to None in the detect_peaks code.

    fwhm:  float, default = 4.0
       Number of pixels per fwhm resolution element.

    fit_frac_fwhm: float, default 0.5
       Number of pixels that are used in the fits for Gaussian arc line centroiding expressed as a fraction of the fwhm parameter

    max_frac_fwhm:  float, default = 2.5
       maximum width allowed for usable arc lines expressed relative to the fwhm.

    cont_frac_fwhm float, default = 1.0
       width used for masking peaks in the spectrum when the continuum is being defined. Expressed as a fraction of the fwhm
       parameter

    cont_subtract: bool, default = True
       If true, the code will continuum subtract the input array by iteratively determining the continuum

    cont_samp: float, default = 30.0
       The number of samples across the spectrum used for continuum subtraction. Continuum subtraction is done via
       median filtering, with a width of ngood/cont_samp, where ngood is the number of good pixels for estimating the continuum
       (i.e. that don't have peaks).

    niter_cont: int, default = 3
       Number of iterations of peak finding, masking, and continuum fitting used to define the continuum.


    nonlinear_counts: float, default = 1e10
       Value above which to mask saturated arc lines. This should be nonlinear_counts= nonlinear*saturation according to pypeit parsets.
       Default is 1e10 which is to not mask.

    nfind: int, default = None
       Return only the nfind highest significance lines. The default is None, which means the code will
       return all the lines above the significance threshold.

    verbose: bool, default = False
       Output more stuff to the screen.

    debug: boolean, default = False
       Make plots showing results of peak finding and final arc lines that are used.

    Returns
    -------
    tampl : ndarray
      The amplitudes of the line detections in the true arc
    tampl_cont : ndarray
      The amplitudes of the line detections in the continuum subtracted arc
    tcent : ndarray
      The centroids of the line detections
    twid : ndarray
      The 1sigma Gaussian widths of the line detections
    centerr : ndarray
      The variance on tcent
    w : ndarray
      An index array indicating which detections are the most reliable.
    arc : ndarray
      The continuum sutracted arc used to find detections.
    nsig : ndarray
      The significance of each line detected relative to the 1sigma variation in the continuum subtracted arc in the
      the line free region. Bad lines are assigned a significance of -1, since they don't have an amplitude fit
    """

    # Detect the location of the arc lines
    if verbose:
        msgs.info("Detecting lines...isolating the strongest, nonsaturated lines")

    if len(censpec.shape) == 3:
        detns = censpec[:, 0].flatten()
    else:
        detns = censpec.copy()
    detns = detns.astype(np.float)
    xrng = np.arange(detns.size, dtype=np.float)

    if cont_subtract:
        cont_now, cont_mask = iter_continuum(detns, fwhm=fwhm, niter_cont=niter_cont, cont_samp=cont_samp,
                                             cont_frac_fwhm=cont_frac_fwhm)
    else:
        cont_mask = np.ones(detns.size, dtype=bool)
        cont_now = np.zeros_like(detns)

    arc = detns - cont_now
    if input_thresh is None:
        (mean, med, stddev) = sigma_clipped_stats(arc[cont_mask], sigma_lower=3.0, sigma_upper=3.0)
        thresh = med + sigdetect*stddev
    else:
        med = 0.0
        if isinstance(input_thresh,(float, int)):
            thresh = input_thresh
        elif isinstance(input_thresh, str):
            if input_thresh == 'None':
                thresh = None
        else:
            msgs.error('Unrecognized value for thresh')
        stddev = 1.0
    pixt = detect_peaks(arc, mph=thresh, mpd=fwhm*0.75, show=debug_peak_find)
    nfitpix = np.round(fit_frac_fwhm*fwhm).astype(int)
    fwhm_max = max_frac_fwhm*fwhm
    tampl_fit, tcent, twid, centerr = fit_arcspec(xrng, arc, pixt, nfitpix)
    # This is the amplitude of the lines in the actual detns spectrum not continuum subtracted
    tampl_true = np.interp(pixt, xrng, detns)
    tampl = np.interp(pixt, xrng, arc)
    #         width is fine & width > 0.0 & width < FWHM/2.35 &  center positive  &  center on detector
    #        & amplitude not nonlinear
    good = (np.invert(np.isnan(twid))) & (twid > 0.0) & (twid < fwhm_max/2.35) & (tcent > 0.0) & (tcent < xrng[-1]) & \
           (tampl_true < nonlinear_counts) & (np.abs(tcent-pixt) < fwhm*0.75)
    ww = np.where(good)
    # Compute the significance of each line, set the significance of bad lines to be -1
    nsig = (tampl - med)/stddev

    # If the user requested the nfind most significant peaks have been requested, then grab and return only these lines
    if nfind is not None:
        if nfind > len(nsig):
            msgs.warn('Requested nfind = {:}'.format(nfind) + ' peaks but only npeak = {:}'.format(len(tampl)) +
                      ' were found. Returning all the peaks found.')
        else:
            ikeep = (nsig.argsort()[::-1])[0:nfind]
            tampl_true = tampl_true[ikeep]
            tampl = tampl[ikeep]
            tcent = tcent[ikeep]
            twid = twid[ikeep]
            centerr = centerr[ikeep]
            ww = np.where(good[ikeep])
            nsig = nsig[ikeep]
            good = good[ikeep]

    if debug:
        plt.figure(figsize=(14, 6))
        plt.plot(xrng, arc, color='black', drawstyle = 'steps-mid', lw=3, label = 'arc', linewidth = 1.0)
        plt.plot(tcent[np.invert(good)], tampl[np.invert(good)],'r+', markersize =6.0, label = 'bad peaks')
        plt.plot(tcent[good], tampl[good],'g+', markersize =6.0, label = 'good peaks')
        if thresh is not None:
            plt.hlines(thresh, xrng.min(), xrng.max(), color='cornflowerblue', linestyle=':', linewidth=2.0,
                       label='threshold', zorder=10)
        if nonlinear_counts < 1e9:
            plt.hlines(nonlinear_counts,xrng.min(), xrng.max(), color='orange', linestyle='--',linewidth=2.0,
                       label='nonlinear', zorder=10)
        plt.title('Good Lines = {:d}'.format(np.sum(good)) + ',  Bad Lines = {:d}'.format(np.sum(~good)))
        plt.ylim(arc.min(), 1.5*arc.max())
        plt.legend()
        plt.show()

    return tampl_true, tampl, tcent, twid, centerr, ww, arc, nsig


def fit_arcspec(xarray, yarray, pixt, fitp):
    """
    Fit an arc spectrum line

    Args:
        xarray:
        yarray:
        pixt:
        fitp: int
          Number of pixels to fit with

    Returns:

    """

    fitp_even = fitp if fitp % 2 == 0 else fitp + 1
    fit_interval = fitp_even//2

    # Setup the arrays with fit parameters
    sz_p = pixt.size
    sz_a = yarray.size
    b      = -1.0*np.ones(sz_p, dtype=np.float)
    ampl   = -1.0*np.ones(sz_p, dtype=np.float)
    cent   = -1.0*np.ones(sz_p, dtype=np.float)
    widt   = -1.0*np.ones(sz_p, dtype=np.float)
    centerr = -1.0*np.ones(sz_p, dtype=np.float)

    for p in range(sz_p):
        # This interval is always symmetric about the peak
        pmin = pixt[p] - fit_interval
        pmax = pixt[p] + fit_interval + 1
        if pmin < 0:
            pmin = 0
        if pmax > sz_a:
            pmax = sz_a
        if pmin == pmax:
            continue
        if (pmax - pmin) < (fit_interval):
            continue # Probably won't be a good solution
#       JFH Removed below
#       if pixt[p]-pmin <= 1 or pmax-pixt[p] <= 1:
#            continue  # Probably won't be a good solution
        # Fit the gaussian
        try:
            popt, pcov = utils.func_fit(xarray[pmin:pmax], yarray[pmin:pmax], "gaussian", 3, return_errors=True)
            ampl[p] = popt[0]
            cent[p] = popt[1]
            widt[p] = popt[2]
            centerr[p] = pcov[1, 1]
            #popt, pcov = utils.func_fit(xarray[pmin:pmax], yarray[pmin:pmax], "gaussian", 4, return_errors=True)
            #b[p]    = popt[0]
            #ampl[p] = popt[1]
            #cent[p] = popt[2]
            #widt[p] = popt[3]
            #centerr[p] = pcov[2, 2]
        except RuntimeError:
            pass
    return ampl, cent, widt, centerr


def simple_calib_driver(msarc, llist, censpec, ok_mask, nfitpix=5, get_poly=False,
                        IDpixels=None, IDwaves=None, nonlinear_counts=None):
    wv_calib = {}
    for slit in ok_mask:
        iwv_calib = simple_calib(msarc, llist, censpec[:, slit], nfitpix=nfitpix,
                                 get_poly=get_poly, IDpixels=IDpixels, IDwaves=IDwaves,
                                 nonlinear_counts=nonlinear_counts)
        wv_calib[str(slit)] = iwv_calib.copy()
    return wv_calib


def simple_calib(msarc, llist, censpec, nfitpix=5, get_poly=False,
                 IDpixels=None, IDwaves=None, debug=False, sigdetect=5.,
                 nonlinear_counts=None):
    """Simple calibration algorithm for longslit wavelengths

    Parameters
    ----------
    msarc : ndarray
    aparm : dict
    censpec : ndarray
    get_poly : bool, optional
      Pause to record the polynomial pix = b0 + b1*lambda + b2*lambda**2
    IDpixels : list
    IDwaves : list

    Returns
    -------
    final_fit : dict
      Dict of fit info
    """

    # Extract the arc
    msgs.work("Detecting lines..")
    #tampl, tcent, twid, _, w, yprep, nsig = detect_lines(censpec, nfitpix=nfitpix,
    #                                                     sigdetect=sigdetect,
    #                                                     nonlinear_counts = aparm['nonlinear_counts'])
    tcent, ecent, cut_tcent, icut, spec_cont_sub = wvutils.arc_lines_from_spec(
        censpec, sigdetect=sigdetect, nonlinear_counts=nonlinear_counts)#, debug = debug_peaks)

    # Cut down to the good ones
    tcent = tcent[icut]
    #tampl = tampl[w]
    msgs.info('Detected {:d} lines in the arc spectrum.'.format(len(w[0])))

    # IDs were input by hand
    if IDpixels is not None:
        # Check that there are at least 5 values
        pixels = np.array(IDpixels) # settings.argflag['arc']['calibrate']['IDpixels'])
        if np.sum(pixels > 0.) < 5:
            msgs.error("Need to give at least 5 pixel values!")
        #
        msgs.info("Using input lines to seed the wavelength solution")
        # Calculate median offset
        mdiff = [np.min(np.abs(tcent-pix)) for pix in pixels]
                 #settings.argflag['arc']['calibrate']['IDpixels']]
        med_poff = np.median(np.array(mdiff))
        msgs.info("Will apply a median offset of {:g} pixels".format(med_poff))

        # Match input lines to observed spectrum
        nid = pixels.size # len(settings.argflag['arc']['calibrate']['IDpixels'])
        idx_str = np.ones(nid).astype(int)
        ids = np.zeros(nid)
        idsion = np.array(['     ']*nid)
        gd_str = np.arange(nid).astype(int)
        for jj,pix in enumerate(pixels): #settings.argflag['arc']['calibrate']['IDpixels']):
            diff = np.abs(tcent-pix-med_poff)
            if np.min(diff) > 2.:
                debugger.set_trace()
                msgs.error("No match with input pixel {:g}!".format(pix))
            else:
                imn = np.argmin(diff)
            # Set
            idx_str[jj] = imn
            # Take wavelength from linelist instead of input value
            wdiff = np.abs(llist['wave']-IDwaves[jj]) # settings.argflag['arc']['calibrate']['IDwaves'][jj])
            imnw = np.argmin(wdiff)
            if wdiff[imnw] > 0.015:  # Arbitrary tolerance
                msgs.error("Input IDwaves={:g} is not in the linelist.  Fix".format(
                    IDwaves[jj]))
                        #settings.argflag['arc']['calibrate']['IDwaves'][jj]))
            else:
                ids[jj] = llist['wave'][imnw]
                idsion[jj] = llist['Ion'][imnw]
                msgs.info("Identifying arc line: {:s} {:g}".format(idsion[jj],ids[jj]))
    else:
        # DEPRECATED!!
        debugger.set_trace()
        '''
        # Generate dpix pairs
        msgs.info("Using pair algorithm for wavelength solution")
        nlist = len(llist)
        dpix_list = np.zeros((nlist,nlist))
        for kk,row in enumerate(llist):
            #dpix_list[kk,:] = (np.array(row['wave'] - llist['wave']))/disp
            dpix_list[kk,:] = msarc.shape[0]*(aparm['b1']*(np.array(row['wave'] - llist['wave'])) + aparm['b2']*np.array(row['wave']**2 - llist['wave']**2) )

        # Lambda pairs for the strongest N lines
        srt = np.argsort(tampl)
        idx_str = srt[-aparm['Nstrong']:]
        idx_str.sort()
        dpix_obs = np.zeros((aparm['Nstrong'], aparm['Nstrong']))
        for kk,idx in enumerate(idx_str):
            dpix_obs[kk,:] = np.array(tcent[idx] - tcent[idx_str])

        # Match up (ugly loops)
        ids = np.zeros(aparm['Nstrong'])
        idsion = np.array(['     ']*aparm['Nstrong'])
        for kk in range(aparm['Nstrong']):
            med_off = np.zeros(nlist)
            for ss in range(nlist):
                dpix = dpix_list[ss]
                min_off = []
                for jj in range(aparm['Nstrong']):
                    min_off.append(np.min(np.abs(dpix_obs[kk,jj]-dpix)))
                med_off[ss] = np.median(min_off)
            # Set by minimum
            idm = np.argmin(med_off)
            ids[kk] = llist['wave'][idm]
            idsion[kk] = llist['Ion'][idm]

        # Calculate disp of the strong lines
        disp_str = np.zeros(aparm['Nstrong'])
        for kk in range(aparm['Nstrong']):
            disp_val = (ids[kk]-ids)/(tcent[idx_str[kk]]-tcent[idx_str])
            isf = np.isfinite(disp_val)
            disp_str[kk] = np.median(disp_val[isf])
        # Consider calculating the RMS with clipping
        gd_str = np.where( np.abs(disp_str-aparm['disp'])/aparm['disp'] < aparm['disp_toler'])[0]
        msgs.info('Found {:d} lines within the dispersion threshold'.format(len(gd_str)))
        if len(gd_str) < 5:
            if debug:
                msgs.warn('You should probably try your best to ID lines now.')
                debugger.set_trace()
                debugger.plot1d(yprep)
            else:
                msgs.error('Insufficient lines to auto-fit.')
        '''

    # Debug
    msgs.work('Cross correlate here?')

    debugger.set_trace() # STOPPED HERE
    #  SHOULD MAKE A CALL to fitting.iterative_fitting()

    # Setup for fitting
    ifit = idx_str[gd_str]
    sv_ifit = list(ifit) # Keep the originals
    all_ids = -999.*np.ones(len(tcent))
    all_idsion = np.array(['12345']*len(tcent))
    all_ids[ifit] = ids[gd_str]
    all_idsion[ifit] = idsion[gd_str]
    # Fit
    n_order = par['n_first']
    flg_quit = False
    fmin, fmax = -1., 1.
    msgs.info('Iterative wavelength fitting..')
    #debug=True
    while (n_order <= par['n_final']) and (flg_quit is False):
        #msgs.info('n_order={:d}'.format(n_order))
        # Fit with rejection
        xfit, yfit = tcent[ifit], all_ids[ifit]
        mask, fit = utils.robust_polyfit(xfit, yfit, n_order, function=par['func'], sigma=par['sigrej_first'], minv=fmin, maxv=fmax)
        rms_ang = utils.calc_fit_rms(xfit, yfit, fit, par['func'], minv=fmin, maxv=fmax)
        # Reject but keep originals (until final fit)
        ifit = list(ifit[mask == 0]) + sv_ifit
        # Find new points (should we allow removal of the originals?)
        twave = utils.func_val(fit, tcent, par['func'], minv=fmin, maxv=fmax)
        for ss,iwave in enumerate(twave):
            mn = np.min(np.abs(iwave-llist['wave']))
            if mn/aparm['disp'] < par['match_toler']:
                imn = np.argmin(np.abs(iwave-llist['wave']))
                if debug:
                    print('Adding {:g} at {:g}'.format(llist['wave'][imn],tcent[ss]))
                # Update and append
                all_ids[ss] = llist['wave'][imn]
                all_idsion[ss] = llist['Ion'][imn]
                ifit.append(ss)
        # Keep unique ones
        ifit = np.unique(np.array(ifit,dtype=int))
        if debug:
            debugger.set_trace()
        # Increment order
        if n_order < par['n_final']:
            n_order += 1
        else:
            # This does 2 iterations at the final order
            flg_quit = True

    # Final fit (originals can now be rejected)
    fmin, fmax = 0., 1.
    xfit, yfit = tcent[ifit]/(msarc.shape[0]-1), all_ids[ifit]
    mask, fit = utils.robust_polyfit(xfit, yfit, n_order, function=par['func'], sigma=par['sigrej_final'], minv=fmin, maxv=fmax)
    irej = np.where(mask==1)[0]
    if len(irej) > 0:
        xrej = xfit[irej]
        yrej = yfit[irej]
        for imask in irej:
            msgs.info('Rejecting arc line {:g}'.format(yfit[imask]))
    else:
        xrej = []
        yrej = []
    xfit = xfit[mask==0]
    yfit = yfit[mask==0]
    ions = all_idsion[ifit][mask==0]
    #
    '''
    if debug:
        wave = utils.func_val(fit, np.arange(msarc.shape[0])/float(msarc.shape[0]),
            'legendre', minv=fmin, maxv=fmax)
        debugger.set_trace()

        #debugger.xplot(xfit, np.ones(len(xfit)), scatter=True,
        #    xtwo=np.arange(msarc.shape[0]),ytwo=yprep)
        #debugger.xplot(xfit,yfit, scatter=True, xtwo=np.arange(msarc.shape[0]),
        #    ytwo=wave)
        #debugger.set_trace()
        #wave = utils.func_val(fit, np.arange(msarc.shape[0])/float(msarc.shape[0]),
        #    'legendre', min=fmin, max=fmax)
    '''

    # 2nd order Poly fit for archival
    #get_poly=True
    if get_poly:
        poly_fit = utils.func_fit(yfit,xfit, 'polynomial',2, minv=fmin, maxv=fmax)
        print(' Most likely you with to record these values:')
        print(poly_fit)
        debugger.set_trace()
    # Pack up fit
    final_fit = dict(fitc=fit, function=aparm['func'], xfit=xfit, yfit=yfit,
        ions=ions, fmin=fmin, fmax=fmax, xnorm=float(msarc.shape[0]),
        xrej=xrej, yrej=yrej, mask=mask, spec=yprep, nrej=aparm['nsig_rej_final'],
        shift=0., tcent=tcent)
    # QA
    #arc_fit_qa(slf, final_fit, slit)
    # RMS
    rms_ang = utils.calc_fit_rms(xfit, yfit, fit, aparm['func'], minv=fmin, maxv=fmax)
    wave = utils.func_val(fit, np.arange(msarc.shape[0])/float(msarc.shape[0]),
                            aparm['func'], minv=fmin, maxv=fmax)
    rms_pix = rms_ang/np.median(np.abs(wave-np.roll(wave,1)))
    msgs.info("Fit RMS = {} pix".format(rms_pix))
    # Return
    return final_fit

# JFH I think this is all deprecated code as it is in wavecalib.py now
def calib_with_arclines(aparm, spec, ok_mask=None, use_method="general"):
    """Holy grail algorithms for wavelength calibration

    Uses arcparam to guide the analysis

    Parameters
    ----------
    aparm
    spec
    use_method : str, optional

    Returns
    -------
    final_fit : dict
      Dict of fit info
    """
    raise DeprecationWarning("THIS HAS BEEN MOVED INSIDE wavecalib.py")
    assert False

    if ok_mask is None:
        ok_mask = np.arange(spec.shape[1])

    if use_method == "semi-brute":
        final_fit = {}
        for slit in ok_mask:
            best_dict, ifinal_fit = autoid.semi_brute(spec[:, slit], aparm['lamps'], aparm['wv_cen'], aparm['disp'],
                                                      fit_parm=aparm, min_nsig=aparm['min_nsig'], nonlinear_counts= aparm['nonlinear_counts'])
            final_fit[str(slit)] = ifinal_fit.copy()
    elif use_method == "basic":
        final_fit = {}
        for slit in ok_mask:
            status, ngd_match, match_idx, scores, ifinal_fit =\
                autoid.basic(spec[:, slit], aparm['lamps'], aparm['wv_cen'], aparm['disp'], nonlinear_counts = aparm['nonlinear_counts'])
            final_fit[str(slit)] = ifinal_fit.copy()
    else:
        # Now preferred
        arcfitter = autoid.General(spec, aparm['lamps'], ok_mask=ok_mask, fit_parm=aparm, min_nsig=aparm['min_nsig'],
                                   lowest_nsig=aparm['lowest_nsig'], nonlinear_counts = aparm['nonlinear_counts'],
                                   rms_threshold=aparm['rms_threshold'])
        patt_dict, final_fit = arcfitter.get_results()
    return final_fit


def order_saturation(satmask, ordcen, ordwid):
    """
    .. todo::
        Document this!
    """
    sz_y, sz_x = satmask.shape
    sz_o = ordcen.shape[1]

    xmin = ordcen - ordwid
    xmax = ordcen + ordwid + 1
    xmin[xmin < 0] = 0
    xmax[xmax >= sz_x] = sz_x

    ordsat = np.zeros((sz_y, sz_o), dtype=int)
    for o in range(sz_o):
        for y in range(sz_y):
            ordsat[y,o] = (xmax[y,o] > xmin[y,o]) & np.any(satmask[y,xmin[y,o]:xmax[y,o]] == 1)

    return ordsat


def search_for_saturation_edge(a, x, y, sy, dx, satdown, satlevel, mask):
    sx = dx
    localx = a[x+sx,y+sy]
    while True:
        mask[x+sx,y+sy] = True
        sx += dx
        if x+sx > a.shape[0]-1 or x+sx < 0:
            break
        if a[x+sx,y+sy] >= localx/satdown and a[x+sx,y+sy]<satlevel:
            break
        localx = a[x+sx,y+sy]
    return mask


def determine_saturation_region(a, x, y, sy, dy, satdown, satlevel, mask):
    localy = a[x,y+sy]
    while True:
        mask[x,y+sy] = True
        mask = search_for_saturation_edge(a, x, y, sy, 1, satdown, satlevel, mask)
        mask = search_for_saturation_edge(a, x, y, sy, -1, satdown, satlevel, mask)

        sy += dy
        if y+sy > a.shape[1]-1 or y+sy < 0:
            return mask
        if a[x,y+sy] >= localy/satdown and a[x,y+sy] < satlevel:
            return mask
        localy = a[x,y+sy]


def saturation_mask(a, satlevel):
    """
    ... todo::
        Document this!
    """
    mask = np.zeros(a.shape, dtype=bool)
    a_is_saturated = a >= satlevel
    if not np.any(a_is_saturated):
        return mask.astype(int)

    satdown = 1.001
    sz_x, sz_y = a.shape

    for y in range (0,sz_y):
        for x in range(0,sz_x):
            if a_is_saturated[x,y] and not mask[x,y]:
                mask[x,y] = True
                mask = determine_saturation_region(a, x, y, 0, 1, satdown, satlevel, mask)
                mask = determine_saturation_region(a, x, y, -1, -1, satdown, satlevel, mask)

    return mask.astype(int)


<|MERGE_RESOLUTION|>--- conflicted
+++ resolved
@@ -796,17 +796,9 @@
     return cont_now, cont_mask
 
 
-<<<<<<< HEAD
-# ToDO JFH nfitpix should be chosen based on the spectral sampling of the spectroscopic setup
-def detect_lines(censpec, sigdetect = 5.0, fwhm = 4.0, fit_frac_fwhm=1.25,
-                 input_thresh = None, cont_subtract=True, cont_frac_fwhm = 1.0,
-                 max_frac_fwhm = 3.0, cont_samp = 30,
-                 nonlinear_counts=1e10, niter_cont = 3,nfind = None, verbose = False, debug=False, debug_peak_find = False):
-=======
 def detect_lines(censpec, sigdetect=5.0, fwhm=4.0, fit_frac_fwhm=1.25, input_thresh=None, cont_subtract=True,
                  cont_frac_fwhm=1.0, max_frac_fwhm=3.0, cont_samp=30, nonlinear_counts=1e10, niter_cont=3, nfind=None,
                  verbose=False, debug=False, debug_peak_find=False):
->>>>>>> b76021d1
     """
     Extract an arc down the center of the chip and identify
     statistically significant lines for analysis.
