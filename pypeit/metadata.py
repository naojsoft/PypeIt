--- conflicted
+++ resolved
@@ -433,12 +433,8 @@
             selected row.
         """
         _cfg_keys = self.spectrograph.configuration_keys() if cfg_keys is None else cfg_keys
-<<<<<<< HEAD
-        return {k:self.table[k][indx] for k in _cfg_keys}
-=======
         cfg = {k:self.table[k][indx] for k in _cfg_keys}
         return self.spectrograph.modify_config(self.table[indx], cfg) if modified else cfg
->>>>>>> 974b8e7a
 
     def construct_obstime(self, row):
         """
@@ -831,15 +827,9 @@
         for i in range(nrows):
             for d, cfg in _configs.items():
                 # modify the configuration items only for specific frames. This is instrument dependent.
-<<<<<<< HEAD
-                cfg = self.spectrograph.modify_config(self.table[i], cfg)
-                if self.spectrograph.same_configuration([self.get_configuration(i), cfg]):
-#                if row_match_config(self.table[i], cfg, self.spectrograph):
-=======
                 mod_cfg = self.spectrograph.modify_config(self.table[i], cfg)
                 this_cfg = self.get_configuration(i, modified=True)
                 if self.spectrograph.same_configuration([this_cfg, mod_cfg], check_keys=False):
->>>>>>> 974b8e7a
                     if d in self.table['setup'][i]:
                         continue
                     elif self.table['setup'][i] == 'None':
