--- conflicted
+++ resolved
@@ -122,7 +122,6 @@
 
         return par
 
-<<<<<<< HEAD
     def configuration_keys(self):
         """
         Return the metadata keys that defines a unique instrument
@@ -140,10 +139,7 @@
         # Add grating tilt
         return cfg_keys+['dispangle']
 
-    def load_raw_img_head(self, raw_file, det=None, **null_kwargs):
-=======
     def load_raw_frame(self, raw_file, det=None, **null_kwargs):
->>>>>>> 96bde968
         """
         Wrapper to the raw image reader for LRIS
 
