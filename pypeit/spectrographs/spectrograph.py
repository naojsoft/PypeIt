--- conflicted
+++ resolved
@@ -29,7 +29,6 @@
 from abc import ABCMeta
 from pathlib import Path
 import os
-import pathlib
 
 from IPython import embed
 
@@ -44,10 +43,6 @@
 from pypeit.par import pypeitpar
 from pypeit.images.detector_container import DetectorContainer
 from pypeit.images.mosaic import Mosaic
-<<<<<<< HEAD
-=======
-from astropy.io.fits import Header, HDUList
->>>>>>> 63b4a81f
 
 
 # TODO: Create an EchelleSpectrograph derived class that holds all of
@@ -1275,7 +1270,7 @@
         Return meta data from a given file (or its array of headers).
 
         Args:
-            inp (:obj:`str`, :obj:`pathlib.Path`, `astropy.io.fits.Header`_, :obj:`list`):
+            inp (:obj:`str`, `Path`_, `astropy.io.fits.Header`_, :obj:`list`):
                 Input filename, an `astropy.io.fits.Header`_ object, or a list
                 of `astropy.io.fits.Header`_ objects.  If None, function simply
                 returns None without issuing any warnings/errors, unless
@@ -1312,11 +1307,7 @@
         Returns:
             Value recovered for (each) keyword.  Can be None.
         """
-<<<<<<< HEAD
-        if isinstance(inp, (str, Path)):
-=======
-        if isinstance(inp, (str, pathlib.Path, HDUList)):
->>>>>>> 63b4a81f
+        if isinstance(inp, (str, Path, fits.HDUList)):
             headarr = self.get_headarr(inp)
         elif inp is None or isinstance(inp, list):
             headarr = inp
@@ -1549,11 +1540,7 @@
         Read the header data from all the extensions in the file.
 
         Args:
-<<<<<<< HEAD
             inp (:obj:`str`, `Path`_, `astropy.io.fits.HDUList`_):
-=======
-            inp (:obj:`str`, :obj:`pathlib.Path`, `astropy.io.fits.HDUList`_):
->>>>>>> 63b4a81f
                 Name of the file to read or the previously opened HDU list.  If
                 None, the function will simply return None.
             strict (:obj:`bool`, optional):
@@ -1572,17 +1559,12 @@
 
         # Faster to open the whole file and then assign the headers,
         # particularly for gzipped files (e.g., DEIMOS)
-<<<<<<< HEAD
         if isinstance(inp, (str, Path)):
-=======
-        if isinstance(inp, (str, pathlib.Path)):
->>>>>>> 63b4a81f
             self._check_extensions(inp)
             try:
                 hdul = io.fits_open(inp)
             except:
                 if strict:
-<<<<<<< HEAD
                     msgs.error(f'Cannot open {inp}.')
                 else:
                     msgs.warn(f'Cannot open {inp}.  Proceeding, but consider removing this file!')
@@ -1593,19 +1575,6 @@
         else:
             msgs.error(f'Input to get_headarr has incorrect type: {type(inp)}.')
         return [h.header for h in hdu]
-=======
-                    msgs.error(f'Problem opening {inp}.')
-                else:
-                    msgs.warn(f'Problem opening {inp}.{msgs.newline()}'
-                              'Proceeding, but should consider removing this file!')
-                    return None
-        elif isinstance(inp, HDUList):
-            hdul = inp
-        else:
-            msgs.error(f'Unrecognized type for input: {type(inp)}')
-
-        return [hdul[k].header for k in range(len(hdul))]
->>>>>>> 63b4a81f
 
     def check_frame_type(self, ftype, fitstbl, exprng=None):
         """
