--- conflicted
+++ resolved
@@ -426,11 +426,7 @@
         -------
         array : ndarray
             Combined image
-<<<<<<< HEAD
-        headarr (list of headers)
-=======
         hdu (astropy.io.fits.HDUList)
->>>>>>> c9f62cc8
         sections : tuple
             List of datasec, oscansec sections
 
@@ -492,7 +488,7 @@
 
         # Return
         exptime = hdu[self.meta['exptime']['ext']].header[self.meta['exptime']['card']]
-        return image, [head0], exptime, rawdatasec_img, oscansec_img
+        return image, hdu, exptime, rawdatasec_img, oscansec_img
         #return image, hdu, (dsec, osec)
 
     '''
