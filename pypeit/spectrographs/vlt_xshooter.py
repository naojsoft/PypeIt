--- conflicted
+++ resolved
@@ -984,8 +984,6 @@
         par['coadd1d']['wave_method'] = 'log10'
 
 
-<<<<<<< HEAD
-=======
         # Sensitivity function parameters
         par['sensfunc']['algorithm'] = 'IR'
         par['sensfunc']['polyorder'] =  8
@@ -997,7 +995,6 @@
 
 
 
->>>>>>> ae1955e5
         return par
 
     def init_meta(self):
