--- conflicted
+++ resolved
@@ -24,15 +24,9 @@
     Prepare for a pypeit run.
 
     The main deliverables are the set of parameters used for PypeIt's algorithms
-<<<<<<< HEAD
-    (:attr:`par`), an `astropy.table.Table`_ with the details of the files to be
-    reduced (:attr:`fitstbl`), and a dictionary with the list of instrument
-    setups.
-=======
     (:attr:`par`), a table with metadata pulled from the files to be reduced
     (:attr:`fitstbl`), and a class used to perform instrument-specific
     operations (:attr:`spectrograph`).
->>>>>>> 73a4e06b
 
     Args:
         file_list (list):
@@ -219,11 +213,7 @@
         cfg_lines += ['    spectrograph = {0}'.format(spectrograph)]
 
         # Instantiate
-<<<<<<< HEAD
-        return cls(data_files, cfg_lines=cfg_lines)
-=======
         return cls(data_files, cfg_lines=cfg_lines, frametype=frametype)
->>>>>>> 73a4e06b
 
     @property
     def nfiles(self):
@@ -249,15 +239,9 @@
                 warning and continue.
 
         Returns:
-<<<<<<< HEAD
-            `astropy.table.Table`_: Table with the metadata for each
-            fits file to reduce.  Note this is different from
-            :attr:`fitstbl`, which is a :obj:`PypeItMetaData` object.
-=======
             `astropy.table.Table`_: Table with the metadata for each fits file
             to reduce.  Note this is different from :attr:`fitstbl`, which is a
             :class:`~pypeit.metadata.PypeItMetaData` object.
->>>>>>> 73a4e06b
         """
         # Build and sort the table
         self.fitstbl = PypeItMetaData(self.spectrograph, par=self.par, 
@@ -302,16 +286,6 @@
               associated with a configuration because of incomplete metadata or
               a configuration that PypeIt cannot reduce 
             - Type the files (bias, arc, etc.)
-<<<<<<< HEAD
-            - Match calibration files to the science files
-
-        It is expected that a user will run this three times if they're
-        being careful.  Once with `setup_only=True` to confirm the
-        images are properly typed and grouped together for calibration.
-        A second time with `calibration_check=True` to confirm the
-        appropriate calibrations frames are available.  And a third time
-        to do the actual setup before proceeding with the reductions.
-=======
             - Match calibration files to the science files (if ``groupings`` is
               True)
 
@@ -320,7 +294,6 @@
         grouped together for calibration.  A second time to do the actual setup
         that groups frames by instrument configuration, preparing the user to
         proceed with the reductions using the ``run_pypeit`` script.
->>>>>>> 73a4e06b
 
         Args:
             setup_only (:obj:`bool`, optional):
@@ -344,20 +317,12 @@
 
         Returns:
             :obj:`tuple`: Returns, respectively, the
-<<<<<<< HEAD
-            :class:`~pypeit.par.pypeitpar.PypeItPar` object with the
-            reduction parameters, the
-            :class:`~pypeit.spectrographs.spectrograph.Spectrograph`
-            object with the spectrograph instance, and an
-            `astropy.table.Table`_ with the frame metadata.
-=======
             :class:`~pypeit.par.pypeitpar.PypeItPar` object with the reduction
             parameters, the
             :class:`~pypeit.spectrographs.spectrograph.Spectrograph` object with
             the spectrograph instance, and the 
             :func:`~pypeit.metadata.PypeItMetaData` object with the an file
             metadata.
->>>>>>> 73a4e06b
         """
         # Build the minimal metadata table if it doesn't exist already
         if self.fitstbl is None:
@@ -372,11 +337,7 @@
                            'pypeit_setup with the --keep_bad_frames option.')
 
         # Determine the type of each frame.
-<<<<<<< HEAD
-        self.get_frame_types(flag_unknown=setup_only) # or calibration_check)
-=======
         self.get_frame_types(flag_unknown=setup_only)
->>>>>>> 73a4e06b
 
         if groupings:
             # Determine the configurations and assign each frame to the
@@ -421,11 +382,7 @@
         # Remove the files from the frametype
         if self.frametype is not None:
             self.frametype = {k : v for k,v in self.frametype.items()
-<<<<<<< HEAD
-                                if Path(f).resolve().name in self.fitstbl['filename']}
-=======
                                 if Path(k).resolve().name in self.fitstbl['filename']}
->>>>>>> 73a4e06b
         # Remove the files from the user data
         if self.usrdata is not None:
             keep = [i for i in range(len(self.usrdata)) 
@@ -464,12 +421,6 @@
             self.user_cfg += [f'detnum = {det}']
         self.user_cfg += ['quicklook = True']
 
-<<<<<<< HEAD
-        # TODO: Do this regardless of whether there are any bias frames?
-        if not any(self.fitstbl.find_frames('bias')):
-            # Turn-off use of bias by default
-            self.user_cfg += ['[baseprocess]', 'use_biasimage = False']
-=======
         # Set basic image processing flags (some of these may be the default,
         # but they're set here just to make sure)
         self.user_cfg += ['[baseprocess]',
@@ -490,7 +441,6 @@
 
         # Turn off the fine correction for the slit illumination
         self.user_cfg += ['[calibrations]', '[[flatfield]]', 'slit_illum_finecorr = False']
->>>>>>> 73a4e06b
 
         # Write the PypeIt files
         # TODO: Exclude science/standard files from file?
