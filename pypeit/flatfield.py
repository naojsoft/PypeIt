"""
Implements the flat-field class.

.. include common links, assuming primary doc root is up one directory
.. include:: ../include/links.rst

"""
import inspect
import numpy as np

from scipy import interpolate

from matplotlib import pyplot as plt
from matplotlib import gridspec

from IPython import embed

from pypeit import msgs
from pypeit import utils
from pypeit import bspline

from pypeit import datamodel
from pypeit import calibframe
from pypeit.display import display
from pypeit.core import qa
from pypeit.core import flat
from pypeit.core import tracewave
from pypeit.core import basis
from pypeit.core import fitting
from pypeit.core import coadd
from pypeit import slittrace


class FlatImages(calibframe.CalibFrame):
    """
    Container for the processed flat-field calibrations.

    All of the items in the datamodel are required for instantiation, although
    they can be None (but shouldn't be).

    The datamodel attributes are:

    .. include:: ../include/class_datamodel_flatimages.rst

    """
    version = '1.1.2'

    # Calibration frame attributes
    calib_type = 'Flat'
    calib_file_format = 'fits'

    # Datamodel already includes PYP_SPEC, so no need to combine it with the
    # CalibFrame base datamodel.
    datamodel = {'PYP_SPEC': dict(otype=str, descr='PypeIt spectrograph name'),
                 'pixelflat_raw': dict(otype=np.ndarray, atype=np.floating,
                                       descr='Processed, combined pixel flats'),
                 'pixelflat_norm': dict(otype=np.ndarray, atype=np.floating,
                                        descr='Normalized pixel flat'),
                 'pixelflat_model': dict(otype=np.ndarray, atype=np.floating, descr='Model flat'),
                 'pixelflat_spat_bsplines': dict(otype=np.ndarray, atype=bspline.bspline,
                                                 descr='B-spline models for pixel flat; see '
                                                       ':class:`~pypeit.bspline.bspline.bspline`'),
                 'pixelflat_finecorr': dict(otype=np.ndarray, atype=fitting.PypeItFit,
                                       descr='PypeIt 2D polynomial fits to the fine correction of '
                                             'the spatial illumination profile'),
                 'pixelflat_bpm': dict(otype=np.ndarray, atype=np.integer,
                                       descr='Mirrors SlitTraceSet mask for flat-specific flags'),
                 'pixelflat_spec_illum': dict(otype=np.ndarray, atype=np.floating,
                                              descr='Relative spectral illumination'),
                 'pixelflat_waveimg': dict(otype=np.ndarray, atype=np.floating,
                                           descr='Waveimage for pixel flat'),
                 'illumflat_raw': dict(otype=np.ndarray, atype=np.floating,
                                       descr='Processed, combined illum flats'),
                 'illumflat_spat_bsplines': dict(otype=np.ndarray, atype=bspline.bspline,
                                                 descr='B-spline models for illum flat; see '
                                                       ':class:`~pypeit.bspline.bspline.bspline`'),
                 'illumflat_finecorr': dict(otype=np.ndarray, atype=fitting.PypeItFit,
                                       descr='PypeIt 2D polynomial fits to the fine correction of '
                                             'the spatial illumination profile'),
                 'illumflat_bpm': dict(otype=np.ndarray, atype=np.integer,
                                       descr='Mirrors SlitTraceSet mask for flat-specific flags'),
                 'spat_id': dict(otype=np.ndarray, atype=np.integer, descr='Slit spat_id')}

    def __init__(self, pixelflat_raw=None, pixelflat_norm=None, pixelflat_bpm=None,
                 pixelflat_model=None, pixelflat_spat_bsplines=None, pixelflat_finecorr=None,
                 pixelflat_spec_illum=None, pixelflat_waveimg=None, illumflat_raw=None,
                 illumflat_spat_bsplines=None, illumflat_bpm=None, illumflat_finecorr=None,
                 PYP_SPEC=None, spat_id=None):
        # Parse
        args, _, _, values = inspect.getargvalues(inspect.currentframe())
        d = dict([(k,values[k]) for k in args[1:]])
        # Setup the DataContainer
        datamodel.DataContainer.__init__(self, d=d)

    def _validate(self):
        """
        Validate the instantiation of the flat-field calibrations.
        """
        if self.pixelflat_spat_bsplines is not None and len(self.pixelflat_spat_bsplines) > 0:
            if len(self.spat_id) != len(self.pixelflat_spat_bsplines):
                msgs.error("Pixelflat Bsplines are out of sync with the slit IDs")
        if self.illumflat_spat_bsplines is not None and len(self.illumflat_spat_bsplines) > 0:
            if len(self.spat_id) != len(self.illumflat_spat_bsplines):
                msgs.error("Illumflat Bsplines are out of sync with the slit IDs")

    def is_synced(self, slits):
        """
        Confirm the slits in WaveTilts are aligned to that in SlitTraceSet

        Barfs if not

        Args:
            slits (:class:`~pypeit.slittrace.SlitTraceSet`):

        """
        if not np.array_equal(self.spat_id, slits.spat_id):
            msgs.error('Your flat solutions are out of sync with your slits.  Remove Calibrations'
                       'and restart from scratch.')

    def _bundle(self):
        """
        Over-write default _bundle() method to write one
        HDU per image.  Any extras are in the HDU header of
        the primary image.

        Returns:
            :obj:`list`: A list of dictionaries, each list element is
            written to its own fits extension. See the description
            above.
        """

        # NOTE: Everything in the datamodel is currently (21 Mar 2023) a numpy
        # array, *except* PYP_SPEC.  We need to avoid adding an element to `d`
        # below that *only* contains the PYP_SPEC because it leads to an unnamed
        # empty extension where the only added value is that PYP_SPEC is in the
        # header.  I deal with this by skipping PYP_SPEC in the list of keys and
        # adding it to the dictionaries of the simple objects; i.e., it's not
        # added to entries in `d` that are themselves DataContainer objects
        # (because that causes havoc).

        d = []
        for key in self.keys():
            # Skip None
            if self[key] is None or key == 'PYP_SPEC':
                continue
            if self.datamodel[key]['otype'] == np.ndarray and 'bsplines' not in key \
                    and 'finecorr' not in key:
                d += [{key: {'PYP_SPEC':self.PYP_SPEC, key : self[key]}}]
            elif 'bsplines' in key:
                flattype = 'pixelflat' if 'pixelflat' in key else 'illumflat'
                d += [{f'{flattype}_spat_id-{self.spat_id[ss]}_bspline': self[key][ss]}
                      for ss in range(len(self[key]))]
            elif 'finecorr' in key:
                flattype = 'pixelflat' if 'pixelflat' in key else 'illumflat'
                d += [{f'{flattype}_spat_id-{self.spat_id[ss]}_finecorr': self[key][ss]}
                      for ss in range(len(self[key]))]
            else:
                if len(d) > 0:
                    d[0][key] = self[key]
                else:
                    d += [{key: self[key]}]
        return d

    # NOTE: Previously we had code to override the default to_hdu function,
    # forcing the HDUs to be binary tables.  I don't know why we had done that,
    # but it's not necessary and it was causing havoc with me trying to avoid
    # the empty PYP_SPEC extension.

    @classmethod
    def _parse(cls, hdu, ext=None, transpose_table_arrays=False, hdu_prefix=None, **kwargs):
        """
        Override base-class function to deal with the many idiosyncracies of the
        datamodel.

        See :func:`~pypeit.datamodel.DataContainer._parse` for the argument
        descriptions, and returned items.
        """
        # Grab everything but the bsplines. The bsplines are not parsed
        # because the tailored extension names do not match any of the
        # datamodel keys.
        d, version_passed, type_passed, parsed_hdus = super()._parse(hdu)

        # Find bsplines, if they exist
        nspat = len(d['spat_id'])
        hdunames = [h.name for h in hdu]
        for flattype in ['pixelflat', 'illumflat']:
            # Parse the bspline hdus
            ext_bspl = ['{0}_SPAT_ID-{1}_BSPLINE'.format(flattype.upper(), d['spat_id'][i])
                        for i in range(nspat)]
            indx = np.isin(ext_bspl, hdunames)
            if np.any(indx) and not np.all(indx):
                msgs.error('Expected {0} {1} bspline extensions, but only found {2}.'.format(
                           nspat, flattype, np.sum(indx)))
            if np.all(indx):
                key = '{0}_spat_bsplines'.format(flattype)
                try:
                    d[key] = np.array([bspline.bspline.from_hdu(hdu[k]) for k in ext_bspl])
                except Exception as e:
                    msgs.warn('Error in bspline extension read:\n {0}: {1}'.format(
                                e.__class__.__name__, str(e)))
                    # Assume this is because the type failed
                    type_passed = False
                else:
                    version_passed &= np.all([d[key][i].version == bspline.bspline.version 
                                              for i in range(nspat)])
                    parsed_hdus += ext_bspl
            # Parse the finecorr fits
            ext_fcor = ['{0}_SPAT_ID-{1}_FINECORR'.format(flattype.upper(), d['spat_id'][i])
                        for i in range(nspat)]
            indx = np.isin(ext_fcor, hdunames)
            if np.any(indx) and not np.all(indx):
                msgs.error('Expected {0} {1} finecorr extensions, but only found {2}.'.format(
                           nspat, flattype, np.sum(indx)))
            if np.all(indx):
                key = '{0}_finecorr'.format(flattype)
                try:
                    allfit = []
                    for k in ext_fcor:
                        if hdu[k].data.size == 0:
                            allfit.append(fitting.PypeItFit(None))
                        else:
                            allfit.append(fitting.PypeItFit.from_hdu(hdu[k]))
                    d[key] = np.array(allfit)
                except Exception as e:
                    msgs.warn('Error in finecorr extension read:\n {0}: {1}'.format(
                                e.__class__.__name__, str(e)))
                    # Assume this is because the type failed
                    type_passed = False
                else:
                    version_passed &= np.all([d[key][i].version == fitting.PypeItFit.version
                                              for i in range(nspat)])
                    parsed_hdus += ext_fcor
        return d, version_passed, type_passed, parsed_hdus

    @property
    def shape(self):
        """
        Shape of the image arrays.
        """
        if self.pixelflat_raw is not None:
            return self.pixelflat_raw.shape
        if self.illumflat_raw is not None:
            return self.illumflat_raw.shape
        msgs.error("Shape of FlatImages could not be determined")

    def get_procflat(self, frametype='pixel'):
        """
        Get the processed flat data.

        Args:
            frametype (:obj:`str`, optional):
                The type of flat to return.  Must be either 'illum' for the
                illumination flat or 'pixel' for the pixel flat.

        Returns:
            `numpy.ndarray`_: The selected flat.  Can be None if the flat has
            not been instantiated/processed.
        """
        return self.illumflat_raw if frametype == 'illum' else self.pixelflat_raw

    def get_bpmflats(self, frametype='pixel'):
        """
        Get the processed bad-pixel mask.

        Args:
            frametype (:obj:`str`, optional):
                The type of mask to return.  Must be either 'illum' for the
                illumination flat mask or 'pixel' for the pixel flat mask.

        Returns:
            `numpy.ndarray`_: The selected mask.  If neither the illumination
            flat or pixel flat mask exist, the returned array is fully unmasked
            (all values are False).
        """
        # Check if both BPMs are none
        if self.pixelflat_bpm is None and self.illumflat_bpm is None:
            msgs.warn("FlatImages contains no BPM - trying to generate one")
            return np.zeros(self.shape, dtype=int)
        # Now return the requested case, checking for None
        if frametype == 'illum':
            if self.illumflat_bpm is not None:
                return self.illumflat_bpm
            msgs.warn("illumflat has no BPM - using the pixelflat BPM")
            return self.pixelflat_bpm
        if self.pixelflat_bpm is not None:
            return self.pixelflat_bpm
        msgs.warn("pixelflat has no BPM - using the illumflat BPM")
        return self.illumflat_bpm

    def get_spat_bsplines(self, frametype='illum', finecorr=False):
        """
        Grab a list of bspline fits

        Args:
            frametype (:obj:`str`, optional):
                The type of mask to return.  Must be either 'illum' for the
                illumination flat mask or 'pixel' for the pixel flat mask.
            finecorr (:obj:`bool`, optional):
                If True, return the fine correction bsplines; otherwise, return
                the zeroth order correction.

        Returns:
            :obj:`list`: The selected list of spatial bsplines.  Can be None if
            the requested data (or the fall-back) do not exist.
        """
        # Decide if the finecorrection splines are needed, or the zeroth order correction
        if finecorr:
            fctxt = 'fine correction to the '
            pixel_bsplines = self.pixelflat_finecorr
            illum_bsplines = self.illumflat_finecorr
            # Do a quick check if no data exist
            if pixel_bsplines is not None and pixel_bsplines[0].xval is None:
                pixel_bsplines = None
            if illum_bsplines is not None and illum_bsplines[0].xval is None:
                illum_bsplines = None
        else:
            fctxt = ''
            pixel_bsplines = self.pixelflat_spat_bsplines
            illum_bsplines = self.illumflat_spat_bsplines
        # Ensure that at least one has been generated
        if pixel_bsplines is None and illum_bsplines is None:
            msgs.warn(f'FlatImages contains no {fctxt}spatial bspline fit.')
            return None
        # Now return the requested case, checking for None
        if frametype == 'illum':
            if illum_bsplines is not None:
                return illum_bsplines
            msgs.warn(f'illumflat has no {fctxt}spatial bspline fit - using the pixelflat.')
            return pixel_bsplines
        if pixel_bsplines is not None:
            return pixel_bsplines
        msgs.warn(f'pixelflat has no {fctxt}spatial bspline fit - using the illumflat.')
        return illum_bsplines

    def fit2illumflat(self, slits, frametype='illum', finecorr=False, initial=False,
                      spat_flexure=None):
        """
        Construct the model flat using the spatial bsplines.

        Args:
            slits (:class:`~pypeit.slittrace.SlitTraceSet`):
                Definition of the slit edges
            frametype (str, optional):
                The frame type should be 'illum' to return the illumflat
                version, or 'pixel' to return the pixelflat version.
            finecorr (bool, optional):
                Return the fine correction bsplines (finecorr=True), or the
                zeroth order correction (finecorr=False)
            initial (bool, optional):
                If True, the initial slit edges will be used
            spat_flexure (float, optional):
                Spatial flexure in pixels

        Returns:
            `numpy.ndarray`_: An image of the spatial illumination profile for all slits.
        """
        # Check spatial flexure type
        if spat_flexure is not None and not isinstance(spat_flexure, float):
            msgs.error('Spatial flexure must be None or float.')
        # Initialise the returned array
        illumflat = np.ones(self.shape, dtype=float)
        # Load spatial bsplines
        spat_bsplines = self.get_spat_bsplines(frametype=frametype, finecorr=finecorr)
        # Check that the bsplines exist
        if spat_bsplines is None:
            if finecorr:
                return np.ones(self.shape, dtype=float)
            msgs.error('Cannot continue without spatial bsplines.')

        # Loop
        for slit_idx in range(slits.nslits):
            # Skip masked
            if slits.mask[slit_idx] != 0:
                continue
            # Skip those without a bspline
            # DO it
            _slitid_img = slits.slit_img(slitidx=slit_idx, initial=initial, flexure=spat_flexure)
            onslit = _slitid_img == slits.spat_id[slit_idx]
            spat_coo = slits.spatial_coordinate_image(slitidx=slit_idx,
                                                      initial=initial,
                                                      slitid_img=_slitid_img,
                                                      flexure_shift=spat_flexure)
            if finecorr:
                spec_coo = np.where(onslit)[0] / (slits.nspec - 1)
                illumflat[onslit] = spat_bsplines[slit_idx].eval(spat_coo[onslit], spec_coo)
            else:
                illumflat[onslit] = spat_bsplines[slit_idx].value(spat_coo[onslit])[0]
        # TODO -- Update the internal one?  Or remove it altogether??
        return illumflat

    def show(self, frametype='all', slits=None, wcs_match=True):
        """
        Simple wrapper to :func:`show_flats`.

        Args:
            frametype (str, optional):
                String used to select the flats to be displayed.  The frame type
                should be 'illum' to show the illumflat version, 'pixel' to show
                the pixelflat version, or 'all' to show both.
            slits (:class:`~pypeit.slittrace.SlitTraceSet`):
                Definition of the slit edges
            wcs_match (:obj:`bool`, optional):
                (Attempt to) Match the WCS coordinates of the output images in
                the `ginga`_ viewer.
        """
        illumflat_pixel, illumflat_illum = None, None
        pixelflat_finecorr, illumflat_finecorr = None, None
        pixelflat_totalillum, illumflat_totalillum = None, None

        if slits is None and self.calib_dir is not None or self.calib_key is not None:
            # If the slits are not defined, and the relevant attributes are set,
            # try to read the associated SlitTraceSet
            slits_file = slittrace.SlitTraceSet.construct_file_name(self.calib_key,
                                                                    calib_dir=self.calib_dir)
            try:
                slits = slittrace.SlitTraceSet.from_file(slits_file)
            except (FileNotFoundError, PypeItError):
                msgs.warn('Could not load slits to include when showing flat-field images.  File '
                          'was either not provided directly, or it could not be read based on its '
                          f'expected name: {slits_file}.')

        if slits is not None:
            slits.mask_flats(self)
            illumflat_pixel = self.fit2illumflat(slits, frametype='pixel', finecorr=False)
            pixelflat_finecorr = self.fit2illumflat(slits, frametype='pixel', finecorr=True)
            if self.illumflat_spat_bsplines is not None:
                illumflat_illum = self.fit2illumflat(slits, frametype='illum', finecorr=False)
            if self.illumflat_finecorr is not None:
                illumflat_finecorr = self.fit2illumflat(slits, frametype='illum', finecorr=True)

        # Construct a total illumination flat if the fine correction has been computed
        if pixelflat_finecorr is not None:
            pixelflat_totalillum = illumflat_pixel*pixelflat_finecorr
        if illumflat_finecorr is not None:
            illumflat_totalillum = illumflat_illum*illumflat_finecorr

        # Decide which frames should be displayed
        if frametype == 'pixel':
            image_list = zip([self.pixelflat_norm, illumflat_pixel, pixelflat_finecorr, pixelflat_totalillum,
                              self.pixelflat_raw, self.pixelflat_model, self.pixelflat_spec_illum],
                             ['pixelflat_norm', 'pixelflat_spat_illum', 'pixelflat_finecorr', 'pixelflat_totalillum',
                              'pixelflat_raw', 'pixelflat_model', 'pixelflat_spec_illum'],
                             [(0.9, 1.1), (0.9, 1.1), (0.95, 1.05), (0.9, 1.1),
                              None, None, (0.8, 1.2)])
        elif frametype == 'illum':
            image_list = zip([illumflat_illum, illumflat_finecorr, illumflat_totalillum, self.illumflat_raw],
                             ['illumflat_spat_illum', 'illumflat_finecorr', 'illumflat_totalillum', 'illumflat_raw'],
                             [(0.9, 1.1), (0.95, 1.05), (0.9, 1.1), None])
        else:
            # Show everything that's available (anything that is None will not be displayed)
            image_list = zip([self.pixelflat_norm, illumflat_pixel, pixelflat_finecorr, pixelflat_totalillum,
                              self.pixelflat_raw, self.pixelflat_model, self.pixelflat_spec_illum,
                              illumflat_illum, illumflat_finecorr, illumflat_totalillum, self.illumflat_raw],
                             ['pixelflat_norm', 'pixelflat_spat_illum', 'pixelflat_finecorr', 'pixelflat_totalillum',
                              'pixelflat_raw', 'pixelflat_model', 'pixelflat_spec_illum',
                              'illumflat_spat_illum', 'illumflat_finecorr', 'illumflat_totalillum', 'illumflat_raw'],
                             [(0.9, 1.1), (0.9, 1.1), (0.95, 1.05), (0.9, 1.1),
                              None, None, (0.8, 1.2),
                              (0.9, 1.1), (0.95, 1.05), (0.9, 1.1), None])
        # Display frames
        show_flats(image_list, wcs_match=wcs_match, slits=slits, waveimg=self.pixelflat_waveimg)


class FlatField:
    """
    Builds pixel-level flat-field and the illumination flat-field.

    For the primary methods, see :func:`run`.

    Args:
        rawflatimg (:class:`~pypeit.images.pypeitimage.PypeItImage`):
            Processed, combined set of pixelflat images
        spectrograph (:class:`~pypeit.spectrographs.spectrograph.Spectrograph`):
            The `Spectrograph` instance that sets the instrument used to
            take the observations.
        flatpar (:class:`~pypeit.par.pypeitpar.FlatFieldPar`):
            User-level parameters for constructing the flat-field
            corrections.  If None, the default parameters are used.
        slits (:class:`~pypeit.slittrace.SlitTraceSet`):
            The current slit traces.
        wavetilts (:class:`~pypeit.wavetilts.WaveTilts`):
            The current wavelength tilt traces; see
        wv_calib (??):
            ??
        spat_illum_only (bool, optional):
            Only perform the spatial illumination calculation, and ignore
            the 2D bspline fit. This should only be set to true if you
            want the spatial illumination profile only. If you want to
            simultaneously generate a pixel flat and a spatial
            illumination profile from the same input, this should be
            False (which is the default).
        qa_path (??, optional):
            ??

    Attributes:
        rawflatimg (:class:`~pypeit.images.pypeitimage.PypeItImage`):
        mspixelflat (`numpy.ndarray`_):
            Normalized flat
        msillumflat (`numpy.ndarray`_):
            Illumination flat
        flat_model (`numpy.ndarray`_):
            Model of the flat
        list_of_spat_bsplines (list):
        spec_illum (`numpy.ndarray`_):
            Image of the relative spectral illumination for a multislit spectrograph

    """
    def __init__(self, rawflatimg, spectrograph, flatpar, slits, wavetilts, wv_calib,
                 spat_illum_only=False, qa_path=None, calib_key=None):

        # Defaults
        self.spectrograph = spectrograph
        # TODO: We're passing this key only so we can create the output QA
        # filename.  Can we find a different way?
        self.calib_key = calib_key
        self.qa_path = qa_path
        # FieldFlattening parameters
        self.flatpar = flatpar

        # Input data
        self.slits = slits
        self.wavetilts = wavetilts
        self.wv_calib = wv_calib

        # Worth a check
        self.wavetilts.is_synced(self.slits)

        # Attributes unique to this Object
        self.rawflatimg = rawflatimg      # Un-normalized pixel flat as a PypeItImage
        self.mspixelflat = None     # Normalized pixel flat
        self.msillumflat = None     # Illumination flat
        self.flat_model = None      # Model flat
        self.list_of_spat_bsplines = None
        self.list_of_finecorr_fits = None
        self.spat_illum_only = spat_illum_only
        self.spec_illum = None      # Relative spectral illumination image
        self.waveimg = None

        # Completed steps
        self.steps = []

    @property
    def nslits(self):
        """
        Return the number of slits.  Pulled directly from :attr:`slits`, if it exists.
        """
        return 0 if self.slits is None else self.slits.nslits

    # TODO: Need to add functionality to use a different frame for the
    # ilumination flat, e.g. a sky flat
    def run(self, doqa=False, debug=False, show=False):
        """
        Generate normalized pixel and illumination flats.

        This is a simple wrapper for the main flat-field methods:

            - Flat-field images are processed using :func:`build_pixflat`.

            - Full 2D model, illumination flat, and pixel flat images are
              constructed by :func:`fit`.

            - The results can be shown in a ginga window using :func:`show`.

        The method is a simple wrapper for :func:`build_pixflat`, :func:`fit`,
        and :func:`show`.

        Args:
            doqa (:obj:`bool`, optional):
                Save the QA?
            debug (:obj:`bool`, optional):
                Run in debug mode.
            show (:obj:`bool`, optional):
                Show the results in the ginga viewer.

        Returns:
            :class:`FlatImages`: Container with the results of the flat-field
            analysis.
        """
        # Fit it
        # NOTE: Tilts do not change and self.slits is updated internally.
        if not self.flatpar['fit_2d_det_response']:
            # This spectrograph does not have a structure correction
            # implemented. Ignore detector structure.
            self.fit(spat_illum_only=self.spat_illum_only, doqa=doqa, debug=debug)
        else:  # Iterate on the pixelflat if required by the spectrograph
            # User has requested a structure correction.
            # Note: This will only be performed if it is coded for each individual spectrograph.
            # Make a copy of the original flat
            rawflat_orig = self.rawflatimg.image.copy()
            # TODO: Should this be *any* flag, or just BPM?
            gpm = self.rawflatimg.select_flag(flag='BPM', invert=True)
            # Just get the spatial and spectral profiles for now
            self.fit(spat_illum_only=self.spat_illum_only, doqa=doqa, debug=debug)
            # If we're only doing the spatial illumination profile, the detector structure
            # has already been divided out by the pixel flat. No need to calculate structure
            if not self.spat_illum_only:
                niter = 1  # Just do one iteration... two is too long, and doesn't significantly improve the fine spatial illumination correction.
                det_resp_model = 1  # Initialise detector structure to a value of 1 (i.e. no detector structure)
                onslits = self.slits.slit_img(pad=-self.flatpar['slit_trim'], initial=False) != -1
                for ff in range(niter):
                    # If we're only doing the spatial illumination profile, the detector structure
                    # has already been divided out by the pixel flat.
                    if self.spat_illum_only:
                        break
                    msgs.info("Iteration {0:d}/{1:d} of 2D detector response extraction".format(ff+1, niter))
                    # Extract a detector response image
                    det_resp = self.extract_structure(rawflat_orig)
                    # Trim the slits to avoid edge effects
                    gpmask = (self.waveimg != 0.0) & gpm & onslits
                    # Model the 2D detector response in an instrument specific way
                    det_resp_model = self.spectrograph.fit_2d_det_response(det_resp, gpmask)
                    # Apply this model
                    self.rawflatimg.image = rawflat_orig * utils.inverse(det_resp_model)
                    # Perform a 2D fit with the cleaned image
                    self.fit(spat_illum_only=self.spat_illum_only, doqa=doqa, debug=debug)
                # Save the QA, if requested
                if doqa:
                    # TODO :: Probably need to pass in det when more spectrographs implement a structure correction...
                    outfile = qa.set_qa_filename("DetectorStructure_" + self.calib_key, 'detector_structure',
                                                 det="DET01", out_dir=self.qa_path)
                    detector_structure_qa(det_resp, det_resp_model, outfile=outfile)
                # Include the structure in the flat model and the pixelflat
                self.mspixelflat *= det_resp_model
                # Reset the rawimg
                self.rawflatimg.image = rawflat_orig

        # Show the flatfield images if requested
        if show:
            self.show(wcs_match=True)

        # Build the mask
        bpmflats = self.build_mask()

        # Return
        if self.spat_illum_only:
            # Illumination correction only
            return FlatImages(illumflat_raw=self.rawflatimg.image,
                              illumflat_spat_bsplines=np.asarray(self.list_of_spat_bsplines),
                              illumflat_finecorr=np.asarray(self.list_of_finecorr_fits),
                              illumflat_bpm=bpmflats, PYP_SPEC=self.spectrograph.name,
                              spat_id=self.slits.spat_id)

        # Pixel and illumination correction only
        return FlatImages(pixelflat_raw=self.rawflatimg.image,
                          pixelflat_norm=self.mspixelflat,
                          pixelflat_model=self.flat_model,
                          pixelflat_spat_bsplines=np.asarray(self.list_of_spat_bsplines),
                          pixelflat_finecorr=np.asarray(self.list_of_finecorr_fits),
                          pixelflat_bpm=bpmflats, pixelflat_spec_illum=self.spec_illum,
                          pixelflat_waveimg=self.waveimg,
                          PYP_SPEC=self.spectrograph.name, spat_id=self.slits.spat_id)

    def build_mask(self):
        """
        Generate bad pixel mask.

        Returns:
            :obj:`numpy.ndarray` : bad pixel mask
        """
        bpmflats = np.zeros_like(self.slits.mask, dtype=self.slits.bitmask.minimum_dtype())
        for flag in ['SKIPFLATCALIB', 'BADFLATCALIB']:
            bpm = self.slits.bitmask.flagged(self.slits.mask, flag)
            if np.any(bpm):
                bpmflats[bpm] = self.slits.bitmask.turn_on(bpmflats[bpm], flag)
        return bpmflats

    def build_waveimg(self):
        """
        Generate an image of the wavelength of each pixel.
        """
        msgs.info("Generating wavelength image")
        flex = self.wavetilts.spat_flexure
        slitmask = self.slits.slit_img(initial=True, flexure=flex)
        tilts = self.wavetilts.fit2tiltimg(slitmask, flexure=flex)
        # Save to class attribute for inclusion in the Flat calibration frame
        self.waveimg = self.wv_calib.build_waveimg(tilts, self.slits, spat_flexure=flex)

    def show(self, wcs_match=True):
        """
        Show all of the flat field products in ginga.

        Args:
            wcs_match (:obj:`bool`, optional):
                Match the WCS of the flat-field images
        """
        # Prepare the images to show, their names and their cuts
        image_list = zip([self.mspixelflat, self.msillumflat, self.rawflatimg.image, self.flat_model],
                         ['pixelflat', 'spat_illum', 'raw', 'model', 'spec_illum'],
                         [(0.9, 1.1), (0.9, 1.1), None, None, (0.8, 1.2)])
        show_flats(image_list, wcs_match=wcs_match, slits=self.slits, waveimg=self.waveimg)

    def fit(self, spat_illum_only=False, doqa=True, debug=False):
        """
        Construct a model of the flat-field image.

        For this method to work, :attr:`rawflatimg` must have been
        previously constructed; see :func:`build_pixflat`.

        The method loops through all slits provided by the :attr:`slits`
        object, except those that have been masked (i.e., slits with
        ``self.slits.mask == True`` are skipped).  For each slit:

            - Collapse the flat-field data spatially using the
              wavelength coordinates provided by the fit to the arc-line
              traces (:class:`~pypeit.wavetilts.WaveTilts`), and fit the
              result with a bspline.  This provides the
              spatially-averaged spectral response of the instrument.
              The data used in the fit is trimmed toward the slit
              spatial center via the ``slit_trim`` parameter in
              :attr:`flatpar`.
            - Use the bspline fit to construct and normalize out the
              spectral response.
            - Collapse the normalized flat-field data spatially using a
              coordinate system defined by the left slit edge.  The data
              included in the spatial (illumination) profile calculation
              is expanded beyond the nominal slit edges using the
              ``slit_illum_pad`` parameter in :attr:`flatpar`.  The raw,
              collapsed data is then median filtered (see ``spat_samp``
              in :attr:`flatpar`) and Gaussian filtered; see
              :func:`pypeit.core.flat.illum_filter`.  This creates an
              empirical, highly smoothed representation of the
              illumination profile that is fit with a bspline using
              the :func:`spatial_fit` method.  The
              construction of the empirical illumination profile (i.e.,
              before the bspline fitting) can be done iteratively, where
              each iteration sigma-clips outliers; see the
              ``illum_iter`` and ``illum_rej`` parameters in
              :attr:`flatpar` and
              :func:`pypeit.core.flat.construct_illum_profile`.
            - If requested, the 1D illumination profile is used to
              "tweak" the slit edges by offsetting them to a threshold
              of the illumination peak to either side of the slit center
              (see ``tweak_slits_thresh`` in :attr:`flatpar`), up to a
              maximum allowed shift from the existing slit edge (see
              ``tweak_slits_maxfrac`` in :attr:`flatpar`).  See
              :func:`pypeit.core.tweak_slit_edges`.  If tweaked, the
              :func:`spatial_fit` is repeated to place it on the tweaked
              slits reference frame.
            - Use the bspline fit to construct the 2D illumination image
              (:attr:`msillumflat`) and normalize out the spatial
              response.
            - Fit the residuals of the flat-field data that has been
              independently normalized for its spectral and spatial
              response with a 2D bspline-polynomial fit.  The order of
              the polynomial has been optimized via experimentation; it
              can be changed but you should use extreme caution when
              doing so (see ``twod_fit_npoly``).  The multiplication of
              the 2D spectral response, 2D spatial response, and joint
              2D fit to the high-order residuals define the final flat
              model (:attr:`flat_model`).
            - Finally, the pixel-to-pixel response of the instrument is
              defined as the ratio of the raw flat data to the
              best-fitting flat-field model (:attr:`mspixelflat`)

        This method is the primary method that builds the
        :class:`FlatField` instance, constructing :attr:`mspixelflat`,
        :attr:`msillumflat`, and :attr:`flat_model`.  All of these
        attributes are altered internally.  If the slit edges are to be
        tweaked using the 1D illumination profile (``tweak_slits`` in
        :attr:`flatpar`), the tweaked slit edge arrays in the internal
        :class:`~pypeit.edgetrace.SlitTraceSet` object, :attr:`slits`,
        are also altered.

        Used parameters from :attr:`flatpar`
        (:class:`~pypeit.par.pypeitpar.FlatFieldPar`) are
        ``spec_samp_fine``, ``spec_samp_coarse``, ``spat_samp``,
        ``tweak_slits``, ``tweak_slits_thresh``,
        ``tweak_slits_maxfrac``, ``rej_sticky``, ``slit_trim``,
        ``slit_illum_pad``, ``illum_iter``, ``illum_rej``, and
        ``twod_fit_npoly``, ``saturated_slits``.

        **Revision History**:

            - 11-Mar-2005  First version written by Scott Burles.
            - 2005-2018    Improved by J. F. Hennawi and J. X. Prochaska
            - 3-Sep-2018 Ported to python by J. F. Hennawi and significantly improved

        Args:
            spat_illum_only (:obj:`bool`, optional):
                If true, only the spatial illumination profile will be calculated.
                The 2D bspline fit will not be performed. This is primarily used
                to build an illumflat.
            doqa (:obj:`bool`, optional):
                Save the QA?
            debug (:obj:`bool`, optional):
                Show plots useful for debugging. This will block
                further execution of the code until the plot windows
                are closed.

        """
        # TODO: break up this function!  Can it be partitioned into a series of "core" methods?
        # TODO: JFH I wrote all this code and will have to maintain it and I don't want to see it broken up.
        # TODO: JXP This definitely needs breaking up..

        # Initialise with a series of bad splines (for when slits go wrong)
        if self.list_of_spat_bsplines is None:
            self.list_of_spat_bsplines = [bspline.bspline(None) for all in self.slits.spat_id]
        if self.list_of_finecorr_fits is None:
            self.list_of_finecorr_fits = [fitting.PypeItFit(None) for all in self.slits.spat_id]

        # Set parameters (for convenience;
        spec_samp_fine = self.flatpar['spec_samp_fine']
        spec_samp_coarse = self.flatpar['spec_samp_coarse']
        tweak_slits = self.flatpar['tweak_slits']
        tweak_slits_thresh = self.flatpar['tweak_slits_thresh']
        tweak_slits_maxfrac = self.flatpar['tweak_slits_maxfrac']
        # If sticky, points rejected at each stage (spec, spat, 2d) are
        # propagated to the next stage
        sticky = self.flatpar['rej_sticky']
        trim = self.flatpar['slit_trim']
        pad = self.flatpar['slit_illum_pad']
        # Iteratively construct the illumination profile by rejecting outliers
        npoly = self.flatpar['twod_fit_npoly']
        saturated_slits = self.flatpar['saturated_slits']

        # Build wavelength image -- not always used, but for convenience done here
        if self.waveimg is None: self.build_waveimg()

        # Setup images
        nspec, nspat = self.rawflatimg.image.shape
        rawflat = self.rawflatimg.image
        # Good pixel mask
        # TODO: Should this be *any* flag, or just BPM?
        gpm = self.rawflatimg.select_flag(flag='BPM', invert=True)

        # Flat-field modeling is done in the log of the counts
        flat_log = np.log(np.fmax(rawflat, 1.0))
        gpm_log = (rawflat > 1.0) & gpm
        # set errors to just be 0.5 in the log
        ivar_log = gpm_log.astype(float)/0.5**2

        # Get the non-linear count level
        # TODO: This is currently hacked to deal with Mosaics
        try:
            nonlinear_counts = self.rawflatimg.detector.nonlinear_counts()
        except:
            nonlinear_counts = 1e10
        # Other setup
#        nonlinear_counts = self.spectrograph.nonlinear_counts(self.rawflatimg.detector)
#        nonlinear_counts = self.rawflatimg.detector.nonlinear_counts()

        # TODO -- JFH -- CONFIRM THIS SHOULD BE ON INIT
        # It does need to be *all* of the slits
        median_slit_widths = np.median(self.slits.right_init - self.slits.left_init, axis=0)

        if tweak_slits:
            # NOTE: This copies the input slit edges to a set that can be tweaked.
            self.slits.init_tweaked()

        # TODO: This needs to include a padding check
        # Construct three versions of the slit ID image, all of unmasked slits!
        #   - an image that uses the padding defined by self.slits
        slitid_img_init = self.slits.slit_img(initial=True)
        #   - an image that uses the extra padding defined by
        #     self.flatpar. This was always 5 pixels in the previous
        #     version.
        padded_slitid_img = self.slits.slit_img(initial=True, pad=pad)
        #   - and an image that trims the width of the slit using the
        #     parameter in self.flatpar. This was always 3 pixels in
        #     the previous version.
        # TODO: Fix this for when trim is a tuple
        trimmed_slitid_img = self.slits.slit_img(pad=-trim, initial=True)

        # Prep for results
        self.mspixelflat = np.ones_like(rawflat)
        self.msillumflat = np.ones_like(rawflat)
        self.flat_model = np.zeros_like(rawflat)

        # Allocate work arrays only once
        spec_model = np.ones_like(rawflat)
        norm_spec = np.ones_like(rawflat)
        norm_spec_spat = np.ones_like(rawflat)
        twod_model = np.ones_like(rawflat)
        twod_gpm_out = np.ones_like(rawflat, dtype=bool)

        # #################################################
        # Model each slit independently
        for slit_idx, slit_spat in enumerate(self.slits.spat_id):
            # Is this a good slit??
            if self.slits.bitmask.flagged(self.slits.mask[slit_idx], flag=['SHORTSLIT', 'USERIGNORE', 'BADTILTCALIB']):
                msgs.info('Skipping bad slit: {}'.format(slit_spat))
                self.slits.mask[slit_idx] = self.slits.bitmask.turn_on(self.slits.mask[slit_idx], 'BADFLATCALIB')
                continue
            elif self.slits.bitmask.flagged(self.slits.mask[slit_idx], flag=['BOXSLIT']):
                msgs.info('Skipping alignment slit: {}'.format(slit_spat))
                continue
            elif self.slits.bitmask.flagged(self.slits.mask[slit_idx], flag=['BADWVCALIB']) and \
                    (self.flatpar['pixelflat_min_wave'] is not None or self.flatpar['pixelflat_max_wave'] is not None):
                msgs.info('Skipping slit with bad wavecalib: {}'.format(slit_spat))
                self.slits.mask[slit_idx] = self.slits.bitmask.turn_on(self.slits.mask[slit_idx], 'BADFLATCALIB')
                continue

            msgs.info('Modeling the flat-field response for slit spat_id={}: {}/{}'.format(
                        slit_spat, slit_idx+1, self.slits.nslits))

            # Find the pixels on the initial slit
            onslit_init = slitid_img_init == slit_spat

            # Check for saturation of the flat. If there are not enough
            # pixels do not attempt a fit, and continue to the next
            # slit.
            # TODO: set the threshold to a parameter?
            good_frac = np.sum(onslit_init & (rawflat < nonlinear_counts))/np.sum(onslit_init)
            if good_frac < 0.5:
                common_message = 'To change the behavior, use the \'saturated_slits\' parameter ' \
                                 'in the \'flatfield\' parameter group; see here:\n\n' \
                                 'https://pypeit.readthedocs.io/en/latest/pypeit_par.html \n\n' \
                                 'You could also choose to use a different flat-field image ' \
                                 'for this calibration group.'
                if saturated_slits == 'crash':
                    msgs.error('Only {:4.2f}'.format(100*good_frac)
                               + '% of the pixels on slit {0} are not saturated.  '.format(slit_spat)
                               + 'Selected behavior was to crash if this occurred.  '
                               + common_message)
                elif saturated_slits == 'mask':
                    self.slits.mask[slit_idx] = self.slits.bitmask.turn_on(self.slits.mask[slit_idx], 'BADFLATCALIB')
                    msgs.warn('Only {:4.2f}'.format(100*good_frac)
                                                + '% of the pixels on slit {0} are not saturated.  '.format(slit_spat)
                              + 'Selected behavior was to mask this slit and continue with the '
                              + 'remainder of the reduction, meaning no science data will be '
                              + 'extracted from this slit.  ' + common_message)
                elif saturated_slits == 'continue':
                    self.slits.mask[slit_idx] = self.slits.bitmask.turn_on(self.slits.mask[slit_idx], 'SKIPFLATCALIB')
                    msgs.warn('Only {:4.2f}'.format(100*good_frac)
                              + '% of the pixels on slit {0} are not saturated.  '.format(slit_spat)
                              + 'Selected behavior was to simply continue, meaning no '
                              + 'field-flatting correction will be applied to this slit but '
                              + 'pypeit will attempt to extract any objects found on this slit.  '
                              + common_message)
                else:
                    # Should never get here
                    raise NotImplementedError('Unknown behavior for saturated slits: {0}'.format(
                                              saturated_slits))
                continue

            # Demand at least 10 pixels per row (on average) per degree
            # of the polynomial.
            # NOTE: This is not used until the 2D fit. Defined here to
            # be close to the definition of ``onslit``.
            if npoly is None:
                # Approximate number of pixels sampling each spatial pixel
                # for this (original) slit.
                npercol = np.fmax(np.floor(np.sum(onslit_init)/nspec),1.0)
                npoly  = np.clip(7, 1, int(np.ceil(npercol/10.)))
            
            # TODO: Always calculate the optimized `npoly` and warn the
            #  user if npoly is provided but higher than the nominal
            #  calculation?

            # Create an image with the spatial coordinates relative to the left edge of this slit
            spat_coo_init = self.slits.spatial_coordinate_image(slitidx=slit_idx, full=True, initial=True)

            # Find pixels on the padded and trimmed slit coordinates
            onslit_padded = padded_slitid_img == slit_spat
            onslit_trimmed = trimmed_slitid_img == slit_spat

            # ----------------------------------------------------------
            # Collapse the slit spatially and fit the spectral function
            # TODO: Put this stuff in a self.spectral_fit method?

            # Create the tilts image for this slit
            # TODO -- JFH Confirm the sign of this shift is correct!
            _flexure = 0. if self.wavetilts.spat_flexure is None else self.wavetilts.spat_flexure
            tilts = tracewave.fit2tilts(rawflat.shape, self.wavetilts['coeffs'][:,:,slit_idx],
                                        self.wavetilts['func2d'], spat_shift=-1*_flexure)
            # Convert the tilt image to an image with the spectral pixel index
            spec_coo = tilts * (nspec-1)

            # Only include the trimmed set of pixels in the flat-field
            # fit along the spectral direction.
            spec_gpm = onslit_trimmed & gpm_log  # & (rawflat < nonlinear_counts)
            spec_nfit = np.sum(spec_gpm)
            spec_ntot = np.sum(onslit_init)
            msgs.info('Spectral fit of flatfield for {0}/{1} '.format(spec_nfit, spec_ntot)
                      + ' pixels in the slit.')
            # Set this to a parameter?
            if spec_nfit/spec_ntot < 0.5:
                # TODO: Shouldn't this raise an exception or continue to the next slit instead?
                msgs.warn('Spectral fit includes only {:.1f}'.format(100*spec_nfit/spec_ntot)
                          + '% of the pixels on this slit.' + msgs.newline()
                          + '          Either the slit has many bad pixels or the number of '
                            'trimmed pixels is too large.')

            # Sort the pixels by their spectral coordinate.
            # TODO: Include ivar and sorted gpm in outputs?
            spec_gpm, spec_srt, spec_coo_data, spec_flat_data \
                    = flat.sorted_flat_data(flat_log, spec_coo, gpm=spec_gpm)
            # NOTE: By default np.argsort sorts the data over the last
            # axis. Just to avoid the possibility (however unlikely) of
            # spec_coo[spec_gpm] returning an array, all the arrays are
            # explicitly flattened.
            spec_ivar_data = ivar_log[spec_gpm].ravel()[spec_srt]
            spec_gpm_data = gpm_log[spec_gpm].ravel()[spec_srt]

            # Rejection threshold for spectral fit in log(image)
            # TODO: Make this a parameter?
            logrej = 0.5

            # Fit the spectral direction of the blaze.
            # TODO: Figure out how to deal with the fits going crazy at
            #  the edges of the chip in spec direction
            # TODO: Can we add defaults to bspline_profile so that we
            #  don't have to instantiate invvar and profile_basis
            spec_bspl, spec_gpm_fit, spec_flat_fit, _, exit_status \
                    = fitting.bspline_profile(spec_coo_data, spec_flat_data, spec_ivar_data,
                                            np.ones_like(spec_coo_data), ingpm=spec_gpm_data,
                                            nord=4, upper=logrej, lower=logrej,
                                            kwargs_bspline={'bkspace': spec_samp_fine},
                                            kwargs_reject={'groupbadpix': True, 'maxrej': 5})

            if exit_status > 1:
                # TODO -- MAKE A FUNCTION
                msgs.warn('Flat-field spectral response bspline fit failed!  Not flat-fielding '
                          'slit {0} and continuing!'.format(slit_spat))
                self.slits.mask[slit_idx] = self.slits.bitmask.turn_on(self.slits.mask[slit_idx], 'BADFLATCALIB')
                continue

            # Debugging/checking spectral fit
            if debug:
                fitting.bspline_qa(spec_coo_data, spec_flat_data, spec_bspl, spec_gpm_fit,
                                 spec_flat_fit, xlabel='Spectral Pixel', ylabel='log(flat counts)',
                                 title='Spectral Fit for slit={:d}'.format(slit_spat))

            if sticky:
                # Add rejected pixels to gpm
                gpm[spec_gpm] = (spec_gpm_fit & spec_gpm_data)[np.argsort(spec_srt)]

            # Construct the model of the flat-field spectral shape
            # including padding on either side of the slit.
            spec_model[...] = 1.
            spec_model[onslit_padded] = np.exp(spec_bspl.value(spec_coo[onslit_padded])[0])
            # ----------------------------------------------------------

            # ----------------------------------------------------------
            # To fit the spatial response, first normalize out the
            # spectral response, and then collapse the slit spectrally.

            # Normalize out the spectral shape of the flat
            norm_spec[...] = 1.
            norm_spec[onslit_padded] = rawflat[onslit_padded] \
                                            / np.fmax(spec_model[onslit_padded],1.0)

            # Find pixels fot fit in the spatial direction:
            #   - Fit pixels in the padded slit that haven't been masked
            #     by the BPM
            spat_gpm = onslit_padded & gpm #& (rawflat < nonlinear_counts)
            #   - Fit pixels with non-zero flux and less than 70% above
            #     the average spectral profile.
            spat_gpm &= (norm_spec > 0.0) & (norm_spec < 1.7)
            #   - Determine maximum counts in median filtered flat
            #     spectrum model.
            spec_interp = interpolate.interp1d(spec_coo_data, spec_flat_fit, kind='linear',
                                               assume_sorted=True, bounds_error=False,
                                               fill_value=-np.inf)
            spec_sm = utils.fast_running_median(np.exp(spec_interp(np.arange(nspec))),
                                                np.fmax(np.ceil(0.10*nspec).astype(int),10))
            #   - Only fit pixels with at least values > 10% of this maximum and no less than 1.
            spat_gpm &= (spec_model > 0.1*np.amax(spec_sm)) & (spec_model > 1.0)

            # Report
            spat_nfit = np.sum(spat_gpm)
            spat_ntot = np.sum(onslit_padded)
            msgs.info('Spatial fit of flatfield for {0}/{1} '.format(spat_nfit, spat_ntot)
                      + ' pixels in the slit.')
            if spat_nfit/spat_ntot < 0.5:
                # TODO: Shouldn't this raise an exception or continue to the next slit instead?
                msgs.warn('Spatial fit includes only {:.1f}'.format(100*spat_nfit/spat_ntot)
                          + '% of the pixels on this slit.' + msgs.newline()
                          + '          Either the slit has many bad pixels, the model of the '
                          'spectral shape is poor, or the illumination profile is very irregular.')

            # First fit -- With initial slits
            if not np.any(spat_gpm):
                msgs.warn('Flat-field failed during normalization!  Not flat-fielding '
                          'slit {0} and continuing!'.format(slit_spat))
                self.slits.mask[slit_idx] = self.slits.bitmask.turn_on(
                    self.slits.mask[slit_idx], 'BADFLATCALIB')
                continue

            exit_status, spat_coo_data,  spat_flat_data, spat_bspl, spat_gpm_fit, \
                spat_flat_fit, spat_flat_data_raw \
                        = self.spatial_fit(norm_spec, spat_coo_init, median_slit_widths[slit_idx],
                                           spat_gpm, gpm, debug=debug)

            if tweak_slits:
                # TODO: Should the tweak be based on the bspline fit?
                # TODO: Will this break if
                left_thresh, left_shift, self.slits.left_tweak[:,slit_idx], right_thresh, \
                    right_shift, self.slits.right_tweak[:,slit_idx] \
                        = flat.tweak_slit_edges(self.slits.left_init[:,slit_idx],
                                                self.slits.right_init[:,slit_idx],
                                                spat_coo_data, spat_flat_data,
                                                thresh=tweak_slits_thresh,
                                                maxfrac=tweak_slits_maxfrac, debug=debug)
                # TODO: Because the padding doesn't consider adjacent
                #  slits, calling slit_img for individual slits can be
                #  different from the result when you construct the
                #  image for all slits. Fix this...

                # Update the onslit mask
                _slitid_img = self.slits.slit_img(slitidx=slit_idx, initial=False)
                onslit_tweak = _slitid_img == slit_spat
                spat_coo_tweak = self.slits.spatial_coordinate_image(slitidx=slit_idx,
                                                               slitid_img=_slitid_img)

                # Construct the empirical illumination profile
                # TODO This is extremely inefficient, because we only need to re-fit the illumflat, but
                #  spatial_fit does both the reconstruction of the illumination function and the bspline fitting.
                #  Only the b-spline fitting needs be reddone with the new tweaked spatial coordinates, so that would
                #  save a ton of runtime. It is not a trivial change becauase the coords are sorted, etc.
                exit_status, spat_coo_data, spat_flat_data, spat_bspl, spat_gpm_fit, \
                    spat_flat_fit, spat_flat_data_raw = self.spatial_fit(
                    norm_spec, spat_coo_tweak, median_slit_widths[slit_idx], spat_gpm, gpm, debug=False)

                spat_coo_final = spat_coo_tweak
            else:
                _slitid_img = slitid_img_init
                spat_coo_final = spat_coo_init
                onslit_tweak = onslit_init

            # Add an approximate pixel axis at the top
            if debug:
                # TODO: Move this into a qa plot that gets saved
                ax = fitting.bspline_qa(spat_coo_data, spat_flat_data, spat_bspl, spat_gpm_fit,
                                      spat_flat_fit, show=False)
                ax.scatter(spat_coo_data, spat_flat_data_raw, marker='.', s=1, zorder=0, color='k',
                           label='raw data')
                # Force the center of the slit to be at the center of the plot for the hline
                ax.set_xlim(-0.1,1.1)
                ax.axvline(0.0, color='lightgreen', linestyle=':', linewidth=2.0,
                           label='original left edge', zorder=8)
                ax.axvline(1.0, color='red', linestyle=':', linewidth=2.0,
                           label='original right edge', zorder=8)
                if tweak_slits and left_shift > 0:
                    label = 'threshold = {:5.2f}'.format(tweak_slits_thresh) \
                                + ' % of max of left illumprofile'
                    ax.axhline(left_thresh, xmax=0.5, color='lightgreen', linewidth=3.0,
                               label=label, zorder=10)
                    ax.axvline(left_shift, color='lightgreen', linestyle='--', linewidth=3.0,
                               label='tweaked left edge', zorder=11)
                if tweak_slits and right_shift > 0:
                    label = 'threshold = {:5.2f}'.format(tweak_slits_thresh) \
                                + ' % of max of right illumprofile'
                    ax.axhline(right_thresh, xmin=0.5, color='red', linewidth=3.0, label=label,
                               zorder=10)
                    ax.axvline(1-right_shift, color='red', linestyle='--', linewidth=3.0,
                               label='tweaked right edge', zorder=20)
                ax.legend()
                ax.set_xlabel('Normalized Slit Position')
                ax.set_ylabel('Normflat Spatial Profile')
                ax.set_title('Illumination Function Fit for slit={:d}'.format(slit_spat))
                plt.show()

            # Perform a fine correction to the spatial illumination profile
            spat_illum_fine = 1  # Default value if the fine correction is not performed
            if exit_status <= 1 and self.flatpar['slit_illum_finecorr']:
                spat_illum = spat_bspl.value(spat_coo_final[onslit_tweak])[0]
                self.spatial_fit_finecorr(spat_illum, onslit_tweak, slit_idx, slit_spat, gpm, doqa=doqa)

            # ----------------------------------------------------------
            # Construct the illumination profile with the tweaked edges
            # of the slit
            if exit_status <= 1:
                # TODO -- JFH -- Check this is ok for flexure!!
                self.msillumflat[onslit_tweak] = spat_illum_fine * spat_bspl.value(spat_coo_final[onslit_tweak])[0]
                self.list_of_spat_bsplines[slit_idx] = spat_bspl
                # No need to proceed further if we just need the illumination profile
                if spat_illum_only:
                    continue
            else:
                # Save the nada
                msgs.warn('Slit illumination profile bspline fit failed!  Spatial profile not '
                          'included in flat-field model for slit {0}!'.format(slit_spat))
                self.slits.mask[slit_idx] = self.slits.bitmask.turn_on(self.slits.mask[slit_idx], 'BADFLATCALIB')
                continue

            # ----------------------------------------------------------
            # Fit the 2D residuals of the 1D spectral and spatial fits.
            msgs.info('Performing 2D illumination + scattered light flat field fit')

            # Construct the spectrally and spatially normalized flat
            norm_spec_spat[...] = 1.
            norm_spec_spat[onslit_tweak] = rawflat[onslit_tweak] / np.fmax(spec_model[onslit_tweak], 1.0) \
                                                    / np.fmax(self.msillumflat[onslit_tweak], 0.01)

            # Sort the pixels by their spectral coordinate. The mask
            # uses the nominal padding defined by the slits object.
            twod_gpm, twod_srt, twod_spec_coo_data, twod_flat_data \
                    = flat.sorted_flat_data(norm_spec_spat, spec_coo, gpm=onslit_tweak)
            # Also apply the sorting to the spatial coordinates
            twod_spat_coo_data = spat_coo_final[twod_gpm].ravel()[twod_srt]
            # TODO: Reset back to origin gpm if sticky is true?
            twod_gpm_data = gpm[twod_gpm].ravel()[twod_srt]
            # Only fit data with less than 30% variations
            # TODO: Make 30% a parameter?
            twod_gpm_data &= np.absolute(twod_flat_data - 1) < 0.3
            # Here we ignore the formal photon counting errors and
            # simply assume that a typical error per pixel. This guess
            # is somewhat aribtrary. We then set the rejection
            # threshold with sigrej_twod
            # TODO: Make twod_sig and twod_sigrej parameters?
            twod_sig = 0.01
            twod_ivar_data = twod_gpm_data.astype(float)/(twod_sig**2)
            twod_sigrej = 4.0

            poly_basis = basis.fpoly(2.0*twod_spat_coo_data - 1.0, npoly)

            # Perform the full 2d fit
            twod_bspl, twod_gpm_fit, twod_flat_fit, _, exit_status \
                    = fitting.bspline_profile(twod_spec_coo_data, twod_flat_data, twod_ivar_data,
                                            poly_basis, ingpm=twod_gpm_data, nord=4,
                                            upper=twod_sigrej, lower=twod_sigrej,
                                            kwargs_bspline={'bkspace': spec_samp_coarse},
                                            kwargs_reject={'groupbadpix': True, 'maxrej': 10})
            if debug:
                # TODO: Make a plot that shows the residuals in the 2D
                # image
                resid = twod_flat_data - twod_flat_fit
                goodpix = twod_gpm_fit & twod_gpm_data
                badpix = np.invert(twod_gpm_fit) & twod_gpm_data

                plt.clf()
                ax = plt.gca()
                ax.plot(twod_spec_coo_data[goodpix], resid[goodpix], color='k', marker='o',
                        markersize=0.2, mfc='k', fillstyle='full', linestyle='None',
                        label='good points')
                ax.plot(twod_spec_coo_data[badpix], resid[badpix], color='red', marker='+',
                        markersize=0.5, mfc='red', fillstyle='full', linestyle='None',
                        label='masked')
                ax.axhline(twod_sigrej*twod_sig, color='lawngreen', linestyle='--',
                           label='rejection thresholds', zorder=10, linewidth=2.0)
                ax.axhline(-twod_sigrej*twod_sig, color='lawngreen', linestyle='--', zorder=10,
                           linewidth=2.0)
#                ax.set_ylim(-0.05, 0.05)
                ax.legend()
                ax.set_xlabel('Spectral Pixel')
                ax.set_ylabel('Residuals from pixelflat 2-d fit')
                ax.set_title('Spectral Residuals for slit={:d}'.format(slit_spat))
                plt.show()

                plt.clf()
                ax = plt.gca()
                ax.plot(twod_spat_coo_data[goodpix], resid[goodpix], color='k', marker='o',
                        markersize=0.2, mfc='k', fillstyle='full', linestyle='None',
                        label='good points')
                ax.plot(twod_spat_coo_data[badpix], resid[badpix], color='red', marker='+',
                        markersize=0.5, mfc='red', fillstyle='full', linestyle='None',
                        label='masked')
                ax.axhline(twod_sigrej*twod_sig, color='lawngreen', linestyle='--',
                           label='rejection thresholds', zorder=10, linewidth=2.0)
                ax.axhline(-twod_sigrej*twod_sig, color='lawngreen', linestyle='--', zorder=10,
                           linewidth=2.0)
#                ax.set_ylim((-0.05, 0.05))
#                ax.set_xlim(-0.02, 1.02)
                ax.legend()
                ax.set_xlabel('Normalized Slit Position')
                ax.set_ylabel('Residuals from pixelflat 2-d fit')
                ax.set_title('Spatial Residuals for slit={:d}'.format(slit_spat))
                plt.show()

            # Save the 2D residual model
            twod_model[...] = 1.
            if exit_status > 1:
                msgs.warn('Two-dimensional fit to flat-field data failed!  No higher order '
                          'flat-field corrections included in model of slit {0}!'.format(slit_spat))
                self.slits.mask[slit_idx] = self.slits.bitmask.turn_on(self.slits.mask[slit_idx], 'BADFLATCALIB')
            else:
                twod_model[twod_gpm] = twod_flat_fit[np.argsort(twod_srt)]
                twod_gpm_out[twod_gpm] = twod_gpm_fit[np.argsort(twod_srt)]


            # Construct the full flat-field model
            # TODO: Why is the 0.05 here for the illumflat compared to the 0.01 above?
            self.flat_model[onslit_tweak] = twod_model[onslit_tweak] \
                                        * np.fmax(self.msillumflat[onslit_tweak], 0.05) \
                                        * np.fmax(spec_model[onslit_tweak], 1.0)

            # Construct the pixel flat
            #trimmed_slitid_img_anew = self.slits.slit_img(pad=-trim, slitidx=slit_idx)
            #onslit_trimmed_anew = trimmed_slitid_img_anew == slit_spat
            self.mspixelflat[onslit_tweak] = rawflat[onslit_tweak]/self.flat_model[onslit_tweak]
            # TODO: Add some code here to treat the edges and places where fits
            #  go bad?

            # Minimum wavelength?
            if self.flatpar['pixelflat_min_wave'] is not None:
                bad_wv = self.waveimg[onslit_tweak] < self.flatpar['pixelflat_min_wave']
                self.mspixelflat[np.where(onslit_tweak)[0][bad_wv]] = 1.
            # Maximum wavelength?
            if self.flatpar['pixelflat_max_wave'] is not None:
                bad_wv = self.waveimg[onslit_tweak] > self.flatpar['pixelflat_max_wave']
                self.mspixelflat[np.where(onslit_tweak)[0][bad_wv]] = 1.

        # No need to continue if we're just doing the spatial illumination
        if spat_illum_only:
            return

        # Set the pixelflat to 1.0 wherever the flat was nonlinear
        self.mspixelflat[rawflat >= nonlinear_counts] = 1.0
        # Set the pixelflat to 1.0 within trim pixels of all the slit edges
        trimmed_slitid_img_new = self.slits.slit_img(pad=-trim, initial=False)
        tweaked_slitid_img = self.slits.slit_img(initial=False)
        self.mspixelflat[(trimmed_slitid_img_new < 0) & (tweaked_slitid_img > 0)] = 1.0

        # Do not apply pixelflat field corrections that are greater than
        # 100% to avoid creating edge effects, etc.
        self.mspixelflat = np.clip(self.mspixelflat, 0.5, 2.0)

        # Calculate the relative spectral illumination, if requested
        if self.flatpar['slit_illum_relative']:
            self.spec_illum = self.spectral_illumination(twod_gpm_out, debug=debug)

    def spatial_fit(self, norm_spec, spat_coo, median_slit_width, spat_gpm, gpm, debug=False):
        """
        Perform the spatial fit

        Args:
            norm_spec (`numpy.ndarray`_):
            spat_coo (`numpy.ndarray`_):
                Spatial coordinate array
            median_slit_width (:obj:`float`):
            spat_gpm (`numpy.ndarray`_):
            gpm (`numpy.ndarray`_):
            debug (bool, optional):

        Returns:
            tuple: 7 objects
                 - exit_status (int):
                 - spat_coo_data
                 - spat_flat_data
                 - spat_bspl (:class:`~pypeit.bspline.bspline.bspline`): Bspline model of the spatial fit.  Used for illumflat
                 - spat_gpm_fit
                 - spat_flat_fit
                 - spat_flat_data_raw
        """

        # Construct the empirical illumination profile
        _spat_gpm, spat_srt, spat_coo_data, spat_flat_data_raw, spat_flat_data \
            = flat.construct_illum_profile(norm_spec, spat_coo, median_slit_width,
                                           spat_gpm=spat_gpm,
                                           spat_samp=self.flatpar['spat_samp'],
                                           illum_iter=self.flatpar['illum_iter'],
                                           illum_rej=self.flatpar['illum_rej'],
                                           debug=debug)

        if self.flatpar['rej_sticky']:
            # Add rejected pixels to gpm
            gpm[spat_gpm] &= (spat_gpm & _spat_gpm)[spat_gpm]

        # Make sure that the normalized and filtered flat is finite!
        if np.any(np.invert(np.isfinite(spat_flat_data))):
            msgs.error('Inifinities in slit illumination function computation!')

        # Determine the breakpoint spacing from the sampling of the
        # spatial coordinates. Use breakpoints at a spacing of a
        # 1/10th of a pixel, but do not allow a bsp smaller than
        # the typical sampling. Use the bspline class to determine
        # the breakpoints:
        spat_bspl = bspline.bspline(spat_coo_data, nord=4,
                                    bkspace=np.fmax(1.0 / median_slit_width / 10.0,
                                                    1.2 * np.median(np.diff(spat_coo_data))))
        # TODO: Can we add defaults to bspline_profile so that we
        #  don't have to instantiate invvar and profile_basis
        spat_bspl, spat_gpm_fit, spat_flat_fit, _, exit_status \
            = fitting.bspline_profile(spat_coo_data, spat_flat_data,
                                    np.ones_like(spat_flat_data),
                                    np.ones_like(spat_flat_data), nord=4, upper=5.0,
                                    lower=5.0, fullbkpt=spat_bspl.breakpoints)
        # Return
        return exit_status, spat_coo_data, spat_flat_data, spat_bspl, spat_gpm_fit, \
               spat_flat_fit, spat_flat_data_raw

    def spatial_fit_finecorr(self, spat_illum, onslit_tweak, slit_idx, slit_spat, gpm, slit_trim=3, doqa=False):
        """
        Generate a relative scaling image for a slit-based IFU. All
        slits are scaled relative to a reference slit, specified in
        the spectrograph settings file.

        Parameters
        ----------
        spat_illum : `numpy.ndarray`_
            An image containing the generated spatial illumination profile for all slits.
        onslit_tweak : `numpy.ndarray`_
            mask indicticating which pixels are on the slit (True = on slit)
        slit_idx : int
            Slit number (0-indexed)
        slit_spat : int
            Spatial ID of the slit
        gpm : `numpy.ndarray`_
            Good pixel mask
        slit_trim : int, optional
            Trim the slit edges by this number of pixels during the fitting. Note that the
            fit will be evaluated on the pixels indicated by onslit_tweak.
            A positive number trims the slit edges, a negative number pads the slit edges.
        doqa : :obj:`bool`, optional:
            Save the QA?
        """
        # TODO :: Include fit_order in the parset??
        fit_order = np.array([3, 6])
        msgs.info("Performing a fine correction to the spatial illumination (slit={0:d})".format(slit_spat))
        # initialise
        illumflat_finecorr = np.ones_like(self.rawflatimg.image)
        # Trim the edges by a few pixels to avoid edge effects
        onslit_tweak_trim = self.slits.slit_img(pad=-slit_trim, slitidx=slit_idx, initial=False) == slit_spat
        # Setup
        slitimg = (slit_spat + 1) * onslit_tweak.astype(int) - 1  # Need to +1 and -1 so that slitimg=-1 when off the slit
        normed = self.rawflatimg.image.copy()
        ivarnrm = self.rawflatimg.ivar.copy()
        normed[onslit_tweak] *= utils.inverse(spat_illum)
        ivarnrm[onslit_tweak] *= spat_illum**2
        left, right, msk = self.slits.select_edges(initial=True, flexure=self.wavetilts.spat_flexure)
        this_left = left[:, slit_idx]
        this_right = right[:, slit_idx]
        slitlen = int(np.median(this_right - this_left))

        # Generate the coordinates to evaluate the fit
        this_slit = np.where(onslit_tweak & self.rawflatimg.select_flag(invert=True) & (self.waveimg!=0.0))
        this_wave = self.waveimg[this_slit]
        xpos_img = self.slits.spatial_coordinate_image(slitidx=slit_idx,
                                                       initial=True,
                                                       slitid_img=slitimg,
                                                       flexure_shift=self.wavetilts.spat_flexure)
        # Generate the trimmed versions for fitting
        this_slit_trim = np.where(onslit_tweak_trim & self.rawflatimg.select_flag(invert=True))
        this_wave_trim = self.waveimg[this_slit_trim]
        wave_min, wave_max = this_wave_trim.min(), this_wave_trim.max()
        ypos_fit = (this_wave_trim - wave_min) / (wave_max - wave_min)
        xpos_fit = xpos_img[this_slit_trim]
        # Evaluation coordinates
        ypos = (this_wave - wave_min) / (wave_max - wave_min)  # Need to use the same wave_min and wave_max as the fitting coordinates
        xpos = xpos_img[this_slit]

        # Normalise the image
        delta = 0.5/self.slits.nspec  # include the endpoints
        bins = np.linspace(0.0-delta, 1.0+delta, self.slits.nspec+1)
        censpec, _ = np.histogram(ypos_fit, bins=bins, weights=normed[this_slit_trim])
        nrm, _ = np.histogram(ypos_fit, bins=bins)
        censpec *= utils.inverse(nrm)
        tiltspl = interpolate.interp1d(0.5*(bins[1:]+bins[:-1]), censpec, kind='linear',
                                       bounds_error=False, fill_value='extrapolate')
        nrm_vals = tiltspl(ypos_fit)
        normed[this_slit_trim] *= utils.inverse(nrm_vals)
        ivarnrm[this_slit_trim] *= nrm_vals**2

        # Mask the edges and fit
        gpmfit = gpm[this_slit_trim]
        # Trim by 5% of the slit length, or at least slit_trim pixels
        xfrac = 0.05
        if xfrac * slitlen < slit_trim:
            xfrac = slit_trim/slitlen
        gpmfit[np.where((xpos_fit < xfrac) | (xpos_fit > 1-xfrac))] = False
        fullfit = fitting.robust_fit(xpos_fit, normed[this_slit_trim], fit_order, x2=ypos_fit,
                                     in_gpm=gpmfit, function='legendre2d', upper=2, lower=2, maxdev=1.0,
                                     minx=0.0, maxx=1.0, minx2=0.0, maxx2=1.0)

        # Generate the fine correction image and store the result
        if fullfit.success == 1:
            self.list_of_finecorr_fits[slit_idx] = fullfit
            illumflat_finecorr[this_slit] = fullfit.eval(xpos, ypos)
        else:
            msgs.warn("Fine correction to the spatial illumination failed for slit {0:d}".format(slit_spat))
            return

        # Prepare QA
        if doqa:
            prefix = "Spatillum_FineCorr_"
            if self.spat_illum_only:
                prefix += "illumflat_"
            outfile = qa.set_qa_filename(prefix+self.calib_key, 'spatillum_finecorr', slit=slit_spat,
                                         out_dir=self.qa_path)
            title = "Fine correction to spatial illumination (slit={0:d})".format(slit_spat)
            normed[np.logical_not(onslit_tweak)] = 1  # For the QA, make everything off the slit equal to 1
<<<<<<< HEAD
            spatillum_finecorr_qa(normed, illumflat_finecorr, this_left, this_right, ypos_fit, this_slit,
=======
            spatillum_finecorr_qa(normed, illumflat_finecorr, this_left, this_right, ypos_fit, this_slit_trim,
>>>>>>> a3384dd7
                                  outfile=outfile, title=title, half_slen=slitlen//2)
        return

    def extract_structure(self, rawflat_orig, slit_trim=3):
        """
        Generate a relative scaling image for a slit-based IFU. All
        slits are scaled relative to a reference slit, specified in
        the spectrograph settings file.

        Parameters
        ----------
        rawflat_orig : `numpy.ndarray`_
            The original raw image of the flatfield
        slit_trim : int, optional
            Trim the slit edges by this number of pixels during the fitting. Note that the
            fit will be evaluated on the pixels indicated by onslit_tweak.
            A positive number trims the slit edges, a negative number pads the slit edges.

        Returns
        -------
        ff_struct: `numpy.ndarray`_
            An image containing the detector structure (i.e. the raw flatfield image
            divided by the spectral and spatial illumination profile fits).
        """
        msgs.info("Extracting flatfield structure")
        # Build the mask and make a temporary instance of FlatImages
        bpmflats = self.build_mask()
        # Initialise bad splines (for when the fit goes wrong)
        if self.list_of_spat_bsplines is None:
            self.list_of_spat_bsplines = [bspline.bspline(None) for all in self.slits.spat_id]
        if self.list_of_finecorr_fits is None:
            self.list_of_finecorr_fits = [fitting.PypeItFit(None) for all in self.slits.spat_id]
        # Generate a dummy FlatImages
        tmp_flats = FlatImages(illumflat_raw=self.rawflatimg.image,
                               illumflat_spat_bsplines=np.asarray(self.list_of_spat_bsplines),
                               illumflat_finecorr=np.asarray(self.list_of_finecorr_fits),
                               illumflat_bpm=bpmflats, PYP_SPEC=self.spectrograph.name,
                               spat_id=self.slits.spat_id)
        # Divide by the spatial profile
        spat_illum = tmp_flats.fit2illumflat(self.slits, frametype='illum', finecorr=False)
        spat_illum *= tmp_flats.fit2illumflat(self.slits, frametype='illum', finecorr=True)
        rawflat = rawflat_orig * utils.inverse(spat_illum)
        # Now fit the spectral profile
        # TODO: Should this be *any* flag, or just BPM?
        gpm = self.rawflatimg.select_flag(flag='BPM', invert=True)
        scale_model = illum_profile_spectral(rawflat, self.waveimg, self.slits,
                                             slit_illum_ref_idx=self.flatpar['slit_illum_ref_idx'],
                                             model=None, gpmask=gpm, skymask=None, trim=self.flatpar['slit_trim'],
                                             flexure=self.wavetilts.spat_flexure,
                                             smooth_npix=self.flatpar['slit_illum_smooth_npix'])
        # Trim the edges by a few pixels to avoid edge effects
        onslits_trim = gpm & (self.slits.slit_img(pad=-slit_trim, initial=False) != -1)
        onslits = (self.waveimg != 0.0) & gpm
        # Construct a wavelength array
        minwv = np.min(self.waveimg[onslits])
        maxwv = np.max(self.waveimg)
        wavebins = np.linspace(minwv, maxwv, self.slits.nspec)
        # Correct the raw flat for spatial illumination, then generate a spectrum
        rawflat_corr = rawflat * utils.inverse(scale_model)
        hist, edge = np.histogram(self.waveimg[onslits_trim], bins=wavebins, weights=rawflat_corr[onslits_trim])
        cntr, edge = np.histogram(self.waveimg[onslits_trim], bins=wavebins)
        cntr = cntr.astype(float)
        spec_ref = hist * utils.inverse(cntr)
        wave_ref = 0.5 * (wavebins[1:] + wavebins[:-1])
        # Create a 1D model of the spectrum and assign a flux to each detector pixel
        spec_model = np.ones_like(rawflat)
        spec_model[onslits] = interpolate.interp1d(wave_ref, spec_ref, kind='linear', bounds_error=False,
                                                   fill_value="extrapolate")(self.waveimg[onslits])
        # Apply relative scale
        spec_model *= scale_model
        # Divide model spectrum of pixelflat, and the small-scale pixel-to-pixel sensitivity variations,
        # to uncover the large scale detector structure
        ff_struct = rawflat * utils.inverse(spec_model) * utils.inverse(self.mspixelflat)
        return ff_struct

    def spectral_illumination(self, gpm=None, debug=False):
        """
        Generate a relative scaling image for a slit-based IFU. All
        slits are scaled relative to a reference slit, specified in
        the spectrograph settings file.

        Parameters
        ----------
        gpm : `numpy.ndarray`_, None
            Good pixel mask
        debug : bool
            Debug the routine

        Returns
        -------
        scale_model: `numpy.ndarray`_
            An image containing the appropriate scaling
        """
        msgs.info("Deriving spectral illumination profile")
        # Generate a wavelength image
        if self.waveimg is None: self.build_waveimg()
        msgs.info('Performing a joint fit to the flat-field response')
        # Grab some parameters
        trim = self.flatpar['slit_trim']
        rawflat = self.rawflatimg.image.copy() / self.msillumflat.copy()
        # Grab the GPM and the slit images
        if gpm is None:
            # TODO: Should this be *any* flag, or just BPM?
            gpm = self.rawflatimg.select_flag(flag='BPM', invert=True)

        # Obtain relative spectral illumination
        return illum_profile_spectral(rawflat, self.waveimg, self.slits,
                                      slit_illum_ref_idx=self.flatpar['slit_illum_ref_idx'],
                                      model=None, gpmask=gpm, skymask=None, trim=trim,
                                      flexure=self.wavetilts.spat_flexure,
                                      smooth_npix=self.flatpar['slit_illum_smooth_npix'])


def spatillum_finecorr_qa(normed, finecorr, left, right, ypos, cut, outfile=None, title=None, half_slen=50):
    """
    Plot the QA for the fine correction fits to the spatial illumination profile

    Parameters
    ----------
    normed : `numpy.ndarray`_
        Image data with the coarse spatial illumination profile divided out (normalised in the spectral direction)
    finecorr : `numpy.ndarray`_
        Image containing the fine correction
    left : `numpy.ndarray`_
        Left slit edge
    right : `numpy.ndarray`_
        Right slit edge
    ypos : `numpy.ndarray`_
        Spectral coordinate (from 0 to 1, where 0=blue wavelength, 1=red wavelength)
    cut : tuple
        A 2-tuple, containing the (x, y) coordinates of the pixels on the slit.
    outfile : str, optional
        Output file name
    title : str, optional
        A title to be printed on the QA
    half_slen : int, optional
        The sampling size for the spatial profile. Should be about half the slit length.
        In this case, each output pixel shown contains about 2 detector pixels.
    """
    plt.rcdefaults()
    plt.rcParams['font.family'] = 'serif'

    msgs.info("Generating QA for spatial illumination fine correction")
    # Setup some plotting variables
    nseg = 10  # Number of segments to plot in QA - needs to be large enough so the fine correction is approximately linear in between adjacent segments
    colors = plt.cm.jet(np.linspace(0, 1, nseg))
    # Setup the spatial binning
    spatbins = np.linspace(0, 1, half_slen)
    spatmid = 0.5 * (spatbins[1:] + spatbins[:-1])

    xmn, xmx, ymn, ymx = np.min(cut[0]), 1+np.max(cut[0]), np.min(cut[1]), 1+np.max(cut[1])
    norm_cut = normed[xmn:xmx, ymn:ymx]
    fcor_cut = finecorr[xmn:xmx, ymn:ymx]
    vmin, vmax = max(0.95, np.min(fcor_cut)), min(1.05, np.max(fcor_cut))  # Show maximum corrections of ~5%

    # Plot
    fighght = 8.5
    cutrat = fighght*norm_cut.shape[1]/norm_cut.shape[0]
    plt.figure(figsize=(5 + 3.25*cutrat, fighght))
    plt.clf()
    # Single panel plot
    gs = gridspec.GridSpec(1, 5, height_ratios=[1], width_ratios=[4.0, cutrat, cutrat, cutrat, cutrat*0.25])
    ax_spec = plt.subplot(gs[0])
    # Setup the bin edges, and some plotting variables
    bins = np.linspace(0, 1, nseg + 1)
    minmod, maxmod, sep = 1.0, 1.0, 0.01
    for bb in range(nseg):
        # Histogram the data to be displayed
        wb = np.where((ypos > bins[bb]) & (ypos < bins[bb + 1]))
        cutQA = (cut[0][wb], cut[1][wb])
        xposQA = (cutQA[1] - left[cutQA[0]]) / (right[cutQA[0]] - left[cutQA[0]])
        cntr, _ = np.histogram(xposQA, bins=spatbins, weights=normed[cutQA])
        model, _ = np.histogram(xposQA, bins=spatbins, weights=finecorr[cutQA])
        nrm, _ = np.histogram(xposQA, bins=spatbins)
        cntr *= utils.inverse(nrm)
        model *= utils.inverse(nrm)
        # Make the model
        offs = bb * sep
        model += offs
        minmod = minmod if minmod < np.min(model) else np.min(model)
        maxmod = maxmod if maxmod > np.max(model) else np.max(model)
        # Plot it!
        ax_spec.plot(spatmid, offs + cntr, linestyle='-', color=colors[bb])
        ax_spec.plot(spatmid, model, linestyle='-', color=colors[bb], alpha=0.5, linewidth=3)
    # Axes
    ax_spec.set_xlim(0.0, 1.0)
    ax_spec.set_ylim(minmod - sep, maxmod + sep)
    ax_spec.set_xlabel('Fraction of spatial slit length')
    ax_spec.minorticks_on()
    ax_spec.set_ylabel('Spatial illumination (fine correction), curves offset by {0:.3f}'.format(sep))
    if title is not None:
        ax_spec.text(0.04, 1.01, title, transform=ax_spec.transAxes,
                     ha='left', va='bottom', fontsize='medium')
    # Plot the image, model, and residual
    ax_normed = plt.subplot(gs[1])
    ax_normed.imshow(np.flipud(norm_cut), vmin=vmin, vmax=vmax)
    ax_normed.set_title("data", fontsize='small')
    ax_normed.axis('off')
    ax_fincor = plt.subplot(gs[2])
    ax_fincor.imshow(np.flipud(fcor_cut), vmin=vmin, vmax=vmax)
    ax_fincor.set_title("model", fontsize='small')
    ax_fincor.axis('off')
    ax_resid = plt.subplot(gs[3])
    # Express the deviations as a percentage
    im = ax_resid.imshow(np.flipud(norm_cut-fcor_cut)*100, vmin=(vmin-1)*100, vmax=(vmax-1)*100)
    ax_resid.set_title("diff", fontsize='small')
    ax_resid.axis('off')
    # Add a colorbar
    cax = plt.subplot(gs[4])
    cbar = plt.colorbar(im, cax=cax)#, fraction=0.046, pad=0.04)
    cbar.set_label('Percentage deviation', rotation=270, labelpad=10)
    # Finish
    plt.tight_layout(pad=0.2, h_pad=0.0, w_pad=0.0)
    plt.subplots_adjust(wspace=0.03, hspace=0, left=0.12, right=0.9, bottom=0.05, top=0.94)
    if outfile is None:
        plt.show()
    else:
        plt.savefig(outfile, dpi=400)
        msgs.info("Saved QA:"+msgs.newline()+outfile)

    plt.close()
    plt.rcdefaults()
    return


def detector_structure_qa(det_resp, det_resp_model, outfile=None, title="Detector Structure Correction"):
    """
    Plot the QA for the fine correction fits to the spatial illumination profile

    Parameters
    ----------
    det_resp : `numpy.ndarray`_
        Image data showing the detector structure, generated with extract_structure
    det_resp_model : `numpy.ndarray`_
        Image containing the structure correction model
    outfile : str, optional
        Output file name
    title : str, optional
        A title to be printed on the QA
    """
    plt.rcdefaults()
    plt.rcParams['font.family'] = 'serif'
    msgs.info("Generating QA for flat field structure correction")
    # Calculate the scale to be used in the plot
    # med = np.median(det_resp)
    # mad = 1.4826*np.median(np.abs(det_resp-med))
    # vmin, vmax = med-2*mad, med+2*mad
    dev = (1-np.min(det_resp_model))
    vmin, vmax = 1-2*dev, 1+2*dev

    # Plot
    fig_height = 3.0
    plt.figure(figsize=(3*fig_height, fig_height))
    plt.clf()
    # Prepare axes
    gs = gridspec.GridSpec(1, 4, height_ratios=[1], width_ratios=[1.0, 1.0, 1.0, 0.05])
    # Axes showing the observed detector response
    ax_data = plt.subplot(gs[0])
    ax_data.imshow(det_resp, origin='lower', vmin=vmin, vmax=vmax)
    ax_data.set_xlabel("data", fontsize='medium')
    ax_data.axes.xaxis.set_ticks([])
    ax_data.axes.yaxis.set_ticks([])
    # Axes showing the model fit to the detector response
    ax_modl = plt.subplot(gs[1])
    im = ax_modl.imshow(det_resp_model, origin='lower', vmin=vmin, vmax=vmax)
    ax_modl.set_title(title, fontsize='medium')
    ax_modl.set_xlabel("model", fontsize='medium')
    ax_modl.axes.xaxis.set_ticks([])
    ax_modl.axes.yaxis.set_ticks([])
    # Axes showing the residual of the detector response fit
    ax_resd = plt.subplot(gs[2])
    ax_resd.imshow(det_resp-det_resp_model, origin='lower', vmin=vmin-1, vmax=vmax-1)
    ax_resd.set_xlabel("data-model", fontsize='medium')
    ax_resd.axes.xaxis.set_ticks([])
    ax_resd.axes.yaxis.set_ticks([])
    # Add a colorbar
    cax = plt.subplot(gs[3])
    cbar = plt.colorbar(im, cax=cax)  # , fraction=0.046, pad=0.04)
    cbar.set_label('Deviation', rotation=270, labelpad=10)
    # Finish
    plt.tight_layout(pad=0.2, h_pad=0.0, w_pad=0.0)
    plt.subplots_adjust(wspace=0.03, hspace=0, left=0.05, right=0.9, bottom=0.1, top=0.9)
    if outfile is None:
        plt.show()
    else:
        plt.savefig(outfile, dpi=400)
        msgs.info("Saved QA:" + msgs.newline() + outfile)

    plt.close()
    plt.rcdefaults()
    return


def show_flats(image_list, wcs_match=True, slits=None, waveimg=None):
    """
    Interface to ginga to show a set of flat images

    Args:
        pixelflat (`numpy.ndarray`_):
        illumflat (`numpy.ndarray`_ or None):
        procflat (`numpy.ndarray`_):
        flat_model (`numpy.ndarray`_):
        spec_illum (`numpy.ndarray`_ or None):
        wcs_match (bool, optional):
        slits (:class:`~pypeit.slittrace.SlitTraceSet`, optional):
        waveimg (`numpy.ndarray`_ or None):

    Returns:

    """
    display.connect_to_ginga(raise_err=True, allow_new=True)
    if slits is not None:
        left, right, mask = slits.select_edges()
        gpm = mask == 0
    # Loop me
    clear = True
    for img, name, cut in image_list:
        if img is None:
            continue
        # TODO: Add an option that shows the relevant stuff in a
        # matplotlib window.
        viewer, ch = display.show_image(img, chname=name, cuts=cut, wcs_match=wcs_match,
                                        waveimg=waveimg, clear=clear)
        if slits is not None:
            display.show_slits(viewer, ch, left[:, gpm], right[:, gpm],
                               slit_ids=slits.spat_id[gpm])
        # Turn off clear
        if clear:
            clear = False


def illum_profile_spectral(rawimg, waveimg, slits, slit_illum_ref_idx=0, smooth_npix=None, model=None, gpmask=None, skymask=None, trim=3, flexure=None):
    """
    Determine the relative spectral illumination of all slits.
    Currently only used for image slicer IFUs.

    Parameters
    ----------
    rawimg : `numpy.ndarray`_
        Image data that will be used to estimate the spectral relative sensitivity
    waveimg : `numpy.ndarray`_
        Wavelength image
    slits : :class:`~pypeit.slittrace.SlitTraceSet`
        Information stored about the slits
    slit_illum_ref_idx : int
        Index of slit that is used as the reference.
    smooth_npix : int, optional
        smoothing used for determining smoothly varying relative weights by sn_weights
    model : `numpy.ndarray`_, None
        A model of the rawimg data. If None, rawimg will be used.
    gpmask : `numpy.ndarray`_, None
        Good pixel mask
    skymask : `numpy.ndarray`_, None
        Sky mask
    trim : int
        Number of pixels to trim from the edges of the slit
        when deriving the spectral illumination
    flexure : float, None
        Spatial flexure

    Returns
    -------
    scale_model: `numpy.ndarray`_
        An image containing the appropriate scaling
    """
    msgs.info("Performing relative spectral sensitivity correction (reference slit = {0:d})".format(slit_illum_ref_idx))
    # Setup some helpful parameters
    skymask_now = skymask if (skymask is not None) else np.ones_like(rawimg, dtype=bool)
    gpm = gpmask if (gpmask is not None) else np.ones_like(rawimg, dtype=bool)
    modelimg = model if (model is not None) else rawimg.copy()
    # Setup the slits
    slitid_img_init = slits.slit_img(pad=0, initial=True, flexure=flexure)
    slitid_img_trim = slits.slit_img(pad=-trim, initial=True, flexure=flexure)
    scaleImg = np.ones_like(rawimg)
    modelimg_copy = modelimg.copy()
    # Obtain the minimum and maximum wavelength of all slits
    mnmx_wv = np.zeros((slits.nslits, 2))
    for slit_idx, slit_spat in enumerate(slits.spat_id):
        onslit_init = (slitid_img_init == slit_spat)
        mnmx_wv[slit_idx, 0] = np.min(waveimg[onslit_init])
        mnmx_wv[slit_idx, 1] = np.max(waveimg[onslit_init])
    wavecen = np.mean(mnmx_wv, axis=1)
    # Sort the central wavelengths by those that are closest to the reference slit
    wvsrt = np.argsort(np.abs(wavecen - wavecen[slit_illum_ref_idx]))

    # Prepare wavelength array for all spectra
    dwav = np.max((mnmx_wv[:, 1] - mnmx_wv[:, 0])/slits.nspec)
    numsamp = int((np.max(mnmx_wv) - np.min(mnmx_wv)) / dwav)
    wavebins = np.linspace(np.min(mnmx_wv), np.max(mnmx_wv), numsamp)

    # Start by building a reference spectrum
    onslit_ref_trim = (slitid_img_trim == slits.spat_id[slit_illum_ref_idx]) & gpm & skymask_now
    hist, edge = np.histogram(waveimg[onslit_ref_trim], bins=wavebins, weights=modelimg_copy[onslit_ref_trim])
    cntr, edge = np.histogram(waveimg[onslit_ref_trim], bins=wavebins)
    cntr = cntr.astype(float)
    norm = utils.inverse(cntr)
    spec_ref = hist * norm
    wave_ref = 0.5 * (wavebins[1:] + wavebins[:-1])
    sn_smooth_npix = wave_ref.size // smooth_npix if (smooth_npix is not None) else wave_ref.size // 10

    # Iterate until convergence
    maxiter = 5
    lo_prev, hi_prev = 1.0E-32, 1.0E32
    for rr in range(maxiter):
        # Reset the relative scaling for this iteration
        relscl_model = np.ones_like(rawimg)
        # Build the relative illumination, by successively finding the slits closest in wavelength to the reference
        for ss in range(slits.spat_id.size):
            # Calculate the region of overlap
            onslit_b = (slitid_img_trim == slits.spat_id[wvsrt[ss]])
            onslit_b_init = (slitid_img_init == slits.spat_id[wvsrt[ss]])
            onslit_b_olap = onslit_b & gpm & (waveimg >= mnmx_wv[wvsrt[ss], 0]) & (waveimg <= mnmx_wv[wvsrt[ss], 1]) & skymask_now
            hist, edge = np.histogram(waveimg[onslit_b_olap], bins=wavebins, weights=modelimg_copy[onslit_b_olap])
            cntr, edge = np.histogram(waveimg[onslit_b_olap], bins=wavebins)
            cntr = cntr.astype(float)
            cntr *= spec_ref
            norm = utils.inverse(cntr)
            arr = hist * norm
            # Calculate a smooth version of the relative response
            relscale = coadd.smooth_weights(arr, (arr != 0), sn_smooth_npix)
            rescale_model = interpolate.interp1d(wave_ref, relscale, kind='linear', bounds_error=False,
                                                 fill_value="extrapolate")(waveimg[onslit_b_init])
            # Store the result
            relscl_model[onslit_b_init] = rescale_model.copy()

            # Build a new reference spectrum to increase wavelength coverage of the reference spectrum (and improve S/N)
            onslit_ref_trim = onslit_ref_trim | (onslit_b & gpm & skymask_now)
            hist, edge = np.histogram(waveimg[onslit_ref_trim], bins=wavebins, weights=modelimg_copy[onslit_ref_trim]/relscl_model[onslit_ref_trim])
            cntr, edge = np.histogram(waveimg[onslit_ref_trim], bins=wavebins)
            cntr = cntr.astype(float)
            norm = utils.inverse(cntr)
            spec_ref = hist * norm
        minv, maxv = np.min(relscl_model), np.max(relscl_model)
        if 1/minv + maxv > lo_prev+hi_prev:
            # Adding noise, so break
            # NOTE : The best precision one might hope for is about:
            # 1.4826 * MAD(arr) / np.sqrt(sn_smooth_npix/ 10)  # /10 comes from the coadd.smooth_weights function
            break
        else:
            lo_prev, hi_prev = 1/minv, maxv
        msgs.info("Iteration {0:d} :: Minimum/Maximum scales = {1:.5f}, {2:.5f}".format(rr + 1, minv, maxv))
        # Store rescaling
        scaleImg *= relscl_model
        #rawimg_copy /= relscl_model
        modelimg_copy /= relscl_model
        if max(abs(1/minv), abs(maxv)) < 1.005:  # Relative accuracy of 0.5% is sufficient
            break
    debug = False
    if debug:
        embed()
        ricp = rawimg.copy()
        for ss in range(slits.spat_id.size):
            onslit_ref_trim = (slitid_img_trim == slits.spat_id[ss]) & gpm & skymask_now
            hist, edge = np.histogram(waveimg[onslit_ref_trim], bins=wavebins, weights=ricp[onslit_ref_trim]/scaleImg[onslit_ref_trim])
            histScl, edge = np.histogram(waveimg[onslit_ref_trim], bins=wavebins, weights=scaleImg[onslit_ref_trim])
            cntr, edge = np.histogram(waveimg[onslit_ref_trim], bins=wavebins)
            cntr = cntr.astype(float)
            norm = (cntr != 0) / (cntr + (cntr == 0))
            this_spec = hist * norm
            scale_ref = histScl * norm
            plt.subplot(211)
            plt.plot(wave_ref, this_spec)
            plt.subplot(212)
            plt.plot(wave_ref, scale_ref)
        plt.subplot(211)
        plt.plot(wave_ref, spec_ref, 'k--')
        plt.show()

    return scaleImg


def merge(init_cls, merge_cls):
    """
    Merge ``merge_cls`` into ``init_cls``, and return a merged
    :class:`~pypeit.flatfield.FlatImages` class.

    If ``init_cls`` is None, the returned value is ``merge_cls``, and vice
    versa.  If an element exists in both init_cls and merge_cls, the merge_cls
    value is taken

    Parameters
    ----------
    init_cls : :class:`~pypeit.flatfield.FlatImages`
        Initial class (the elements of this class will be considered the
        default).  Can be None.
    merge_cls : :class:`~pypeit.flatfield.FlatImages`
        The non-zero elements will be merged into init_cls.  Can be None.

    Returns
    -------
    flats : :class:`~pypeit.flatfield.FlatImages`
        A new instance of the FlatImages class with merged properties.
    """
    # Check the class to be merged in is not None
    if merge_cls is None:
        return init_cls
    if init_cls is None:
        return merge_cls
    # Initialise variables
    # extract all elements that are prefixed with 'pixelflat_' or 'illumflat_'
    keys = [a for a in list(init_cls.__dict__.keys()) if '_' in a and a.split('_')[0] in ['illumflat', 'pixelflat']]
    dd = dict()
    for key in keys:
        dd[key] = None
    # Cherry pick the values from each class
    dd['PYP_SPEC'] = merge_cls.PYP_SPEC if init_cls.PYP_SPEC is None else init_cls.PYP_SPEC
    dd['spat_id'] = merge_cls.spat_id if init_cls.spat_id is None else init_cls.spat_id
    for key in keys:
        dd[key] = getattr(init_cls, key) if getattr(merge_cls, key) is None \
                    else getattr(merge_cls, key)
    # Construct the merged class
    return FlatImages(**dd)


<|MERGE_RESOLUTION|>--- conflicted
+++ resolved
@@ -1470,11 +1470,7 @@
                                          out_dir=self.qa_path)
             title = "Fine correction to spatial illumination (slit={0:d})".format(slit_spat)
             normed[np.logical_not(onslit_tweak)] = 1  # For the QA, make everything off the slit equal to 1
-<<<<<<< HEAD
-            spatillum_finecorr_qa(normed, illumflat_finecorr, this_left, this_right, ypos_fit, this_slit,
-=======
             spatillum_finecorr_qa(normed, illumflat_finecorr, this_left, this_right, ypos_fit, this_slit_trim,
->>>>>>> a3384dd7
                                   outfile=outfile, title=title, half_slen=slitlen//2)
         return
 
