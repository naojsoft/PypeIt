--- conflicted
+++ resolved
@@ -49,13 +49,6 @@
     master_file_format = 'fits'
 
     datamodel = {
-<<<<<<< HEAD
-        'procflat':  dict(otype=np.ndarray, atype=np.floating, desc='Processed, combined flats'),
-        'pixelflat': dict(otype=np.ndarray, atype=np.floating, desc='Pixel normalized flat'),
-        'flat_model': dict(otype=np.ndarray, atype=np.floating, desc='Model flat'),
-        'spec_illum': dict(otype=np.ndarray, atype=np.floating, desc='Relative spectral illumination'),
-=======
->>>>>>> 1a26f4d3
         'PYP_SPEC': dict(otype=str, desc='PypeIt spectrograph name'),
         'spat_id': dict(otype=np.ndarray, atype=np.integer, desc='Slit spat_id '),
         'pixelflat_raw': dict(otype=np.ndarray, atype=np.floating, desc='Processed, combined pixel flats'),
@@ -65,6 +58,7 @@
                                         desc='B-spline models for pixel flat'),
         'pixelflat_bpm': dict(otype=np.ndarray, atype=np.integer,
                               desc='Mirrors SlitTraceSet mask for the Flat-specific flags'),
+        'pixelflat_spec_illum': dict(otype=np.ndarray, atype=np.floating, desc='Relative spectral illumination'),
         'illumflat_raw': dict(otype=np.ndarray, atype=np.floating, desc='Processed, combined illum flats'),
         'illumflat_spat_bsplines': dict(otype=np.ndarray, atype=bspline.bspline,
                                         desc='B-spline models for illum flat'),
@@ -72,15 +66,10 @@
                               desc='Mirrors SlitTraceSet mask for the Flat-specific flags'),
     }
 
-<<<<<<< HEAD
-    def __init__(self, procflat=None, pixelflat=None, spec_illum=None, bpmflats=None,
-                 flat_model=None, spat_bsplines=None, PYP_SPEC=None, spat_id=None):
-=======
     def __init__(self, PYP_SPEC=None, spat_id=None,
                  illumflat_raw=None, illumflat_spat_bsplines=None, illumflat_bpm=None,
                  pixelflat_raw=None, pixelflat_norm=None, pixelflat_bpm=None,
-                 pixelflat_model=None, pixelflat_spat_bsplines=None):
->>>>>>> 1a26f4d3
+                 pixelflat_model=None, pixelflat_spat_bsplines=None, pixelflat_specillum=None):
         # Parse
         args, _, _, values = inspect.getargvalues(inspect.currentframe())
         d = dict([(k,values[k]) for k in args[1:]])
@@ -352,11 +341,7 @@
     master_type = 'Flat'
 
 
-<<<<<<< HEAD
-    def __init__(self, rawpixflatimg, rawillumflatimg, spectrograph, flatpar, slits, wavetilts, wv_calib):
-=======
-    def __init__(self, rawflatimg, spectrograph, flatpar, slits, wavetilts, spat_illum_only=False):
->>>>>>> 1a26f4d3
+    def __init__(self, rawflatimg, spectrograph, flatpar, slits, wavetilts, wv_calib, spat_illum_only=False):
 
         # Defaults
         self.spectrograph = spectrograph
@@ -377,11 +362,8 @@
         self.msillumflat = None     # Illumination flat
         self.flat_model = None      # Model flat
         self.list_of_spat_bsplines = None
-<<<<<<< HEAD
+        self.spat_illum_only = spat_illum_only
         self.spec_illum = None      # Relative spectral illumination image
-=======
-        self.spat_illum_only = spat_illum_only
->>>>>>> 1a26f4d3
 
         # Completed steps
         self.steps = []
@@ -478,16 +460,6 @@
         bpmflats = self.build_mask()
 
         # Return
-<<<<<<< HEAD
-        return FlatImages(procflat=self.rawpixflatimg.image,
-                          pixelflat=self.mspixelflat,
-                          flat_model=self.flat_model,
-                          spat_bsplines=np.asarray(self.list_of_spat_bsplines),
-                          spec_illum=self.spec_illum,
-                          bpmflats=bpmflats,
-                          PYP_SPEC=self.spectrograph.spectrograph,
-                          spat_id=self.slits.spat_id)
-=======
         if self.spat_illum_only:
             # Illumination correction only
             return FlatImages(illumflat_raw=self.rawflatimg.image,
@@ -500,9 +472,9 @@
                               pixelflat_model=self.flat_model,
                               pixelflat_spat_bsplines=np.asarray(self.list_of_spat_bsplines),
                               pixelflat_bpm=bpmflats,
+                              pixelflat_spec_illum=self.spec_illum,
                               PYP_SPEC=self.spectrograph.spectrograph,
                               spat_id=self.slits.spat_id)
->>>>>>> 1a26f4d3
 
     def build_mask(self):
         """
