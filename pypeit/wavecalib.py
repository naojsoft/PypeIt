"""
Module for guiding 1D Wavelength Calibration

.. include:: ../include/links.rst

"""
import os
import inspect
import json

import numpy as np

from matplotlib import pyplot as plt

from linetools import utils as ltu
from astropy.table import Table
from astropy.io import fits

from pypeit import msgs
from pypeit.core import arc, qa
from pypeit.core import fitting
from pypeit.core.wavecal import autoid, waveio, wv_fitting
from pypeit.core.gui.identify import Identify
from pypeit import datamodel
from pypeit.core.wavecal import echelle, wvutils


from IPython import embed

class WaveCalib(datamodel.DataContainer):
    """
    DataContainer for the output from BuildWaveCalib

    All of the items in the datamodel are required for instantiation,
      although they can be None (but shouldn't be)

    """
    version = '1.0.0'

    # MasterFrame fun
    master_type = 'WaveCalib'
    master_file_format = 'fits'

    datamodel = {'wv_fits': dict(otype=np.ndarray, atype=wv_fitting.WaveFit,
                                 descr='WaveFit to each 1D wavelength solution'),
                 'wv_fit2d': dict(otype=fitting.PypeItFit,
                                  descr='2D wavelength solution (echelle)'),
                 'arc_spectra': dict(otype=np.ndarray, atype=np.floating,
                                     descr='2D array: 1D extracted spectra, slit by slit '
                                           '(nspec, nslits)'),
                 'nslits': dict(otype=int,
                                descr='Total number of slits.  This can include masked slits'),
                 'spat_ids': dict(otype=np.ndarray, atype=np.integer, descr='Slit spat_ids. Named distinctly from that in WaveFit '),
                 'PYP_SPEC': dict(otype=str, descr='PypeIt spectrograph name'),
                 'strpar': dict(otype=str, descr='Parameters as a string'),
                 'lamps': dict(otype=str, descr='List of arc lamps used for the wavelength calibration')}

    def __init__(self, wv_fits=None, nslits=None, spat_ids=None, PYP_SPEC=None,
                 strpar=None, wv_fit2d=None, arc_spectra=None, lamps=None):
        # Parse
        args, _, _, values = inspect.getargvalues(inspect.currentframe())
        d = dict([(k,values[k]) for k in args[1:]])
        # Setup the DataContainer
        datamodel.DataContainer.__init__(self, d=d)

    def _init_internals(self):
        # Master stuff
        self.master_key = None
        self.master_dir = None

    def _bundle(self):
        """
        Over-write default _bundle() method to write one
        HDU per image.  Any extras are in the HDU header of
        the primary image.

        Returns:
            :obj:`list`: A list of dictionaries, each list element is
            written to its own fits extension. See the description
            above.
        """
        _d = []

        # Spat_ID first
        if self.spat_ids is None:
            msgs.error("Cannot write WaveCalib without spat_ids")
        _d.append(dict(spat_ids=self.spat_ids))

        # Rest of the datamodel
        for key in self.keys():
            if key == 'spat_ids':
                continue
            # Skip None
            if self[key] is None:
                continue
            # Array?
            if self.datamodel[key]['otype'] == np.ndarray and key != 'wv_fits':
                _d.append({key: self[key]})
            elif key == 'wv_fits':
                for ss, wv_fit in enumerate(self[key]):
                    # Naming
                    dkey = 'WAVEFIT-{}'.format(self.spat_ids[ss])
                    # Generate a dummy?
                    if wv_fit is None:
                        kwv_fit = wv_fitting.WaveFit(self.spat_ids[ss])
                    else:
                        kwv_fit = wv_fit
                    # This is required to deal with a single HDU WaveFit() bundle
                    if kwv_fit.pypeitfit is None:
                        dkey = 'SPAT_ID-{}_WAVEFIT'.format(self.spat_ids[ss])
                    # Save
                    _d.append({dkey: kwv_fit})
            elif key == 'wv_fit2d':
                _d.append({key: self[key]})
            else: # Add to header of the spat_id image
                _d[0][key] = self[key]
        # Return
        return _d

    # TODO: Although I don't like doing it, kwargs is here to catch the
    # extraneous keywords that can be passed to _parse from the base class but
    # won't be used.
    @classmethod
    def _parse(cls, hdu, ext=None, transpose_table_arrays=False, debug=False,
               hdu_prefix=None, **kwargs):
        """
        See datamodel.DataContainer for docs

        Args:
            hdu:
            ext:
            transpose_table_arrays:
            debug:
            hdu_prefix:

        Returns:

        """
        # Grab everything but the bspline's
        _d, dm_version_passed, dm_type_passed, parsed_hdus = super(WaveCalib, cls)._parse(hdu)
        # Now the wave_fits
        list_of_wave_fits = []
        spat_ids = []
        for ihdu in hdu:
            if 'WAVEFIT' in ihdu.name:
                # Allow for empty
                if len(ihdu.data) == 0:
                    iwavefit = wv_fitting.WaveFit(ihdu.header['SPAT_ID'])
                else:
                    iwavefit = wv_fitting.WaveFit.from_hdu(ihdu)
                    parsed_hdus += ihdu.name
                    if iwavefit.version != wv_fitting.WaveFit.version:
                        msgs.warn("Your WaveFit is out of date!!")
                    # Grab PypeItFit (if it exists)
                    hdname = ihdu.name.replace('WAVEFIT', 'PYPEITFIT')
                    if hdname in [khdu.name for khdu in hdu]:
                        iwavefit.pypeitfit = fitting.PypeItFit.from_hdu(hdu[hdname])
                        parsed_hdus += hdname
                list_of_wave_fits.append(iwavefit)
                # Grab SPAT_ID for checking
                spat_ids.append(iwavefit.spat_id)
            elif ihdu.name == 'PYPEITFIT': # 2D fit
                _d['wv_fit2d'] = fitting.PypeItFit.from_hdu(ihdu)
                parsed_hdus += ihdu.name
        # Check
        if spat_ids != _d['spat_ids'].tolist():
            msgs.error("Bad parsing of WaveCalib")
        # Finish
        _d['wv_fits'] = np.asarray(list_of_wave_fits)
        return _d, dm_version_passed, dm_type_passed, parsed_hdus

    @property
    def par(self):
        return json.loads(self.strpar)

    def chk_synced(self, slits):
        """
        Confirm the slits in WaveCalib are aligned to that in SlitTraceSet

        Barfs if not

        Args:
            slits (:class:`pypeit.slittrace.SlitTraceSet`):

        """
        if not np.array_equal(self.spat_ids, slits.spat_id):
            msgs.error("Your wvcalib solutions are out of sync with your slits.  Remove Masters and start from scratch")

    def build_waveimg(self, tilts, slits, spat_flexure=None, spec_flexure=None):
        """
        Main algorithm to build the wavelength image

        Only applied to good slits, which means any non-flagged or flagged
         in the exclude_for_reducing list

        Args:
            tilts (`numpy.ndarray`_):
                Image holding tilts
            slits (:class:`pypeit.slittrace.SlitTraceSet`):
            spat_flexure (float, optional):
                Spatial flexure correction in pixels.
            spec_flexure (float, `numpy.ndarray`_, optional):
                Spectral flexure correction in pixels. If a float,
                the same spectral flexure correction will be applied
                to all slits. If a numpy array, the length of the
                array should be the same as the number of slits. The
                value of each element is the spectral shift in pixels
                to be applied to each slit.

        Returns:
            `numpy.ndarray`_: The wavelength image.
        """
        # Check spatial flexure type
        if (spat_flexure is not None) and (not isinstance(spat_flexure, float)):
            msgs.error("Spatial flexure must be None or float")
        # Check spectral flexure type
        if spec_flexure is None: spec_flex = np.zeros(slits.nslits)
        elif isinstance(spec_flexure, float): spec_flex = spec_flexure*np.ones(slits.nslits)
        elif isinstance(spec_flexure, np.ndarray):
            spec_flex = spec_flexure.copy()
            assert(spec_flexure.size == slits.nslits)
        spec_flex /= (slits.nspec - 1)

        # Setup
        #ok_slits = slits.mask == 0
        bpm = slits.mask.astype(bool)
        bpm &= np.logical_not(slits.bitmask.flagged(slits.mask, flag=slits.bitmask.exclude_for_reducing))
        ok_slits = np.logical_not(bpm)
        #
        image = np.zeros_like(tilts)
        slitmask = slits.slit_img(flexure=spat_flexure, exclude_flag=slits.bitmask.exclude_for_reducing)

        # If this is echelle print out a status message and do some error checking
        if self.par['echelle']:
            msgs.info('Evaluating 2-d wavelength solution for echelle....')
            # TODO UPDATE THIS!!
            #if len(wv_calib['fit2d']['orders']) != np.sum(ok_slits):
            #    msgs.error('wv_calib and ok_slits do not line up. Something is very wrong!')

        # Unpack some 2-d fit parameters if this is echelle
        for islit in np.where(ok_slits)[0]:
            slit_spat = slits.spat_id[islit]
            thismask = (slitmask == slit_spat)
            if not np.any(thismask):
                msgs.error("Something failed in wavelengths or masking..")
            if self.par['echelle']:
                # # TODO: Put this in `SlitTraceSet`?
                # evaluate solution --
                image[thismask] = self.wv_fit2d.eval(
                    tilts[thismask] + spec_flex[islit], x2=np.full_like(tilts[thismask], slits.ech_order[islit]))
                image[thismask] /= slits.ech_order[islit]
            else:
                iwv_fits = self.wv_fits[islit]
                image[thismask] = iwv_fits.pypeitfit.eval(tilts[thismask] + spec_flex[islit])
        # Return
        return image

    def wave_diagnostics(self, print_diag=False):
        """
        Create a table with wavecalib diagnostics

        Args:
            print_diag (:obj:`bool`, optional):
                If True, the diagnostic table is printed to screen
        Returns:
            `astropy.table.Table`_: wavecalib diagnostics table

        """
        # wavelength range of calibrated arc spectra
        minWave = np.array([0 if wvfit.wave_soln is None else wvfit.wave_soln[0] for wvfit in self.wv_fits])
        maxWave = np.array([0 if wvfit.wave_soln is None else wvfit.wave_soln[-1] for wvfit in self.wv_fits])

        # wavelength range of fitted ID'd lines
        lines_wmin = np.array([0 if wvfit is None or wvfit.pypeitfit is None else
                              wvfit.wave_fit[wvfit.pypeitfit.gpm == 1][0] for wvfit in self.wv_fits])
        lines_wmax = np.array([0 if wvfit is None or wvfit.pypeitfit is None else
                              wvfit.wave_fit[wvfit.pypeitfit.gpm == 1][-1] for wvfit in self.wv_fits])

        # wavelength coverage of fitted ID'd lines
        lines_waverange = lines_wmax - lines_wmin
        spec_waverange = maxWave - minWave
        lines_cov = [0 if spec_waverange[i] == 0 else
                     lines_waverange[i] / spec_waverange[i] * 100 for i in range(self.wv_fits.size)]

        # Generate a table
        diag = Table()
        # Slit number
        diag['N.'] = np.arange(self.wv_fits.size)
        diag['N.'].format = 'd'
        # spat_id
        diag['SpatID'] = [wvfit.spat_id for wvfit in self.wv_fits]
        # Central wave, delta wave
        diag['minWave'] = minWave
        diag['minWave'].format = '0.1f'
        diag['Wave_cen'] = [0 if wvfit.cen_wave is None else wvfit.cen_wave for wvfit in self.wv_fits]
        diag['Wave_cen'].format = '0.1f'
        diag['maxWave'] = maxWave
        diag['maxWave'].format = '0.1f'
        diag['dWave'] = [0 if wvfit.cen_disp is None else wvfit.cen_disp for wvfit in self.wv_fits]
        diag['dWave'].format = '0.3f'
        # Number of good lines
        diag['Nlin'] = [0 if wvfit.pypeitfit is None else np.sum(wvfit.pypeitfit.gpm) for wvfit in self.wv_fits]
        diag['IDs_Wave_range'] = ['{:9.3f} - {:9.3f}'.format(lines_wmin[i], lines_wmax[i]) for i in range(self.wv_fits.size)]
        diag['IDs_Wave_cov(%)'] = lines_cov
        diag['IDs_Wave_cov(%)'].format = '0.1f'
        # FWHM
        diag['mesured_fwhm'] = [0. if wvfit.fwhm is None else wvfit.fwhm for wvfit in self.wv_fits]
        diag['mesured_fwhm'].format = '0.1f'
        # RMS
        diag['RMS'] = [0 if wvfit.rms is None else wvfit.rms for wvfit in self.wv_fits]
        diag['RMS'].format = '0.3f'
        if print_diag:
            # Print it
            print(diag)
        return diag


class BuildWaveCalib:
    """
    Class to guide wavelength calibration

    Args:
        msarc (:class:`pypeit.images.pypeitimage.PypeItImage`):
            Arc image, created by the ArcImage class
        slits (:class:`pypeit.slittrace.SlitTraceSet`):
            Slit edges
        spectrograph (:class:`pypeit.spectrographs.spectrograph.Spectrograph`):
            The `Spectrograph` instance that sets the
            instrument used to take the observations.  Used to set
            :attr:`spectrograph`.
        par (:class:`pypeit.par.pypeitpar.WaveSolutionPar`):
            The parameters used for the wavelength solution
            Uses ['calibrations']['wavelengths']
        binspectral (int, optional): Binning of the Arc in the spectral dimension
        det (int, optional): Detector number
        msbpm (ndarray, optional): Bad pixel mask image
        qa_path (str, optional):  For QA
        master_key (:obj:`str`, optional):  For naming QA only

    Attributes:
        steps : list
            List of the processing steps performed
        wv_calib : dict
            Primary output.  Keys 0, 1, 2, 3 are solution for individual
            previously slit steps
        arccen (ndarray):
            (nwave, nslit) Extracted arc(s) down the center of the slit(s)
        maskslits : ndarray (nslit); bool
            Slits to ignore because they were not extracted. WARNING:
            Outside of this Class, it is best to regenerate the mask
            using  make_maskslits()
        gpm (`numpy.ndarray`_):
            Good pixel mask
            Eventually, we might attach this to self.msarc although that would then
            require that we write it to disk with self.msarc.image
        nonlinear_counts (float):
            Specifies saturation level for the arc lines
        wvc_bpm (`numpy.ndarray`_):  Mask for slits attempted to have a wv_calib solution
    """

    frametype = 'wv_calib'

    def __init__(self, msarc, slits, spectrograph, par, lamps, binspectral=None, meta_dict=None, det=1,
                 qa_path=None, msbpm=None, master_key=None):

        # TODO: This should be a stop-gap to avoid instantiation of this with
        # any Nones.
        if None in [msarc, slits, spectrograph, par, lamps]:
            msgs.error('CODING ERROR: Cannot instantiate BuildWaveCalib with Nones.')

        # Required parameters
        self.msarc = msarc
        self.slits = slits
        self.spectrograph = spectrograph
        self.par = par
        self.lamps = lamps
        self.meta_dict=meta_dict

        # Optional parameters
        self.bpm = self.msarc.select_flag(flag='BPM') if msbpm is None else msbpm.astype(bool)
        if self.bpm.shape != self.msarc.shape:
            msgs.error('Bad-pixel mask is not the same shape as the arc image.')
#        self.bpm = msbpm
#        if self.bpm is None and msarc is not None:
#            # msarc can be None for load;  will remove this for DataContainer
#            self.bpm = msarc.bpm
        self.binspectral = binspectral
        self.qa_path = qa_path
        self.det = det
        self.master_key = master_key

        # Attributes
        self.steps = []     # steps executed
        self.wv_calib = {}  # main output
        self.arccen = None  # central arc spectrum

        # Get the non-linear count level
        # TODO: This is currently hacked to deal with Mosaics
        try:
            self.nonlinear_counts = self.msarc.detector.nonlinear_counts()
        except:
            self.nonlinear_counts = 1e10

#        self.nonlinear_counts = 1e10 if self.spectrograph is None \
#            else self.spectrograph.nonlinear_counts(self.msarc.detector)
            #else self.spectrograph.nonlinear_counts(self.det)

        # --------------------------------------------------------------
        # TODO: Build another base class that does these things for both
        # WaveTilts and WaveCalib?

        # Set the slitmask and slit boundary related attributes that the
        # code needs for execution. This also deals with arcimages that
        # have a different binning then the trace images used to defined
        # the slits
        if self.slits is not None and self.msarc is not None:
            # Load up slits
            # TODO -- Allow for flexure
            all_left, all_right, mask = self.slits.select_edges(initial=True, flexure=None)  # Grabs all, init slits + flexure
            self.orders = self.slits.ech_order  # Can be None
#            self.spat_coo = self.slits.spatial_coordinates()  # All slits, even masked
            # Internal mask for failed wv_calib analysis
            # TODO -- Allow for an option to re-attempt those previously flagged as BADWVCALIB?
            self.wvc_bpm = np.invert(mask == 0)
            ## We want to keep the 'BOXSLIT', which mask value is 2. But we don't want to keep 'BOXSLIT'
            ## with other bad flag (for which the mask value would be > 2)
            #self.wvc_bpm = mask > 2
            self.wvc_bpm_init = self.wvc_bpm.copy()
            # Slitmask -- Grabs only unmasked, initial slits
            #self.slitmask_science = self.slits.slit_img(initial=True, flexure=None, exclude_flag=['BOXSLIT'])
            self.slitmask_science = self.slits.slit_img(initial=True, flexure=None)
            # Resize
            self.shape_science = self.slitmask_science.shape
            self.shape_arc = self.msarc.image.shape
            # slitcen is padded to include slits that may be masked, for convenience in coding downstream
            self.slitcen = arc.resize_slits2arc(self.shape_arc, self.shape_science, (all_left+all_right)/2)
            self.slitmask = arc.resize_mask2arc(self.shape_arc, self.slitmask_science)
            # Mask
            gpm = self.bpm == 0 if self.bpm is not None \
                else np.ones_like(self.slitmask_science, dtype=bool)
            self.gpm = arc.resize_mask2arc(self.shape_arc, gpm)
            # We want even the saturated lines in full_template for the cross-correlation
            #   They will be excised in the detect_lines() method on the extracted arc
            if self.par['method'] != 'full_template':
                self.gpm &= self.msarc.image < self.nonlinear_counts

        else:
            self.orders = None
            self.wvc_bpm = None
            self.wvc_bpm_init = None
            self.slitmask_science = None
            self.shape_science = None
            self.shape_arc = None
            self.slitcen = None
            self.slitmask = None
            self.gpm = None

    def build_wv_calib(self, arccen, method, skip_QA=False):
        """
        Main routine to generate the wavelength solutions in a loop over slits
        Wrapper to arc.simple_calib or arc.calib_with_arclines

        self.maskslits is updated for slits that fail

        Args:
            method : str
              'simple' -- arc.simple_calib
              'arclines' -- arc.calib_with_arclines
              'holy-grail' -- wavecal.autoid.HolyGrail
              'reidentify' -- wavecal.auotid.ArchiveReid
              'identify' -- wavecal.identify.Identify
              'full_template' -- wavecal.auotid.full_template
            skip_QA (bool, optional)

        Returns:
            dict:  self.wv_calib
        """
        # Obtain a list of good slits
        ok_mask_idx = np.where(np.invert(self.wvc_bpm))[0]

        # print to screen the slit widths if maskdef_designtab is available
        if self.slits.maskdef_designtab is not None:
            msgs.info("Slit widths (arcsec): {}".format(np.round(self.slits.maskdef_designtab['SLITWID'].data, 2)))

        # measure the FWHM of the arc lines
        measured_fwhms = np.zeros(arccen.shape[1], dtype=object)
        for islit in range(arccen.shape[1]):
            if islit not in ok_mask_idx:
                continue
            measured_fwhms[islit] = autoid.measure_fwhm(arccen[:, islit])

        # Obtain calibration for all slits
        if method == 'holy-grail':
            # Sometimes works, sometimes fails
            arcfitter = autoid.HolyGrail(arccen, self.lamps, par=self.par, ok_mask=ok_mask_idx,
                                         nonlinear_counts=self.nonlinear_counts,
                                         spectrograph=self.spectrograph.name)
            patt_dict, final_fit = arcfitter.get_results()
        elif method == 'identify':
            raise NotImplementedError('method = identify not yet implemented')
            final_fit = {}
            # Manually identify lines
            msgs.info("Initializing the wavelength calibration tool")
            #embed(header='line 222 wavecalib.py')
            for slit_idx in ok_mask_idx:
                arcfitter = Identify.initialise(arccen, self.lamps, self.slits, slit=slit_idx, par=self.par)
                final_fit[str(slit_idx)] = arcfitter.get_results()
                arcfitter.store_solution(final_fit[str(slit_idx)], "", self.binspectral,
                                         specname=self.spectrograph.name,
                                         gratname="UNKNOWN", dispangl="UNKNOWN")
        elif method == 'reidentify':
            # Now preferred
            # Slit positions
            arcfitter = autoid.ArchiveReid(arccen, self.lamps, self.par,
                                           ech_fixed_format=self.spectrograph.ech_fixed_format, ok_mask=ok_mask_idx,
                                           measured_fwhms=measured_fwhms,
                                           orders=self.orders,
                                           nonlinear_counts=self.nonlinear_counts)
            patt_dict, final_fit = arcfitter.get_results()
        elif method == 'full_template':
            # Now preferred
            if self.binspectral is None:
                msgs.error("You must specify binspectral for the full_template method!")
            final_fit = autoid.full_template(arccen, self.lamps, self.par, ok_mask_idx, self.det,
                                             self.binspectral, measured_fwhms=measured_fwhms,
                                             nonlinear_counts=self.nonlinear_counts,
                                             nsnippet=self.par['nsnippet'])
                                             #debug=True, debug_reid=True, debug_xcorr=True)
        elif self.par['method'] == 'echelle':
            # Echelle calibration
            # TODO: Get these from the spectrograph file later.
            angle_fits_file = os.path.join(os.getenv('PYPEIT_DEV'), 'dev_algorithms', 'hires_wvcalib',
                                           'wvcalib_angle_fits.fits')
            composite_arc_file = os.path.join(os.getenv('PYPEIT_DEV'), 'dev_algorithms', 'hires_wvcalib',
                                              'HIRES_composite_arc.fits')
            # Identify the echelle orders
            order_vec, wave_soln_arxiv, arcspec_arxiv = echelle.identify_ech_orders(
                arccen, self.meta_dict['echangle'], self.meta_dict['xdangle'], self.meta_dict['dispname'],
<<<<<<< HEAD
                angle_fits_file, composite_arc_file, pad=3, debug=True)
=======
                angle_fits_file, composite_arc_file, pad=3, debug=False)
>>>>>>> 77d284da
            # Put the order numbers in the slit object
            self.slits.ech_order = order_vec
            # TODO:
            # HACK!!
            ok_mask_idx = ok_mask_idx[:-1]
            patt_dict, final_fit = autoid.echelle_wvcalib(arccen, order_vec, arcspec_arxiv, wave_soln_arxiv,
                                                          self.lamps, self.par, ok_mask=ok_mask_idx,
                                                          nonlinear_counts=self.nonlinear_counts,
                                                          debug_all=False)
        else:
            msgs.error('Unrecognized wavelength calibration method: {:}'.format(method))

        # Build the DataContainer
        # Loop on WaveFit items
        tmp = []
        for idx in range(self.slits.nslits):
            item = final_fit.pop(str(idx))
            if item is None:  # Add an empty WaveFit
                tmp.append(wv_fitting.WaveFit(self.slits.spat_id[idx]))
            else:
                # This is for I/O naming
                item.spat_id = self.slits.spat_id[idx]
                # add measured fwhm
                item['fwhm'] = measured_fwhms[idx]
                tmp.append(item)
        self.wv_calib = WaveCalib(wv_fits=np.asarray(tmp),
                                  arc_spectra=arccen,
                                  nslits=self.slits.nslits,
                                  spat_ids=self.slits.spat_id,
                                  PYP_SPEC=self.spectrograph.name,
                                  lamps=','.join(self.lamps))

        # Update mask
        self.update_wvmask()

        #TODO For generalized echelle (not hard wired) assign order number here before, i.e. slits.ech_order

        # QA
        if not skip_QA:
            ok_mask_idx = np.where(np.invert(self.wvc_bpm))[0]
            for slit_idx in ok_mask_idx:
                outfile = qa.set_qa_filename(self.master_key, 'arc_fit_qa', slit=self.slits.slitord_id[slit_idx],
                                             out_dir=self.qa_path)
                #
                autoid.arc_fit_qa(self.wv_calib.wv_fits[slit_idx],
                                  outfile=outfile)


        # Return
        self.steps.append(inspect.stack()[0][3])
        return self.wv_calib

    # TODO: Point to the datamodel for wv_calib in the docstring
    def echelle_2dfit(self, wv_calib, debug=False, skip_QA=False):
        """
        Fit a two-dimensional wavelength solution for echelle data.

        Primarily a wrapper for :func:`pypeit.core.arc.fit2darc`,
        using data unpacked from the ``wv_calib`` dictionary.

        Args:
            wv_calib (:class:`pypeit.wavecalib.WaveCalib`):
                Wavelength calibration object
            debug (:obj:`bool`, optional):
                Show debugging info
            skip_QA (:obj:`bool`, optional):
                Flag to skip construction of the nominal QA plots.

        Returns:
            :class:`pypeit.fitting.PypeItFit`: object containing information from 2-d fit.
        """
        if self.spectrograph.pypeline != 'Echelle':
            msgs.error('Cannot execute echelle_2dfit for a non-echelle spectrograph.')

        msgs.info('Fitting 2-d wavelength solution for echelle....')
        all_wave = np.array([], dtype=float)
        all_pixel = np.array([], dtype=float)
        all_order = np.array([],dtype=float)

        # Obtain a list of good slits
        ok_mask_idx = np.where(np.invert(self.wvc_bpm))[0]
        ok_mask_order = self.slits.slitord_id[ok_mask_idx]
        nspec = self.msarc.image.shape[0]
        # Loop
        for ii in range(wv_calib.nslits):
            iorder = self.slits.ech_order[ii]
            if iorder not in ok_mask_order:
                continue
            # Slurp
            mask_now = wv_calib.wv_fits[ii].pypeitfit.bool_gpm
            all_wave = np.append(all_wave, wv_calib.wv_fits[ii]['wave_fit'][mask_now])
            all_pixel = np.append(all_pixel, wv_calib.wv_fits[ii]['pixel_fit'][mask_now])
            all_order = np.append(all_order, np.full_like(wv_calib.wv_fits[ii]['pixel_fit'][mask_now],
                                                          float(iorder)))

        # Fit
        # THIS NEEDS TO BE DEVELOPED
        fit2d = arc.fit2darc(all_wave, all_pixel, all_order, nspec,
                                  nspec_coeff=self.par['ech_nspec_coeff'],
                                  norder_coeff=self.par['ech_norder_coeff'],
                                  sigrej=self.par['ech_sigrej'], debug=debug)

        self.steps.append(inspect.stack()[0][3])

        # QA
        # TODO -- TURN QA BACK ON!
        #skip_QA = True
        if not skip_QA:
            outfile_global = qa.set_qa_filename(self.master_key, 'arc_fit2d_global_qa',
                                                out_dir=self.qa_path)
            arc.fit2darc_global_qa(fit2d, nspec, outfile=outfile_global)
            outfile_orders = qa.set_qa_filename(self.master_key, 'arc_fit2d_orders_qa',
                                                out_dir=self.qa_path)
            arc.fit2darc_orders_qa(fit2d, nspec, outfile=outfile_orders)

        return fit2d

    # TODO: JFH this method is identical to the code in wavetilts.
    # SHould we make it a separate function?
    def extract_arcs(self, slitIDs=None):
        """
        Extract the arcs down each slit/order

        Wrapper to arc.get_censpec()

        Args:
            slitIDs (:obj:`list`, optional):
                A list of the slit IDs to extract (if None, all slits will be extracted)

        Returns:
            tuple: Returns the following:
                - self.arccen: ndarray, (nspec, nslit): arc spectrum for
                  all slits
                - self.arc_maskslit: ndarray, bool (nsit): boolean array
                  containing a mask indicating which slits are good
                  True = masked (bad)

        """
        # Do it on the slits not masked in self.slitmask
        arccen, arccen_bpm, arc_maskslit = arc.get_censpec(
            self.slitcen, self.slitmask, self.msarc.image, gpm=self.gpm, slit_bpm=self.wvc_bpm, slitIDs=slitIDs)
        # Step
        self.steps.append(inspect.stack()[0][3])

        # Update the mask
        self.wvc_bpm |= arc_maskslit

        return arccen, self.wvc_bpm


    def update_wvmask(self):
        """
        (re)Generate the mask for wv_calib based on its contents
        This is the safest way to go...

        Args:
            nslit (int): Number of slits/orders

        Returns:
            `numpy.ndarray`_: self.wvc_bpm, boolean array -- True = masked, i.e. do not use

        """
        # Update mask based on wv_calib
        for kk, fit in enumerate(self.wv_calib.wv_fits):
            if fit is None or fit.pypeitfit is None:
                self.wvc_bpm[kk] = True


    def run(self, skip_QA=False, debug=False):
        """
        Main driver for wavelength calibration

        Code flow:
          1. Extract 1D arc spectra down the center of each unmasked slit/order
          2. Load the parameters guiding wavelength calibration
          3. Generate the 1D wavelength fits
          4. Generate a mask

        Args:
            skip_QA : bool, optional

        Returns:
            dict:  wv_calib dict

        """
        ###############
        # Extract an arc down each slit
        self.arccen, self.wvc_bpm = self.extract_arcs()

        # If this is not a fixed format echelle, determine the order numbers from the arc
        #if self.spectrograph.pypeline == 'Echelle' and not self.spectrograph.ech_fixed_format:
        #    self.orders, ordr_shift, spec_shift = self.get_echelle_orders()
        #    self.slits.slitord_id = self.orders

        # Fill up the calibrations and generate QA
        self.wv_calib = self.build_wv_calib(self.arccen, self.par['method'], skip_QA=skip_QA)

        # Fit 2D?
        if self.par['echelle']:
            fit2d = self.echelle_2dfit(self.wv_calib, skip_QA = skip_QA, debug=debug)
            self.wv_calib.wv_fit2d = fit2d

        # Deal with mask
        self.update_wvmask()

        # Any masked during this analysis?
        wv_masked = np.where(np.invert(self.wvc_bpm_init) & self.wvc_bpm)[0]
        if len(wv_masked) > 0:
            self.slits.mask[wv_masked] = self.slits.bitmask.turn_on(
                    self.slits.mask[wv_masked], 'BADWVCALIB')

        # Pack up
        sv_par = self.par.data.copy()
        j_par = ltu.jsonify(sv_par)
        self.wv_calib['strpar'] = json.dumps(j_par)#, sort_keys=True, indent=4, separators=(',', ': '))

        return self.wv_calib

<<<<<<< HEAD
    def get_echelle_orders(self, pad=3):
        """

        Args:
            arccen:

        Returns:

        """
        nspec, norders = self.arccen.shape

        angle_fits_file = os.path.join(os.getenv('PYPEIT_DEV'), 'dev_algorithms', 'hires_wvcalib',
                                       'wvcalib_angle_fits.fits')
        composite_arc_file = os.path.join(os.getenv('PYPEIT_DEV'), 'dev_algorithms', 'hires_wvcalib',
                                          'HIRES_composite_arc.fits')

        order_vec_guess, wave_soln_guess, arcspec_guess = echelle.predict_ech_arcspec(
            angle_fits_file, composite_arc_file, self.meta_dict['echangle'], self.meta_dict['xdangle'],
            self.meta_dict['dispname'], nspec, norders, pad=pad)
        norders_guess = order_vec_guess.size

        #arctempl_dict = grab_arctempl_dict(self.meta_dict, self.det)
        #arctempl_file = os.path.join(os.getenv('HIRES_CALIBS'), 'ARCS', arctempl_dict['Name'])
        #guess_order, archive_arc = load_hires_template(arctempl_file)

        # Since we padded the guess we need to pad the data to the same size
        arccen_pad = np.zeros((nspec, norders_guess))
        arccen_pad[:nspec, :norders] = self.arccen

        shift_cc, corr_cc = wvutils.xcorr_shift(arccen_pad.flatten('F'), arcspec_guess.flatten('F'),
                                                smooth=5.0, percent_ceil=80.0, sigdetect=10.0, fwhm=4.0, debug=True)
        x_ordr_shift = shift_cc/nspec
        msgs.info('Shift between predicted and true reddest order: {:.3f}'.format(x_ordr_shift + pad))
        ordr_shift = int(np.round(shift_cc/nspec))
        spec_shift = int(np.round(shift_cc - ordr_shift * nspec))

        order_vec = order_vec_guess[-1] - ordr_shift + np.arange(norders)[::-1]
        return order_vec, ordr_shift, spec_shift

=======
>>>>>>> 77d284da


    def show(self, item, slit=None):
        """
        Show one of the class internals

        Args:
            item (str):
              'spec' -- Show the fitted points and solution;  requires slit
              'fit' -- Show fit QA; requires slit
            slit (int, optional):

        Returns:

        """
        if item == 'spec':
            # spec
            spec = self.wv_calib[str(slit)]['spec']
            # tcent
            tcent = self.wv_calib[str(slit)]['tcent']
            yt = np.zeros_like(tcent)
            for jj,t in enumerate(tcent):
                it = int(np.round(t))
                yt[jj] = np.max(spec[it-1:it+1])
            # Plot
            plt.clf()
            ax=plt.gca()
            ax.plot(spec, drawstyle='steps-mid')
            ax.scatter(tcent, yt, color='red', marker='*')
            ax.set_xlabel('Pixel')
            ax.set_ylabel('Counts')
            plt.show()
        elif item == 'fit':
            autoid.arc_fit_qa(self.wv_calib[str(slit)])

    def __repr__(self):
        # Generate sets string
        txt = '<{:s}: '.format(self.__class__.__name__)
        if len(self.steps) > 0:
            txt+= ' steps: ['
            for step in self.steps:
                txt += '{:s}, '.format(step)
            txt = txt[:-2]+']'  # Trim the trailing comma
        txt += '>'
        return txt
<|MERGE_RESOLUTION|>--- conflicted
+++ resolved
@@ -536,11 +536,7 @@
             # Identify the echelle orders
             order_vec, wave_soln_arxiv, arcspec_arxiv = echelle.identify_ech_orders(
                 arccen, self.meta_dict['echangle'], self.meta_dict['xdangle'], self.meta_dict['dispname'],
-<<<<<<< HEAD
-                angle_fits_file, composite_arc_file, pad=3, debug=True)
-=======
                 angle_fits_file, composite_arc_file, pad=3, debug=False)
->>>>>>> 77d284da
             # Put the order numbers in the slit object
             self.slits.ech_order = order_vec
             # TODO:
@@ -730,11 +726,6 @@
         # Extract an arc down each slit
         self.arccen, self.wvc_bpm = self.extract_arcs()
 
-        # If this is not a fixed format echelle, determine the order numbers from the arc
-        #if self.spectrograph.pypeline == 'Echelle' and not self.spectrograph.ech_fixed_format:
-        #    self.orders, ordr_shift, spec_shift = self.get_echelle_orders()
-        #    self.slits.slitord_id = self.orders
-
         # Fill up the calibrations and generate QA
         self.wv_calib = self.build_wv_calib(self.arccen, self.par['method'], skip_QA=skip_QA)
 
@@ -759,48 +750,6 @@
 
         return self.wv_calib
 
-<<<<<<< HEAD
-    def get_echelle_orders(self, pad=3):
-        """
-
-        Args:
-            arccen:
-
-        Returns:
-
-        """
-        nspec, norders = self.arccen.shape
-
-        angle_fits_file = os.path.join(os.getenv('PYPEIT_DEV'), 'dev_algorithms', 'hires_wvcalib',
-                                       'wvcalib_angle_fits.fits')
-        composite_arc_file = os.path.join(os.getenv('PYPEIT_DEV'), 'dev_algorithms', 'hires_wvcalib',
-                                          'HIRES_composite_arc.fits')
-
-        order_vec_guess, wave_soln_guess, arcspec_guess = echelle.predict_ech_arcspec(
-            angle_fits_file, composite_arc_file, self.meta_dict['echangle'], self.meta_dict['xdangle'],
-            self.meta_dict['dispname'], nspec, norders, pad=pad)
-        norders_guess = order_vec_guess.size
-
-        #arctempl_dict = grab_arctempl_dict(self.meta_dict, self.det)
-        #arctempl_file = os.path.join(os.getenv('HIRES_CALIBS'), 'ARCS', arctempl_dict['Name'])
-        #guess_order, archive_arc = load_hires_template(arctempl_file)
-
-        # Since we padded the guess we need to pad the data to the same size
-        arccen_pad = np.zeros((nspec, norders_guess))
-        arccen_pad[:nspec, :norders] = self.arccen
-
-        shift_cc, corr_cc = wvutils.xcorr_shift(arccen_pad.flatten('F'), arcspec_guess.flatten('F'),
-                                                smooth=5.0, percent_ceil=80.0, sigdetect=10.0, fwhm=4.0, debug=True)
-        x_ordr_shift = shift_cc/nspec
-        msgs.info('Shift between predicted and true reddest order: {:.3f}'.format(x_ordr_shift + pad))
-        ordr_shift = int(np.round(shift_cc/nspec))
-        spec_shift = int(np.round(shift_cc - ordr_shift * nspec))
-
-        order_vec = order_vec_guess[-1] - ordr_shift + np.arange(norders)[::-1]
-        return order_vec, ordr_shift, spec_shift
-
-=======
->>>>>>> 77d284da
 
 
     def show(self, item, slit=None):
