# Module for guiding 1D Wavelength Calibration
from __future__ import absolute_import, division, print_function

import os
import inspect
import numpy as np

#from importlib import reload

from matplotlib import pyplot as plt

from astropy.table import vstack

import copy
from pypeit import msgs
from pypeit import masterframe
from pypeit.core import arc
from pypeit.core import wavecal
from pypeit.core import qa
from pypeit.par import pypeitpar
from pypeit.spectrographs.util import load_spectrograph
import linetools.utils


from pypeit import debugger



class WaveCalib(masterframe.MasterFrame):
    """Class to guide slit/order tracing
    .. todo::
        - Need to clean up these docs.
    Parameters
    ----------
    msarc : ndarray
      Arc image, created by the ArcImage class
    Optional Parameters
    --------------------
    settings : dict, optional
      Settings for trace slits
    det : int, optional
      Detector number
    master_key : str, optional

    Attributes
    ----------
    frametype : str
      Hard-coded to 'wv_calib'
    steps : list
      List of the processing steps performed
    wv_calib : dict
      Primary output
      Keys
        0, 1, 2, 3 -- Solution for individual slit
        arcparam -- Parameters used
        steps
    arccen : ndarray (nwave, nslit)
      Extracted arc(s) down the center of the slit(s)
    maskslits : ndarray (nslit); bool
      Slits to ignore because they were not extracted
      WARNING: Outside of this Class, it is best to regenerate
      the mask using  make_maskslits()
    arcparam : dict
      Arc parameter (instrument/disperser specific)
    """

    # Frametype is a class attribute
    frametype = 'wv_calib'

    # ToDo This code will crash is spectrograph and det are not set. I see no reason why these should be optional
    # parameters since instantiating without them does nothing. Make them required
    def __init__(self, msarc, tslits_dict, binning = None, spectrograph=None, par=None, det=1, master_key=None, master_dir=None,
                 mode=None, redux_path=None, bpm = None):

        # Instantiate the spectograph
        self.spectrograph = load_spectrograph(spectrograph)

        # MasterFrame
        masterframe.MasterFrame.__init__(self, self.frametype, master_key,
                                         master_dir=master_dir, mode=mode)

        # Required parameters (but can be None)
        self.msarc = msarc
        self.tslits_dict = tslits_dict

        # Optional parameters
        self.bpm = bpm
        self.par = pypeitpar.WavelengthSolutionPar() if par is None else par
        self.binning = binning
        self.redux_path = redux_path
        self.det = det
        self.master_key = master_key

        # Attributes
        self.steps = []    # steps executed
        self.wv_calib = {} # main output
        self.arccen = None # central arc spectrum

        # TODO this code is duplicated verbatim in wavetilts. Should it be a function
        if self.spectrograph.detector is not None:
            self.nonlinear_counts = self.spectrograph.detector[self.det-1]['saturation']*self.spectrograph.detector[self.det-1]['nonlinear']
        else:
            self.nonlinear_counts=1e10
        # Set the slitmask and slit boundary related attributes that the code needs for execution. This also deals with
        # arcimages that have a different binning then the trace images used to defined the slits
        if self.tslits_dict is not None and self.msarc is not None:
<<<<<<< HEAD
            self.slitmask_science = self.spectrograph.slitmask(self.tslits_dict, binning=self.binning)
=======
            self.slitmask_science = self.spectrograph.slitmask(self.tslits_dict)
>>>>>>> bc3f374e
            inmask = (self.bpm == 0) if self.bpm is not None else np.ones_like(self.slitmask_science, dtype=bool)
            self.shape_science = self.slitmask_science.shape
            self.shape_arc = self.msarc.shape
            self.nslits = self.tslits_dict['lcen'].shape[1]
            self.slit_left = arc.resize_slits2arc(self.shape_arc, self.shape_science, self.tslits_dict['lcen'])
            self.slit_righ = arc.resize_slits2arc(self.shape_arc, self.shape_science, self.tslits_dict['rcen'])
            self.slitcen   = arc.resize_slits2arc(self.shape_arc, self.shape_science, self.tslits_dict['slitcen'])
            self.slitmask  = arc.resize_mask2arc(self.shape_arc, self.slitmask_science)
            self.inmask = (arc.resize_mask2arc(self.shape_arc,inmask)) & (self.msarc < self.nonlinear_counts)
        else:
            self.slitmask_science = None
            self.shape_science = None
            self.shape_arc = None
            self.nslits = 0
            self.slit_left = None
            self.slit_righ = None
            self.slitcen = None
            self.slitmask = None
            self.inmask = None


    def build_wv_calib(self, arccen, method, skip_QA=False):
        """
        Main routine to generate the wavelength solutions in a loop over slits
        Wrapper to arc.simple_calib or arc.calib_with_arclines
        Parameters
        ----------
        method : str
          'simple' -- arc.simple_calib
          'arclines' -- arc.calib_with_arclines
        skip_QA : bool, optional
        Returns
        -------
        self.wv_calib : dict
        """
        # Obtain a list of good slits
        ok_mask = np.where(~self.maskslits)[0]

        # Obtain calibration for all slits
        if method == 'simple':
            # Should only run this on 1 slit
            #self.par['n_first'] = 2
            #self.par['n_final'] = 3
            #self.par['func'] = 'legendre'
            #self.par['sigrej_first'] = 2.
            #self.par['sigrej_final'] = 3.
            #self.par['match_toler'] = 3.
            #self.arcparam['Nstrong'] = 13

            CuI = wavecal.waveio.load_line_list('CuI', use_ion=True, NIST=True)
            ArI = wavecal.waveio.load_line_list('ArI', use_ion=True, NIST=True)
            ArII = wavecal.waveio.load_line_list('ArII', use_ion=True, NIST=True)
            llist = vstack([CuI, ArI, ArII])
            self.arcparam['llist'] = llist

            self.wv_calib = arc.simple_calib_driver(self.msarc, self.par, arccen, ok_mask,
                                                    nfitpix=self.par['nfitpix'],
                                                    IDpixels=self.par['IDpixels'],
                                                    IDwaves=self.par['IDwaves'])
        elif method == 'semi-brute':
            debugger.set_trace()  # THIS IS BROKEN
            final_fit = {}
            for slit in ok_mask:
                # HACKS BY JXP
                self.par['wv_cen'] = 8670.
                self.par['disp'] = 1.524
                # ToDO remove these hacks and use the parset in semi_brute
                best_dict, ifinal_fit = wavecal.autoid.semi_brute(arccen[:, slit],
                                                                  self.par['lamps'], self.par['wv_cen'],
                                                                  (self)['disp'],match_toler=self.par['match_toler'],
                                                                  func=self.par['func'],n_first=self.par['n_first'],
                                                                  sigrej_first=self.par['n_first'],
                                                                  n_final=self.par['n_final'],
                                                                  sigrej_final=self.par['sigrej_final'],
                                                                  sigdetect=self.par['sigdetect'],
                                                                  nonlinear_counts= self.nonlinear_counts)
                final_fit[str(slit)] = ifinal_fit.copy()
        elif method == 'basic':
            final_fit = {}
            for slit in ok_mask:
                status, ngd_match, match_idx, scores, ifinal_fit = \
                    wavecal.autoid.basic(arccen[:, slit], self.par['lamps'], self.par['wv_cen'], self.par['disp'],
                                 nonlinear_counts = self.nonlinear_counts)
                final_fit[str(slit)] = ifinal_fit.copy()
                if status != 1:
                    self.maskslits[slit] = True
        elif method == 'holy-grail':
            # Sometimes works, sometimes fails
            arcfitter = wavecal.autoid.HolyGrail(arccen, par = self.par, ok_mask=ok_mask)
            patt_dict, final_fit = arcfitter.get_results()
        elif method == 'reidentify':
            # Now preferred
            arcfitter = wavecal.autoid.ArchiveReid(arccen, par=self.par, ok_mask=ok_mask)
            patt_dict, final_fit = arcfitter.get_results()


        else:
            msgs.error('Unrecognized wavelength calibration method: {:}'.format(method))

        self.wv_calib = final_fit

        # Remake mask (*mainly for the QA that follows*)
        self.maskslits = self.make_maskslits(len(self.maskslits))
        ok_mask = np.where(~self.maskslits)[0]

        # QA
        if not skip_QA:
            for slit in ok_mask:
                outfile = qa.set_qa_filename(self.master_key, 'arc_fit_qa', slit=slit, out_dir=self.redux_path)
                wavecal.qa.arc_fit_qa(self.wv_calib[str(slit)], outfile = outfile)
        # Step
        self.steps.append(inspect.stack()[0][3])
        # Return
        return self.wv_calib


    def echelle_2dfit(self, wv_calib,debug=False, skip_QA = False):
        """
        Evaluate 2-d wavelength solution for echelle data. Unpacks wv_calib for slits to be input into  arc.fit2darc

        Parameters
        ----------
        wv_calib: dict
           Wavelength calibration

        Optional Parameters
        -------------------
        debug: bool, default = False
           Show debugging info
        skip_QA: bool, default = False
          Not yet implemented

        Returns
        -------
        fit2d_dict: dict
           dictionary containing information from 2-d fit
        """

        msgs.info('Fitting 2-d wavelength solution for echelle....')
        all_wave = np.array([], dtype=float)
        all_pixel = np.array([], dtype=float)
        all_order = np.array([],dtype=float)

        # Obtain a list of good slits
        ok_mask = np.where(~self.maskslits)[0]
        nspec = self.msarc.shape[0]
        for islit in wv_calib.keys():
            if int(islit) not in ok_mask:
                continue
            iorder = self.spectrograph.slit2order(islit)
            mask_now = wv_calib[islit]['mask']
            all_wave = np.append(all_wave, wv_calib[islit]['wave_fit'][mask_now])
            all_pixel = np.append(all_pixel, wv_calib[islit]['pixel_fit'][mask_now])
            all_order = np.append(all_order, np.full_like(wv_calib[islit]['pixel_fit'][mask_now], float(iorder)))

        fit2d_dict = arc.fit2darc(all_wave, all_pixel, all_order, nspec, nspec_coeff=self.par['ech_nspec_coeff'],
                                  norder_coeff=self.par['ech_norder_coeff'],sigrej=self.par['ech_sigrej'],
                                  debug=debug)

        self.steps.append(inspect.stack()[0][3])

        # QA
        if not skip_QA:
            outfile_global = qa.set_qa_filename(self.master_key, 'arc_fit2d_global_qa', out_dir=self.redux_path)
            arc.fit2darc_global_qa(fit2d_dict, outfile=outfile_global)
            outfile_orders = qa.set_qa_filename(self.master_key, 'arc_fit2d_orders_qa', out_dir=self.redux_path)
            arc.fit2darc_orders_qa(fit2d_dict, outfile=outfile_orders)

        return fit2d_dict


    # JFH TODO this method is identical to the code in wavetilts. SHould we make it a separate function?
    def extract_arcs(self, slitcen, slitmask, msarc, inmask):
        """
        Extract the arcs down each slit/order

        Wrapper to arc.get_censpec()

        Returns
        -------
        (self.arccen, self.arc_maskslit_
           self.arccen: ndarray, (nspec, nslit)
              arc spectrum for all slits
            self.arc_maskslit: ndarray, bool (nsit)
              boolean array containing a mask indicating which slits are good

        """
        arccen, arc_maskslit = arc.get_censpec(slitcen, slitmask, msarc, inmask = inmask, nonlinear_counts=self.nonlinear_counts)
        # Step
        self.steps.append(inspect.stack()[0][3])
        return arccen, arc_maskslit

    def load_master(self, filename, force = False):
        """
        Load a full (all slit) wv_calib dict

        Includes converting the JSON lists of particular items into ndarray

        Parameters
        ----------
        filename : str

        Returns
        -------
        Fills:
          self.wv_calib
          self.par

        """


        # Does the master file exist?
        if not os.path.isfile(filename):
            msgs.warn("No Master frame found of type {:s}: {:s}".format(self.frametype, filename))
            if force:
                msgs.error("Crashing out because reduce-masters-force=True:" + msgs.newline() + filename)
            return None
        else:
            msgs.info("Loading Master {0:s} frame:".format(self.frametype) + msgs.newline() + filename)
            self.wv_calib = linetools.utils.loadjson(filename)

            # Recast a few items as arrays
            for key in self.wv_calib.keys():
                if key in ['steps', 'par']:  # This isn't really necessary
                    continue
                for tkey in self.wv_calib[key].keys():
                    if isinstance(self.wv_calib[key][tkey], list):
                        self.wv_calib[key][tkey] = np.array(self.wv_calib[key][tkey])
            # parset
            if 'par' in self.wv_calib.keys():
                self.par = self.wv_calib['par'].copy()
            return self.wv_calib

    def save_master(self, data, outfile=None, raw_files=None, overwrite=True, extensions=None, names=None):

        _outfile = self.ms_name if outfile is None else outfile
        if os.path.exists(_outfile) and (not overwrite):
            msgs.warn("This file already exists.  Use overwrite=True to overwrite it")
            return
        #
        msgs.info("Saving master {0:s} frame as:".format(self.frametype) + msgs.newline() + _outfile)
        # Wavelength fit(s)

        # jsonify has the annoying property that it modifies the objects when it jsonifies them so make a copy,
        # which converts lists to arrays, so we make a copy
        data_for_json = copy.deepcopy(data)
        gddict = linetools.utils.jsonify(data_for_json)
        linetools.utils.savejson(_outfile, gddict, easy_to_read=True, overwrite=True)
        # Finish
        msgs.info("Master {0:s} frame saved successfully:".format(self.frametype) + msgs.newline() + _outfile)

        return

    def make_maskslits(self, nslit):
        """
        (re)Generate the mask for wv_calib based on its contents
        This is the safest way to go...

        Parameters
        ----------
        nslit : int
          Number of slits/orders

        Returns
        -------
        self.maskslits : ndarray (bool)

        """
        # Set mask based on wv_calib
        mask = np.array([True]*nslit)
        for key in self.wv_calib.keys():
            if key in ['steps', 'par', 'fit2d']:
                continue
            if self.wv_calib[key] is not None:
                mask[int(key)] = False
        self.maskslits = mask
        return self.maskslits

    def run(self, skip_QA=False, debug=False):
        """
        Main driver for wavelength calibration

        Code flow:
          1. Extract 1D arc spectra down the center of each slit/order
          2. Load the parameters guiding wavelength calibration
          3. Generate the 1D wavelength fits
          4. Generate a mask

        Parameters
        ----------
        lordloc : ndarray
          From a TraceSlit object
        rordloc : ndarray
          From a TraceSlit object
        slitpix : ndarray
          slitmask from tslits_dict
        skip_QA : bool, optional

        Returns
        -------
        self.wv_calib
        self.maskslits

        """
        ###############
        # Extract an arc down each slit
        self.arccen, self.maskslits = self.extract_arcs(self.slitcen, self.slitmask, self.msarc, self.inmask)

        # Fill up the calibrations and generate QA
        self.wv_calib = self.build_wv_calib(self.arccen, self.par['method'], skip_QA=skip_QA)

        # Return
        if self.par['echelle'] is True:
            fit2d_dict = self.echelle_2dfit(self.wv_calib, skip_QA = skip_QA, debug=debug)
            self.wv_calib['fit2d'] = fit2d_dict

        # Build mask
        self.make_maskslits(self.nslits)

        # Pack up
        self.wv_calib['steps'] = self.steps
        sv_par = self.par.data.copy()
        self.wv_calib['par'] = sv_par

        return self.wv_calib, self.maskslits

    def show(self, item, slit=None):
        """
        Show one of the class internals

        Parameters
        ----------
        item : str
          'spec' -- Show the fitted points and solution;  requires slit
          'fit' -- Show fit QA; requires slit
        slit : int, optional

        Returns
        -------

        """
        if item == 'spec':
            # spec
            spec = self.wv_calib[str(slit)]['spec']
            # tcent
            tcent = self.wv_calib[str(slit)]['tcent']
            yt = np.zeros_like(tcent)
            for jj,t in enumerate(tcent):
                it = int(np.round(t))
                yt[jj] = np.max(spec[it-1:it+1])
            # Plot
            plt.clf()
            ax=plt.gca()
            ax.plot(spec, drawstyle='steps-mid')
            ax.scatter(tcent, yt, color='red', marker='*')
            ax.set_xlabel('Pixel')
            ax.set_ylabel('Counts')
            plt.show()
        elif item == 'fit':
            wavecal.qa.arc_fit_qa(self.wv_calib[str(slit)])

    def __repr__(self):
        # Generate sets string
        txt = '<{:s}: '.format(self.__class__.__name__)
        if len(self.steps) > 0:
            txt+= ' steps: ['
            for step in self.steps:
                txt += '{:s}, '.format(step)
            txt = txt[:-2]+']'  # Trim the trailing comma
        txt += '>'
        return txt

    def calibrate_spec(self, slit, method='arclines'):
        """
        TODO: Deprecate this function? It's only being used by the tests
        User method to calibrate a given spectrum from a chosen slit

        Wrapper to arc.simple_calib or arc.calib_with_arclines

        Parameters
        ----------
        slit : int
        method : str, optional
          'simple' -- arc.simple_calib
          'arclines' -- arc.calib_with_arclines

        Returns
        -------
        iwv_calib : dict
          Solution for that single slit

        """
        spec = self.wv_calib[str(slit)]['spec']
        if method == 'simple':
            iwv_calib = arc.simple_calib(self.msarc, self.par, self.arccen[:, slit])
        elif method == 'arclines':
            iwv_calib = arc.calib_with_arclines(self.par, spec.reshape((spec.size, 1)))
        else:
            msgs.error("Not an allowed method")
        return iwv_calib


def load_wv_calib(filename):
    """
    Utility function which enables one to load the wv_calib and parset from a master file one line of code without instantiating the class.

    Parameters
    ----------
    filename: str
       Master file name
           slit : int, optional

    Returns
    -------
    Fills:
      wv_calib
        wv_calib dict
      par
        parset
    """


    waveCalib = WaveCalib(None,None)
    wv_calib = waveCalib.load_master(filename)
    return (waveCalib.wv_calib, waveCalib.par)

<|MERGE_RESOLUTION|>--- conflicted
+++ resolved
@@ -104,11 +104,7 @@
         # Set the slitmask and slit boundary related attributes that the code needs for execution. This also deals with
         # arcimages that have a different binning then the trace images used to defined the slits
         if self.tslits_dict is not None and self.msarc is not None:
-<<<<<<< HEAD
-            self.slitmask_science = self.spectrograph.slitmask(self.tslits_dict, binning=self.binning)
-=======
             self.slitmask_science = self.spectrograph.slitmask(self.tslits_dict)
->>>>>>> bc3f374e
             inmask = (self.bpm == 0) if self.bpm is not None else np.ones_like(self.slitmask_science, dtype=bool)
             self.shape_science = self.slitmask_science.shape
             self.shape_arc = self.msarc.shape
