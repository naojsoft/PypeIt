--- conflicted
+++ resolved
@@ -186,10 +186,6 @@
         # TODO: This no longer "closes" the QA plots
         self.close()
 
-<<<<<<< HEAD
-#        raise PypeItError(msg)
-=======
->>>>>>> 73a4e06b
         raise eval(cls)(msg)
 
         # TODO: Does this do anything? I didn't think anything past `raise`
