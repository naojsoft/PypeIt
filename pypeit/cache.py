--- conflicted
+++ resolved
@@ -28,14 +28,10 @@
 from importlib import resources
 import pathlib
 import urllib.error
-<<<<<<< HEAD
 from urllib.parse import urljoin
 from datetime import datetime
 
 import packaging
-=======
-from urllib.parse import urljoin, urlparse
->>>>>>> 34c9c2d0
 
 from IPython import embed
 
