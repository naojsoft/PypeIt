"""
Main driver class for object finding, global skysubtraction and skymask construction

.. include common links, assuming primary doc root is up one directory
.. include:: ../include/links.rst

"""

import inspect
import numpy as np
import os

from astropy import stats
from abc import ABCMeta


from pypeit import specobjs
from pypeit import msgs, utils
from pypeit import flatfield
from pypeit.display import display
from pypeit.core import skysub, qa, parse, flat, flexure
from pypeit.core import procimg
from pypeit.images import buildimage
from pypeit.core import findobj_skymask

from IPython import embed


class FindObjects:
    """
    Base class used to find objects and perform global sky subtraction for
    science or standard-star exposures.

    Args:
        sciImg (:class:`~pypeit.images.scienceimage.ScienceImage`):
            Image to reduce.
        slits (:class:`~pypeit.slittrace.SlitTracSet`):
            Object providing slit traces for the image to reduce.
        spectrograph (:class:`~pypeit.spectrographs.spectrograph.Spectrograph`):
            PypeIt Sspectrograph class
        par (:class:`~pypeit.par.pyepeitpar.PypeItPar`):
            Reduction parameters class
        objtype (:obj:`str`):
            Specifies object being reduced.  Should be 'science',
            'standard', or 'science_coadd2d'.
        wv_calib (:class:`~pypeit.wavetilts.WaveCalib`, optional):
            This is only used for the IFU child when a joint sky subtraction
            is requested.
        waveTilts (:class:`~pypeit.wavetilts.WaveTilts`, optional):
            Calibration frame with arc/sky line tracing of the wavelength
            tilt.  Only waveTilts or tilts is needed (not both).
        tilts (`numpy.ndarray`_, optional):
            Tilts frame produced by
            :func:`~pypeit.wavetilts.WaveTilts.fit2tiltimg` for given a
            spatial flexure.  Only waveTilts or tilts is needed (not both).
        initial_skymask (`numpy.ndarray`_, optional):
            Boolean array that selects (array elements are True) image
            pixels in sky regions.  If provided, the 2nd pass on the global
            sky subtraction is omitted.
        bkg_redux (:obj:`bool`, optional):
            If True, the sciImg has been subtracted by
            a background image (e.g. standard treatment in the IR)
        find_negative (:obj:`bool`, optional):
            If True, the negative objects are found
        std_redux (:obj:`bool`, optional):
            If True, the object being extracted is a standard star,
            so that the reduction parameters can be adjusted accordingly.
        show (:obj:`bool`, optional):
            Show plots along the way?
        clear_ginga (:obj:`bool`, optional):
            Clear the ginga window before showing the object finding results.
        basename (:obj:`str`, optional):
            Base name for output files
        manual (:class:`~pypeit.manual_extract.ManualExtractObj`, optional):
            Object containing manual extraction instructions/parameters.

    Attributes:
        ivarmodel (`numpy.ndarray`_):
            Model of inverse variance
        objimage (`numpy.ndarray`_):
            Model of object
        skyimage (`numpy.ndarray`_):
            Final model of sky
        initial_sky (`numpy.ndarray`_):
            Initial sky model after first pass with global_skysub()
        global_sky (`numpy.ndarray`_):
            Fit to global sky
        skymask (`numpy.ndarray`_):
            Mask of the sky fit
        outmask (`numpy.ndarray`_):
            Final output mask
        extractmask (`numpy.ndarray`_):
            Extraction mask
        slits (:class:`pypeit.slittrace.SlitTraceSet`):
        sobjs_obj (:class:`pypeit.specobjs.SpecObjs`):
            Objects found
        spat_flexure_shift (:obj:`float`):
        tilts (`numpy.ndarray`_):
            WaveTilts images generated on-the-spot
        waveimg (`numpy.ndarray`_):
            WaveImage image generated on-the-spot
        slitshift (`numpy.ndarray`_):
            Global spectral flexure correction for each slit (in pixels)
        vel_corr (:obj:`float`):
            Relativistic reference frame velocity correction (e.g. heliocentyric/barycentric/topocentric)

    """

    __metaclass__ = ABCMeta

    # TODO Consider removing objtype argument and simply have an optional parameter which regulates the flexure
    # behavior which is all objtype seems to do. But we should consider consistency with Extract.

    # Superclass factory method generates the subclass instance
    @classmethod
    def get_instance(cls, sciImg, slits, spectrograph, par, objtype, wv_calib=None, waveTilts=None,
                     tilts=None, initial_skymask=None, bkg_redux=False, find_negative=False,
                     std_redux=False, show=False, clear_ginga=True, basename=None, manual=None):
        """
        Instantiate and return the :class:`FindObjects` subclass appropriate for
        the provided spectrograph.

        For argument descriptions, see :class:`FindObjects`.
        """
        return next(c for c in utils.all_subclasses(FindObjects)
                    if c.__name__ == (spectrograph.pypeline + 'FindObjects'))(
            sciImg, slits, spectrograph, par, objtype, wv_calib=wv_calib, waveTilts=waveTilts,
            tilts=tilts, initial_skymask=initial_skymask, bkg_redux=bkg_redux,
            find_negative=find_negative, std_redux=std_redux, show=show, clear_ginga=clear_ginga,
            basename=basename, manual=manual)

    def __init__(self, sciImg, slits, spectrograph, par, objtype, wv_calib=None, waveTilts=None,
                 tilts=None, initial_skymask=None, bkg_redux=False, find_negative=False,
                 std_redux=False, show=False, clear_ginga=True, basename=None, manual=None):

        # Setup the parameters sets for this object. NOTE: This uses objtype, not frametype!
        # Instantiation attributes for this object
        self.sciImg = sciImg
        self.spectrograph = spectrograph
        self.objtype = objtype
        self.par = par
        self.scaleimg = np.array([1.0], dtype=float)  # np.array([1]) applies no scale
        self.basename = basename
        self.manual = manual
        self.initial_skymask = initial_skymask
        self.wv_calib = wv_calib  # TODO :: Ideally, we want to avoid this if possible. Find a better way to do joint_skysub fitting outside of the find_objects class.
        self.waveimg = None
        # Parse
        # Slit pieces
        #   WARNING -- It is best to unpack here then pass around self.slits
        #      Otherwise you have to keep in mind flexure, tweaking, etc.

        # TODO: The spatial flexure is not copied to the PypeItImage object if
        # the image (science or otherwise) is from a combination of multiple
        # frames.  Is that okay for this usage?
        # Flexure
        self.spat_flexure_shift = None
        if (objtype == 'science' and self.par['scienceframe']['process']['spat_flexure_correct']) or \
           (objtype == 'standard' and self.par['calibrations']['standardframe']['process']['spat_flexure_correct']):
            self.spat_flexure_shift = self.sciImg.spat_flexure
        elif objtype == 'science_coadd2d':
            self.spat_flexure_shift = None

        # Initialise the slits
        msgs.info("Initialising slits")
        self.initialise_slits(slits)

        # Internal bpm mask
        # We want to keep the 'BOXSLIT', which has bpm=2. But we don't want to keep 'BOXSLIT'
        # with other bad flag (for which bpm>2)
        self.reduce_bpm = (self.slits.mask > 2) & (np.invert(self.slits.bitmask.flagged(
                        self.slits.mask, flag=self.slits.bitmask.exclude_for_reducing)))
        self.reduce_bpm_init = self.reduce_bpm.copy()

        # Load up other input items
        self.bkg_redux = bkg_redux
        self.find_negative = find_negative

        self.std_redux = std_redux
        # This can be a single integer for a single detector or a tuple for
        # multiple detectors placed in a mosaic.
        self.det = self.sciImg.detector.det
        # This is the string name of the detector or mosaic used when saving the
        # processed data to PypeIt's main output files
        self.detname = self.spectrograph.get_det_name(self.det)

        self.binning = self.sciImg.detector.binning
        self.pypeline = spectrograph.pypeline
        self.findobj_show = show

        self.steps = []

        # Key outputs images for extraction
        self.ivarmodel = None
        self.objimage = None
        self.skyimage = None
        self.initial_sky = None
        self.skymask = None
        # TODO: Is this ever used?
        self.outmask = None
        self.extractmask = None
        # SpecObjs object
        self.sobjs_obj = None
        self.slitshift = np.zeros(self.slits.nslits)  # Global spectral flexure slit shifts (in pixels) that are applied to all slits.
        self.vel_corr = None

        # Deal with dynamically generated calibrations, i.e. the tilts.
        if waveTilts is None and tilts is None:
            msgs.error("Must provide either waveTilts or tilts to FindObjects")
        elif waveTilts is not None and tilts is not None:
            msgs.error("Cannot provide both waveTilts and tilts to FindObjects")
        elif waveTilts is not None and tilts is None:
            self.waveTilts = waveTilts
            self.waveTilts.is_synced(self.slits)
            #   Deal with Flexure
            if self.par['calibrations']['tiltframe']['process']['spat_flexure_correct']:
                _spat_flexure = 0. if self.spat_flexure_shift is None else self.spat_flexure_shift
                # If they both shifted the same, there will be no reason to shift the tilts
                tilt_flexure_shift = _spat_flexure - self.waveTilts.spat_flexure
            else:
                tilt_flexure_shift = self.spat_flexure_shift
            msgs.info("Generating tilts image from fit in waveTilts")
            self.tilts = self.waveTilts.fit2tiltimg(self.slitmask, flexure=tilt_flexure_shift)
        elif waveTilts is None and tilts is not None:
            msgs.info("Using user input tilts image")
            self.tilts = tilts

        # Show?
        if self.findobj_show:
            self.show('image', image=sciImg.image, chname='processed', slits=True, clear=clear_ginga)


    def create_skymask(self, sobjs_obj):
        r"""
        Creates a skymask from a SpecObjs object

        Args:
            sobjs_obj (:class:`pypeit.specobjs.SpecObjs`):
                Objects for which you would like to create the mask

        Returns:
            `numpy.ndarray`_: Boolean image with shape :math:`(N_{\rm spec},
            N_{\rm spat})` indicating which pixels are usable for global sky
            subtraction.  True = usable for sky subtraction, False = should be
            masked when sky subtracting.
        """
        # Masking options
        boxcar_rad_pix = None

        skymask = np.ones_like(self.sciImg.image, dtype=bool)
        gdslits = np.where(np.invert(self.reduce_bpm))[0]
        if sobjs_obj.nobj > 0:
            for slit_idx in gdslits:
                slit_spat = self.slits.spat_id[slit_idx]
                qa_title ="Generating skymask for slit # {:d}".format(slit_spat)
                msgs.info(qa_title)
                thismask = self.slitmask == slit_spat
                this_sobjs = sobjs_obj.SLITID == slit_spat
                # Boxcar mask?
                if self.par['reduce']['skysub']['mask_by_boxcar']:
                    boxcar_rad_pix = self.par['reduce']['extraction']['boxcar_radius'] / \
                                     self.get_platescale(slitord_id=self.slits.slitord_id[slit_idx])
                # Do it
                skymask[thismask] = findobj_skymask.create_skymask(sobjs_obj[this_sobjs], thismask,
                                                                   self.slits_left[:,slit_idx],
                                                                   self.slits_right[:,slit_idx],
                                                                   box_rad_pix=boxcar_rad_pix,
                                                                   trim_edg=self.par['reduce']['findobj']['find_trim_edge'])
        # Return
        return skymask

    def initialise_slits(self, slits, initial=False):
        """
        Gather all the :class:`SlitTraceSet` attributes
        that we'll use here in :class:`FindObjects`

        Args:
            slits (:class:`~pypeit.slittrace.SlitTraceSet`):
                SlitTraceSet object containing the slit boundaries that will be initialized.
            initial (:obj:`bool`, optional):
                Use the initial definition of the slits. If False,
                tweaked slits are used.
        """
        # Slits
        self.slits = slits
        # Select the edges to use
        self.slits_left, self.slits_right, _ \
            = self.slits.select_edges(initial=initial, flexure=self.spat_flexure_shift)

        # Slitmask
        self.slitmask = self.slits.slit_img(initial=initial, flexure=self.spat_flexure_shift,
                                            exclude_flag=self.slits.bitmask.exclude_for_reducing+['BOXSLIT'])
        # Now add the slitmask to the mask (i.e. post CR rejection in proc)
        # NOTE: this uses the par defined by EdgeTraceSet; this will
        # use the tweaked traces if they exist
        self.sciImg.update_mask_slitmask(self.slitmask)
#        # For echelle
#        self.spatial_coo = self.slits.spatial_coordinates(initial=initial, flexure=self.spat_flexure_shift)

    def run(self, std_trace=None, show_peaks=False, show_skysub_fit=False):
        """
        Primary code flow for object finding in PypeIt reductions

        Parameters
        ----------
        std_trace : `numpy.ndarray`_, optional
            Trace of the standard star
        show_peaks : :obj:`bool`, optional
            Show peaks in find_objects methods
        show_skysub_fit : :obj:`bool`, optional
            Show the fits for the global sky subtraction

        Returns
        -------
        initial_sky : `numpy.ndarray`_
            Initial global sky model
        sobjs_obj : :class:`~pypeit.specobjs.SpecObjs`
            List of objects found
        """

        # If the skip_skysub is set (i.e. image is already sky-subtracted), simply find objects
        if self.par['reduce']['findobj']['skip_skysub']:
            msgs.info("Skipping global sky sub as per user request")
            sobjs_obj, self.nobj = self.find_objects(self.sciImg.image, self.sciImg.ivar,
                                                     std_trace=std_trace, show=self.findobj_show,
                                                     show_peaks=show_peaks)
            return np.zeros_like(self.sciImg.image), sobjs_obj

        # Perform a first pass sky-subtraction.  The mask is either empty or
        # uses the mask specified by the user.

        # TODO: Should we make this no_poly=True to have fewer degrees of freedom in
        # the with with-object global sky fits??
        initial_sky0 = self.global_skysub(skymask=self.initial_skymask, update_crmask=False,
                                          objs_not_masked=True, show_fit=show_skysub_fit)
        # First pass object finding
        save_objfindQA = self.par['reduce']['findobj']['skip_second_find'] or self.std_redux \
                            or self.initial_skymask is not None
        sobjs_obj, self.nobj = \
            self.find_objects(self.sciImg.image-initial_sky0, self.sciImg.ivar, std_trace=std_trace,
                              show_peaks=show_peaks, show=self.findobj_show and not self.std_redux,
                              save_objfindQA=save_objfindQA)

        if self.nobj == 0 or self.initial_skymask is not None:
            # Either no objects were found, or the initial sky mask was provided by the user.
            # Either way, don't don't redo global sky subtraction
            msgs.info('Either no objects were found or a user-provided sky mask was used.  '
                      'Skipping second pass of sky-subtraction and object finding.')
            return initial_sky0, sobjs_obj

        # If objects were found, create skymask using first pass objects that
        # were identified, sobjs_obj
        skymask_init = self.create_skymask(sobjs_obj)
        # Global sky subtract now using the skymask defined by object positions
        initial_sky = self.global_skysub(skymask=skymask_init, show_fit=show_skysub_fit)
        # Second pass object finding on sky-subtracted image with updated sky
        # created after masking objects
        if not self.std_redux and not self.par['reduce']['findobj']['skip_second_find']:
            sobjs_obj, self.nobj = self.find_objects(self.sciImg.image - initial_sky,
                                                     self.sciImg.ivar, std_trace=std_trace,
                                                     show=self.findobj_show, show_peaks=show_peaks)
        else:
            msgs.info("Skipping 2nd run of finding objects")
        # TODO I think the final global should go here as well from the pypeit.py class lines 837
        return initial_sky, sobjs_obj

    def find_objects(self, image, ivar, std_trace=None,
                     show_peaks=False, show_fits=False,
                     show_trace=False, show=False, save_objfindQA=True,
                     manual_extract_dict=None, debug=False):
        """
        Single pass at finding objects in the input image

        If self.find_negative is True, do a search for negative objects too

        Parameters
        ----------
        image : `numpy.ndarray`_
            Image to search for objects from. This floating-point image has shape
            (nspec, nspat) where the first dimension (nspec) is
            spectral, and second dimension (nspat) is spatial.
        std_trace : `numpy.ndarray`_, optional
            This is a one dimensional float array with shape = (nspec,) containing the standard star
            trace which is used as a crutch for tracing. If the no
            standard star is provided the code uses the the slit
            boundaries as the crutch.
        show_peaks : :obj:`bool`, optional
            Generate QA showing peaks identified by object finding
        show_fits : :obj:`bool`, optional
            Generate QA  showing fits to traces
        show_trace : :obj:`bool`, optional
            Generate QA  showing traces identified. Requires an open ginga RC
            modules window
        show : :obj:`bool`, optional
            Show all the QA
        save_objfindQA : :obj:`bool`, optional
            Save to disk (png file) QA showing the object profile
        manual_extract_dict : :obj:`dict`, optional
            This is only used by 2D coadd
        debug : :obj:`bool`, optional
            Show debugging plots?

        Returns
        -------
        sobjs_obj_single : :class:`~pypeit.specobjs.SpecObjs`
            Objects found
        nobj_single : :obj:`int`
            Number of objects found
        """
        # Positive image
        if manual_extract_dict is None:
            manual_extract_dict= self.manual.dict_for_objfind(self.detname, neg=False) if self.manual is not None else None

        sobjs_obj_single, nobj_single = \
            self.find_objects_pypeline(image, ivar,
                                       std_trace=std_trace,
                                       show_peaks=show_peaks, show_fits=show_fits,
                                       show_trace=show_trace, save_objfindQA=save_objfindQA,
                                       manual_extract_dict=manual_extract_dict, 
                                       neg=False, debug=debug)

        # Find negative objects
        if self.find_negative:
            msgs.info("Finding objects in the negative image")
            # Parses
            manual_extract_dict = self.manual.dict_for_objfind(self.detname, neg=True) if self.manual is not None else None
            sobjs_obj_single_neg, nobj_single_neg = \
                self.find_objects_pypeline(-image, ivar, std_trace=std_trace,
                                           show_peaks=show_peaks, show_fits=show_fits,
                                           show_trace=show_trace, save_objfindQA=save_objfindQA,
                                           manual_extract_dict=manual_extract_dict, neg=True,
                                           debug=debug)
            # Add (if there are any)
            sobjs_obj_single.append_neg(sobjs_obj_single_neg)

        if show:
            gpm = self.sciImg.select_flag(invert=True)
            self.show('image', image=image*gpm.astype(float), chname='objfind',
                      sobjs=sobjs_obj_single, slits=True)

        # For nobj we take only the positive objects
        return sobjs_obj_single, nobj_single

    # TODO maybe we don't need parent and children for this method. But IFU has a bunch of extra methods.
    def find_objects_pypeline(self, image, ivar, std_trace=None,
                              show_peaks=False, show_fits=False, show_trace=False,
                              show=False, save_objfindQA=False, neg=False, debug=False,
                              manual_extract_dict=None):

        """
         Dummy method for object finding. Overloaded by class specific object finding.

         Returns:

         """
        return None, None

    def get_platescale(self, slitord_id=None):
        """
        Return the platescale in binned pixels for the current detector/echelle order

        Over-loaded by the children

        Args:
            slitord_id (:obj:`int`, optional):
                slit spat_id (MultiSlit, IFU) or ech_order (Echelle) value

        Returns:
            :obj:`float`: plate scale in binned pixels

        """
        pass


    def global_skysub(self, skymask=None, update_crmask=True, trim_edg = (0, 0),
                      previous_sky=None, show_fit=False, show=False, show_objs=False, objs_not_masked=False):
        """
        Perform global sky subtraction, slit by slit

        Wrapper to skysub.global_skysub

        Args:
            skymask (`numpy.ndarray`_, None):
                A 2D image indicating sky regions (1=sky)
            update_crmask (bool, optional):
            trim_edg (tuple, optional):
                 A two tuple of ints that specify the number of pixels to trim from the slit edges
            show_fit (bool, optional):
            show (bool, optional):
            show_objs (bool, optional):
            previous_sky (`numpy.ndarray`_, optional):
                Sky model estimate from a previous run of global_sky
                Used to generate an improved estimated of the variance
            objs_not_masked (bool, optional):
                Set this to be True if there are objects on the slit/order that are not being masked
                by the skymask. This is typically the case for the first pass sky-subtraction
                before object finding, since a skymask has not yet been created.

        Returns:
            `numpy.ndarray`_: image of the the global sky model

        """
        # reset bpm since global sky is run several times and reduce_bpm is here updated.
        self.reduce_bpm = self.reduce_bpm_init.copy()
        # Prep
        global_sky = np.zeros_like(self.sciImg.image)
        # Parameters for a standard star
        if self.std_redux:
            sigrej = 7.0
            update_crmask = False
            if not self.par['reduce']['skysub']['global_sky_std']:
                msgs.info('Skipping global sky-subtraction for standard star.')
                return global_sky
        else:
            sigrej = 3.0

        # We use this tmp bpm so that we exclude the BOXSLITS during the global_skysub
        tmp_bpm = (self.slits.mask > 0) & \
                          (np.invert(self.slits.bitmask.flagged(self.slits.mask,
                                                                flag=self.slits.bitmask.exclude_for_reducing)))
        gdslits = np.where(np.invert(tmp_bpm))[0]

        # Mask objects using the skymask? If skymask has been set by objfinding, and masking is requested, then do so
        skymask_now = skymask if (skymask is not None) else np.ones_like(self.sciImg.image, dtype=bool)

        # Allow for previous sky to better estimate ivar
        #  Unless we used a background image (i.e. bkg_redux=True)
        if (previous_sky is not None) and (not self.bkg_redux):
            # Estimate the variance using the input sky model
            var = procimg.variance_model(self.sciImg.base_var,
                                          counts=previous_sky,
                                          count_scale=self.sciImg.img_scale,
                                          noise_floor=self.sciImg.noise_floor)
            skysub_ivar = utils.inverse(var)
        else:
            skysub_ivar = self.sciImg.ivar


        # Loop on slits
        for slit_idx in gdslits:
            slit_spat = self.slits.spat_id[slit_idx]
            msgs.info("Global sky subtraction for slit: {:d}".format(slit_spat))
            thismask = self.slitmask == slit_spat
            inmask = self.sciImg.select_flag(invert=True) & thismask & skymask_now
            # All masked?
            if not np.any(inmask):
                msgs.warn("No pixels for fitting sky.  If you are using mask_by_boxcar=True, your radius may be too large.")
                self.reduce_bpm[slit_idx] = True
                continue

            # Find sky
            global_sky[thismask] = skysub.global_skysub(
                self.sciImg.image, skysub_ivar, self.tilts, thismask,
                self.slits_left[:,slit_idx], self.slits_right[:,slit_idx],
                inmask=inmask, sigrej=sigrej,
                bsp=self.par['reduce']['skysub']['bspline_spacing'],
                trim_edg=tuple(self.par['reduce']['trim_edge']),
                no_poly=self.par['reduce']['skysub']['no_poly'],
                pos_mask=not self.bkg_redux and not objs_not_masked,
                max_mask_frac=self.par['reduce']['skysub']['max_mask_frac'],
                show_fit=show_fit)
            # Mask if something went wrong
            if np.sum(global_sky[thismask]) == 0.:
                msgs.warn("Bad fit to sky.  Rejecting slit: {:d}".format(slit_spat))
                self.reduce_bpm[slit_idx] = True

        if update_crmask and self.par['scienceframe']['process']['mask_cr']:
            # Find CRs with sky subtraction
            # TODO: Shouldn't the saturation flagging account for the
            # subtraction of the sky?
            self.sciImg.build_crmask(self.par['scienceframe']['process'],
                                     subtract_img=global_sky)
            # TODO: This mask update is done *inside* build_crmask.
#            # Update the fullmask
#            self.sciImg.update_mask_cr(self.sciImg.crmask)

        # Step
        self.steps.append(inspect.stack()[0][3])

        if show:
            sobjs_show = None if show_objs else self.sobjs_obj
            # Global skysub is the first step in a new extraction so clear the channels here
            self.show('global', global_sky=global_sky, slits=True, sobjs=sobjs_show, clear=False)

        # Return
        return global_sky

    def show(self, attr, image=None, global_sky=None, showmask=False, sobjs=None,
             chname=None, slits=False,clear=False):
        """
        Show one of the internal images

        .. todo::
            Should probably put some of these in ProcessImages

        Parameters
        ----------
        attr : str
          global -- Sky model (global)
          sci -- Processed science image
          rawvar -- Raw variance image
          modelvar -- Model variance image
          crmasked -- Science image with CRs set to 0
          skysub -- Science image with global sky subtracted
          image -- Input image
        display : str, optional
        image : ndarray, optional
          User supplied image to display

        Returns
        -------

        """
        mask_in = self.sciImg.fullmask if showmask else None

        img_gpm = self.sciImg.select_flag(invert=True)

        if attr == 'global' and all([a is not None for a in [self.sciImg.image, global_sky,
                                                             self.sciImg.fullmask]]):
            # global sky subtraction
            # sky subtracted image
            image = (self.sciImg.image - global_sky) * img_gpm.astype(float)
            mean, med, sigma = stats.sigma_clipped_stats(image[img_gpm], sigma_lower=5.0,
                                                         sigma_upper=5.0)
            cut_min = mean - 1.0 * sigma
            cut_max = mean + 4.0 * sigma
            ch_name = chname if chname is not None else f'global_sky_{self.detname}'
            viewer, ch = display.show_image(image, chname=ch_name, mask=mask_in, clear=clear,
                                            wcs_match=True)
        elif attr == 'image':
            ch_name = chname if chname is not None else 'image'
            viewer, ch = display.show_image(image, chname=ch_name, clear=clear, wcs_match=True)
        else:
            msgs.warn("Not an option for show")

        if sobjs is not None:
            for spec in sobjs:
                color = 'magenta' if spec.hand_extract_flag else 'orange'
                display.show_trace(viewer, ch, spec.TRACE_SPAT, spec.NAME, color=color)

        if slits and self.slits_left is not None:
            display.show_slits(viewer, ch, self.slits_left, self.slits_right)

    def __repr__(self):
        txt = '<{:s}: nimg={:d}'.format(self.__class__.__name__,
                                        self.nsci)
        if len(self.steps) > 0:
            txt+= ' steps: ['
            for step in self.steps:
                txt += '{:s}, '.format(step)
            txt = txt[:-2]+']'  # Trim the trailing comma
        txt += '>'
        return txt


class MultiSlitFindObjects(FindObjects):
    """
    Child of Reduce for Multislit and Longslit reductions

    See parent doc string for Args and Attributes

    """
    def __init__(self, sciImg, slits, spectrograph, par, objtype, **kwargs):
        super().__init__(sciImg, slits, spectrograph, par, objtype, **kwargs)

    def get_platescale(self, slitord_id=None):
        """
        Return the platescale in binned pixels for the current detector/echelle order

        Args:
            slitord_id (:obj:`int`, optional):
                slit spat_id (MultiSlit, IFU) or ech_order (Echelle) value

        Returns:
            :obj:`float`: plate scale in binned pixels

        """
        bin_spec, bin_spat = parse.parse_binning(self.binning)
        return self.sciImg.detector.platescale * bin_spec

    def find_objects_pypeline(self, image, ivar, std_trace=None,
                              manual_extract_dict=None,
                              show_peaks=False, show_fits=False, show_trace=False,
                              show=False, save_objfindQA=False, neg=False, debug=False):
        """
        Pipeline specific find objects routine

        Parameters
        ----------

        image : `numpy.ndarray`_
            Image to search for objects from. This floating-point image has shape
            (nspec, nspat) where the first dimension (nspec) is
            spectral, and second dimension (nspat) is spatial.
        std_trace : `numpy.ndarray`_, optional
            This is a one dimensional float array with shape = (nspec,) containing the standard star
            trace which is used as a crutch for tracing. If the no
            standard star is provided the code uses the the slit
            boundaries as the crutch.
        manual_extract_dict : :obj:`dict`, optional
            Dict guiding the manual extraction
        show_peaks : :obj:`bool`, optional
            Generate QA showing peaks identified by object finding
        show_fits : :obj:`bool`, optional
            Generate QA  showing fits to traces
        show_trace : :obj:`bool`, optional
            Generate QA  showing traces identified. Requires an open ginga RC
            modules window
        show : :obj:`bool`, optional
            Show all the QA
        save_objfindQA : :obj:`bool`, optional
            Save to disk (png file) QA showing the object profile
        neg : :obj:`bool`, optional
            Is this a negative image?
        debug : :obj:`bool`, optional
            Show debugging plots?

        Returns
        -------
        specobjs : :class:`~pypeot.specobjs.Specobjs`
            Container holding Specobj objects
        nobj : :obj:`int`
            Number of objects identified
        """
        gdslits = np.where(np.invert(self.reduce_bpm))[0]

        # Instantiate the specobjs container
        sobjs = specobjs.SpecObjs()

        # Loop on slits
        for slit_idx in gdslits:
            slit_spat = self.slits.spat_id[slit_idx]
            qa_title ="Finding objects on slit # {:d}".format(slit_spat)
            msgs.info(qa_title)
            thismask = self.slitmask == slit_spat
            inmask = self.sciImg.select_flag(invert=True) & thismask
            specobj_dict = {'SLITID': slit_spat,
                            'DET': self.sciImg.detector.name,
                            'OBJTYPE': self.objtype,
                            'PYPELINE': self.pypeline}

            # This condition allows to not use a threshold to find objects in alignment boxes
            # because these boxes are smaller than normal slits and the stars are very bright,
            # the detection threshold would be too high and the star not detected.
            if self.slits.bitmask.flagged(self.slits.mask[slit_idx], flag='BOXSLIT'):
                snr_thresh = 0.
            else:
                snr_thresh = self.par['reduce']['findobj']['snr_thresh']

            # Set objfind QA filename
            objfindQA_filename = None
            if save_objfindQA and (self.basename is not None):
                out_dir = os.path.join(self.par['rdx']['redux_path'], self.par['rdx']['qadir'])
                if self.find_negative:
                    basename = 'neg_' + self.basename if neg else 'pos_' + self.basename
                else:
                    basename = self.basename
                objfindQA_filename = qa.set_qa_filename(basename, 'obj_profile_qa', slit=slit_spat,
                                                        det=self.detname, out_dir=out_dir)

            maxnumber =  self.par['reduce']['findobj']['maxnumber_std'] if self.std_redux \
                else self.par['reduce']['findobj']['maxnumber_sci']
            sobjs_slit = \
                    findobj_skymask.objs_in_slit(image, ivar, thismask,
                                self.slits_left[:,slit_idx],
                                self.slits_right[:,slit_idx],
                                inmask=inmask,
                                ncoeff=self.par['reduce']['findobj']['trace_npoly'],
                                std_trace=std_trace,
                                snr_thresh=snr_thresh,
                                hand_extract_dict=manual_extract_dict,
                                specobj_dict=specobj_dict, show_peaks=show_peaks,
                                show_fits=show_fits, show_trace=show_trace,
                                trim_edg=self.par['reduce']['findobj']['find_trim_edge'],
                                fwhm=self.par['reduce']['findobj']['find_fwhm'],
                                use_user_fwhm=self.par['reduce']['extraction']['use_user_fwhm'],
                                boxcar_rad=self.par['reduce']['extraction']['boxcar_radius'] / self.get_platescale(),  #pixels
                                maxdev=self.par['reduce']['findobj']['find_maxdev'],
                                find_min_max=self.par['reduce']['findobj']['find_min_max'],
                                extract_maskwidth=self.par['reduce']['skysub']['local_maskwidth'],
                                qa_title=qa_title, nperslit=maxnumber,
                                objfindQA_filename=objfindQA_filename,
                                debug_all=debug)
            # Record
            sobjs.add_sobj(sobjs_slit)

        # Steps
        self.steps.append(inspect.stack()[0][3])
        if show:
            gpm = self.sciImg.select_flag(invert=True)
            self.show('image', image=image*gpm.astype(float), chname='objfind', sobjs=sobjs,
                      slits=True)

        # Return
        return sobjs, len(sobjs)


class EchelleFindObjects(FindObjects):
    """
    Child of Reduce for Echelle reductions

    See parent doc string for Args and Attributes

    """
    def __init__(self, sciImg, slits, spectrograph, par, objtype, **kwargs):
        super().__init__(sciImg, slits, spectrograph, par, objtype, **kwargs)

        # JFH For 2d coadds the orders are no longer located at the standard locations
        self.order_vec = spectrograph.orders if 'coadd2d' in self.objtype \
                            else self.slits.ech_order
#                            else self.spectrograph.order_vec(self.spatial_coo)
        if self.order_vec is None:
            msgs.error('Unable to set Echelle orders, likely because they were incorrectly '
                       'assigned in the relevant SlitTraceSet.')

    def get_platescale(self, slitord_id=None):
        """
        Return the platescale in binned pixels for the current detector/echelle order

        Args:
            slitord_id (:obj:`int`, optional):
                slit spat_id (MultiSlit, IFU) or ech_order (Echelle) value

        Returns:
            :obj:`float`: plate scale in binned pixels

        """
        if slitord_id is None:
            msgs.error('slitord_id is missing. Plate scale for current echelle order cannot be determined.')
        return self.spectrograph.order_platescale(slitord_id, binning=self.binning)[0]


    def find_objects_pypeline(self, image, ivar, std_trace=None,
                              show=False, show_peaks=False, show_fits=False,
                              show_trace=False, save_objfindQA=False, neg=False, debug=False,
                              manual_extract_dict=None):
        """
        Pipeline specific find objects routine

        Parameters
        ----------
        image : `numpy.ndarray`_
            Image to search for objects from. This floating-point image has shape
            (nspec, nspat) where the first dimension (nspec) is
            spectral, and second dimension (nspat) is spatial.
        std_trace : `numpy.ndarray`_, optional
            This is a one dimensional float array with shape = (nspec,) containing the standard star
            trace which is used as a crutch for tracing. If the no
            standard star is provided the code uses the the slit
            boundaries as the crutch.
        manual_extract_dict : :obj:`dict`, optional
            Dict guiding the manual extraction
        show_peaks : :obj:`bool`, optional
            Generate QA showing peaks identified by object finding
        show_fits : :obj:`bool`, optional
            Generate QA  showing fits to traces
        show_trace : :obj:`bool`, optional
            Generate QA  showing traces identified. Requires an open ginga RC modules window
        save_objfindQA : :obj:`bool`, optional
            Save to disk (png file) QA showing the object profile
        neg : :obj:`bool`, optional
            Is this a negative image?
        show : :obj:`bool`, optional
        debug : :obj:`bool`, optional

        Returns
        -------
        specobjs : :class:`~pypeit.specobjs.Specobjs`
            Container holding Specobj objects
        nobj : :obj:`int`
            Number of objects identified
        """

        plate_scale = self.spectrograph.order_platescale(self.order_vec, binning=self.binning)
        inmask = self.sciImg.select_flag(invert=True)
        # Find objects
        # TODO: Not sure how this fairs if self.det is a tuple...
        specobj_dict = {'SLITID': 999, 'DET': self.sciImg.detector.name, 
                        'ECH_ORDERINDX': 999,
                        'OBJTYPE': self.objtype,
                        'PYPELINE': self.pypeline}

        # Set objfind QA filename
        objfindQA_filename = None
        if save_objfindQA and (self.basename is not None):
            out_dir = os.path.join(self.par['rdx']['redux_path'], self.par['rdx']['qadir'])
            if self.find_negative:
                basename = 'neg_' + self.basename if neg else 'pos_' + self.basename
            else:
                basename = self.basename
            objfindQA_filename = qa.set_qa_filename(basename, 'obj_profile_qa', slit=999,
                                                    det=self.detname, out_dir=out_dir)

        #This could cause problems if there are more than one object on the echelle slit, i,e, this tacitly
        #assumes that the standards for echelle have a single object. If this causes problems, we could make an
        #nperorder_std as a parameter in the parset that the user can adjust.
        nperorder =  self.par['reduce']['findobj']['maxnumber_std'] if self.std_redux \
            else self.par['reduce']['findobj']['maxnumber_sci']

        sobjs_ech = findobj_skymask.ech_objfind(
            image, ivar, self.slitmask, self.slits_left, self.slits_right,
            self.order_vec, self.reduce_bpm, 
            self.slits.spat_id,
            np.vstack((self.slits.specmin, self.slits.specmax)),
            det=self.det,
            inmask=inmask, 
            ncoeff=self.par['reduce']['findobj']['trace_npoly'],
            manual_extract_dict=manual_extract_dict, 
            plate_scale=plate_scale,
            std_trace=std_trace,
            specobj_dict=specobj_dict,
            snr_thresh=self.par['reduce']['findobj']['snr_thresh'],
            show_peaks=show_peaks, show_fits=show_fits,
            trim_edg=self.par['reduce']['findobj']['find_trim_edge'],
            fwhm=self.par['reduce']['findobj']['find_fwhm'],
            use_user_fwhm=self.par['reduce']['extraction']['use_user_fwhm'],
            maxdev=self.par['reduce']['findobj']['find_maxdev'],
            nperorder=nperorder,
            max_snr=self.par['reduce']['findobj']['ech_find_max_snr'],
            min_snr=self.par['reduce']['findobj']['ech_find_min_snr'],
            nabove_min_snr=self.par['reduce']['findobj']['ech_find_nabove_min_snr'],
            box_radius=self.par['reduce']['extraction']['boxcar_radius'],  # arcsec
            show_trace=show_trace, objfindQA_filename=objfindQA_filename)

        # Steps
        self.steps.append(inspect.stack()[0][3])
        if show:
            gpm = self.sciImg.select_flag(invert=True)
            self.show('image', image=image*gpm.astype(float), chname='ech_objfind',
                      sobjs=sobjs_ech, slits=False)

        return sobjs_ech, len(sobjs_ech)


class IFUFindObjects(MultiSlitFindObjects):
    """
    Child of Reduce for IFU reductions

    See parent doc string for Args and Attributes

    """
    def __init__(self, sciImg, slits, spectrograph, par, objtype, **kwargs):
        super().__init__(sciImg, slits, spectrograph, par, objtype, **kwargs)
        self.initialise_slits(slits, initial=True)

    def find_objects_pypeline(self, image, ivar, std_trace=None,
                              show_peaks=False, show_fits=False, show_trace=False,
                              show=False, save_objfindQA=False, neg=False, debug=False,
                              manual_extract_dict=None):
        """
        See MultiSlitReduce for slit-based IFU reductions
        """
        if self.par['reduce']['cube']['slit_spec']:
            return super().find_objects_pypeline(image, ivar, std_trace=std_trace,
                                                 show_peaks=show_peaks, show_fits=show_fits, show_trace=show_trace,
                                                 show=show, save_objfindQA=save_objfindQA, neg=neg,
                                                 debug=debug, manual_extract_dict=manual_extract_dict)
        return None, None, None

    def apply_relative_scale(self, scaleImg):
        """Apply a relative scale to the science frame (and correct the varframe, too)

         Args:
             scaleImg (`numpy.ndarray`_):
                scale image to divide the science frame by
        """
        # Check that scaleimg is set to the correct shape
        if self.scaleimg.size == 1:
            self.scaleimg = np.ones_like(self.sciImg.image)
        # Correct the relative illumination of the science frame
        msgs.info("Correcting science frame for relative illumination")
        self.scaleimg *= scaleImg.copy()
        self.sciImg.image, _bpm, varImg = flat.flatfield(self.sciImg.image, scaleImg,
                                                         varframe=utils.inverse(self.sciImg.ivar))
        if np.any(_bpm):
            self.sciImg.update_mask('BADSCALE', indx=_bpm)
        self.sciImg.ivar = utils.inverse(varImg)

    # TODO :: THIS FUNCTION IS NOT CURRENTLY USED, BUT RJC REQUESTS TO KEEP THIS CODE HERE FOR THE TIME BEING.
    # def illum_profile_spatial(self, skymask=None, trim_edg=(0, 0), debug=False):
    #     """
    #     Calculate the residual spatial illumination profile using the sky regions.
    #
    #     The redisual is calculated using the differential:
    #
    #     .. code-block:: python
    #
    #         correction = amplitude * (1 + spatial_shift * (dy/dx)/y)
    #
    #     where ``y`` is the spatial profile determined from illumflat, and
    #     spatial_shift is the residual spatial flexure shift in units of pixels.
    #
    #      Args:
    #         skymask (`numpy.ndarray`_):
    #             Mask of sky regions where the spatial illumination will be determined
    #         trim_edg (:obj:`tuple`):
    #             A tuple of two ints indicated how much of the slit edges should be
    #             trimmed when fitting to the spatial profile.
    #         debug (:obj:`bool`):
    #             Show debugging plots?
    #     """
    #
    #     msgs.info("Performing spatial sensitivity correction")
    #     # Setup some helpful parameters
    #     skymask_now = skymask if (skymask is not None) else np.ones_like(self.sciImg.image, dtype=bool)
    #     hist_trim = 0  # Trim the edges of the histogram to take into account edge effects
    #     gpm = self.sciImg.select_flag(invert=True)
    #     slitid_img_init = self.slits.slit_img(pad=0, initial=True, flexure=self.spat_flexure_shift)
    #     spatScaleImg = np.ones_like(self.sciImg.image)
    #     # For each slit, grab the spatial coordinates and a spline
    #     # representation of the spatial profile from the illumflat
    #     rawimg = self.sciImg.image.copy()
    #     numbins = int(np.max(self.slits.get_slitlengths(initial=True, median=True)))
    #     spatbins = np.linspace(0.0, 1.0, numbins + 1)
    #     spat_slit = 0.5 * (spatbins[1:] + spatbins[:-1])
    #     slitlength = np.median(self.slits.get_slitlengths(median=True))
    #     coeff_fit = np.zeros((self.slits.nslits, 2))
    #     for sl, slitnum in enumerate(self.slits.spat_id):
    #         msgs.info("Deriving spatial correction for slit {0:d}/{1:d}".format(sl + 1, self.slits.spat_id.size))
    #         # Get the initial slit locations
    #         onslit_b_init = (slitid_img_init == slitnum)
    #
    #         # Synthesize ximg, and edgmask from slit boundaries. Doing this outside this
    #         # routine would save time. But this is pretty fast, so we just do it here to make the interface simpler.
    #         spatcoord, edgmask = pixels.ximg_and_edgemask(self.slits_left[:, sl], self.slits_right[:, sl],
    #                                                       onslit_b_init, trim_edg=trim_edg)
    #
    #         # Make the model histogram
    #         xspl = np.linspace(0.0, 1.0, 10 * int(slitlength))  # Sub sample each pixel with 10 subpixels
    #         # TODO: caliBrate is no longer a dependency. If you need these b-splines pass them in.
    #         modspl = self.caliBrate.flatimages.illumflat_spat_bsplines[sl].value(xspl)[0]
    #         gradspl = interpolate.interp1d(xspl, np.gradient(modspl) / modspl, kind='linear', bounds_error=False,
    #                                        fill_value='extrapolate')
    #
    #         # Ignore skymask
    #         coord_msk = onslit_b_init & gpm
    #         hist, _ = np.histogram(spatcoord[coord_msk], bins=spatbins, weights=rawimg[coord_msk])
    #         cntr, _ = np.histogram(spatcoord[coord_msk], bins=spatbins)
    #         hist_slit_all = hist / (cntr + (cntr == 0))
    #         histmod, _ = np.histogram(spatcoord[coord_msk], bins=spatbins, weights=gradspl(spatcoord[coord_msk]))
    #         hist_model = histmod / (cntr + (cntr == 0))
    #
    #         # Repeat with skymask
    #         coord_msk = onslit_b_init & gpm & skymask_now
    #         hist, _ = np.histogram(spatcoord[coord_msk], bins=spatbins, weights=rawimg[coord_msk])
    #         cntr, _ = np.histogram(spatcoord[coord_msk], bins=spatbins)
    #         hist_slit = hist / (cntr + (cntr == 0))
    #
    #         # Prepare for fit - take the non-zero elements and trim slit edges
    #         if hist_trim == 0:
    #             ww = (hist_slit != 0)
    #             xfit = spat_slit[ww]
    #             yfit = hist_slit_all[ww]
    #             mfit = hist_model[ww]
    #         else:
    #             ww = (hist_slit[hist_trim:-hist_trim] != 0)
    #             xfit = spat_slit[hist_trim:-hist_trim][ww]
    #             yfit = hist_slit_all[hist_trim:-hist_trim][ww]
    #             mfit = hist_model[hist_trim:-hist_trim][ww]
    #
    #         # Fit the function
    #         spat_func = lambda par, ydata, model: par[0]*(1 + par[1] * model) - ydata
    #         res_lsq = least_squares(spat_func, [np.median(yfit), 0.0], args=(yfit, mfit))
    #         spatnorm = spat_func(res_lsq.x, 0.0, gradspl(spatcoord[onslit_b_init]))
    #         spatnorm /= spat_func(res_lsq.x, 0.0, gradspl(0.5))
    #         # Set the scaling factor
    #         spatScaleImg[onslit_b_init] = spatnorm
    #         coeff_fit[sl, :] = res_lsq.x
    #
    #     if debug:
    #         from matplotlib import pyplot as plt
    #         xplt = np.arange(24)
    #         plt.subplot(121)
    #         plt.plot(xplt[0::2], coeff_fit[::2, 0], 'rx')
    #         plt.plot(xplt[1::2], coeff_fit[1::2, 0], 'bx')
    #         plt.subplot(122)
    #         plt.plot(xplt[0::2], coeff_fit[::2, 1]/10, 'rx')
    #         plt.plot(xplt[1::2], coeff_fit[1::2, 1]/10, 'bx')
    #         plt.show()
    #         plt.imshow(spatScaleImg, vmin=0.99, vmax=1.01)
    #         plt.show()
    #         plt.subplot(133)
    #         plt.plot(xplt[0::2], coeff_fit[::2, 2], 'rx')
    #         plt.plot(xplt[1::2], coeff_fit[1::2, 2], 'bx')
    #         plt.show()
    #     # Apply the relative scale correction
    #     self.apply_relative_scale(spatScaleImg)

    def illum_profile_spectral(self, global_sky, skymask=None):
        """Calculate the residual spectral illumination profile using the sky regions.
        This uses the same routine as the flatfield spectral illumination profile.

         Args:
             global_sky (`numpy.ndarray`_):
                Model of the sky
             skymask (`numpy.ndarray`_, optional):
                Mask of sky regions where the spectral illumination will be determined
        """
        trim = self.par['calibrations']['flatfield']['slit_trim']
        sl_ref = self.par['calibrations']['flatfield']['slit_illum_ref_idx']
        smooth_npix = self.par['calibrations']['flatfield']['slit_illum_smooth_npix']
        gpm = self.sciImg.select_flag(invert=True)
        # Note :: Need to provide wavelength to illum_profile_spectral (not the tilts) so that the
        # relative spectral sensitivity is calculated at a given wavelength for all slits simultaneously.
        scaleImg = flatfield.illum_profile_spectral(self.sciImg.image.copy(), self.waveimg, self.slits,
                                                    slit_illum_ref_idx=sl_ref, model=global_sky, gpmask=gpm,
                                                    skymask=skymask, trim=trim, flexure=self.spat_flexure_shift,
                                                    smooth_npix=smooth_npix)
        # Now apply the correction to the science frame
        self.apply_relative_scale(scaleImg)

    def convolve_skymodel(self, input_img, fwhm_map, thismask, subpixel=10, nsample=10, snr=None):
        """
        TODO :: docstring
        """
        # TODO :: need to move these
        from scipy.interpolate import RegularGridInterpolator
        from scipy.sparse import dok_array, linalg
        from skimage import restoration
        deconvolve = False if snr is None else True
        embed()
        imgmsg = "deconvolution" if deconvolve else "convolution"
        fwhm_to_sig = 2 * np.sqrt(2 * np.log(2))
        # Make a subpixellated input science image
        _input_img = np.repeat(input_img, subpixel, axis=0)
        if deconvolve:
            _input_snr = np.repeat(snr, subpixel, axis=0)
        # Calculate the excess sigma (in subpixel coordinates)
        sig_exc = subpixel * np.sqrt(fwhm_map[thismask]**2 - np.min(fwhm_map[thismask])**2)/fwhm_to_sig
        nspec, nspat = _input_img.shape
        # We need to loop over a range of kernel widths, and then interpolate. This assumes that the FWHM
        # locally around every pixel is roughly constant to within +/-5 sigma of the profile width
        kernwids = np.linspace(0.0, np.max(sig_exc), nsample)  # Need to include the zero index
        # Setup the output array. Note that the first image is the input (i.e. no convolution)
        conv_allkern = np.zeros(input_img.shape + (nsample,))
        conv_allkern[:, :, 0] = input_img
        for kk in range(nsample):
            if kk == 0:
                # The first element is the original image
                continue
            msgs.info(f"Image spectral {imgmsg} - STEP {kk}/{nsample-1}")
            # Generate a kernel and normalise
            kernsize = 2 * int(5 * kernwids[kk] + 0.5) + 1  # Use a Gaussian kernel, covering +/-5sigma
            midp = (kernsize-1) // 2
            xkern = np.arange(kernsize, dtype=int) - midp
            kern = np.exp(-0.5 * (xkern/kernwids[kk])**2)

            psf = kern[:,None]
            psf = psf/np.sum(psf)
            # conv_allkern[:, :, kk] = rebinND(restoration.unsupervised_wiener(_input_img, psf, clip=False)[0], input_img.shape)
            # a=time.time()
            conv_allkern[:, :, kk] = rebinND(restoration.wiener(_input_img, psf, balance=0.1, clip=False), input_img.shape)
            # print(time.time()-a)
            # rebinND(restoration.wiener(_input_img, psf, balance=0.1, clip=False), input_img.shape)
            conv_allkern[:, :, kk] = rebinND(restoration.wiener(input_img, psf, balance=1, clip=False,
                                                                reg=np.array([[0, -1, 0], [0, 2, 0], [0, -1, 0]])),
                                             input_img.shape)
            # conv_allkern[:, :, kk] = rebinND(restoration.unsupervised_wiener(_input_img, psf, clip=False), input_img.shape)

            # ATTEMPT 5
            # Deconvolve the image in the spectral dimension
            fullsize = nspec + kernsize - 1
            fsize = 2 ** np.int(np.ceil(np.log2(fullsize)))  # Use this size for a more efficient computation
            conv = np.fft.fft(_input_img, fsize, axis=0)
            kern = kern/np.sum(kern)
            if deconvolve:
                csnr = np.fft.fft(np.ones(), fsize, axis=0)
                krn = np.fft.fft(kern, fsize)[:, None]
                Gf = (1/krn) / (1 + 1/((krn*np.conj(krn))*(csnr*np.conj(csnr))))
                conv *= Gf
            else:
                conv *= np.fft.fft(kern, fsize)[:, None]
            # Inverse transform and rebin onto the shape of the science image
            # third index is offset by one because the zeroth index is the input
            # TODO :: need to move rebinND from datacube.py to utils.py
            conv_allkern[:, :, kk] = rebinND(np.fft.ifft(conv, axis=0).real.copy()[kernsize:kernsize + nspec, :],
                                             input_img.shape)
            tmp = restoration.wiener(input_img, psf, balance=0.02**2, clip=False)

            plt.subplot(121)
            plt.imshow(input_img, vmin=400, vmax=1000)
            plt.subplot(122)
            # plt.imshow(conv_allkern[:, :, 1], vmin=400, vmax=1000)
            plt.imshow(tmp, vmin=400, vmax=1000)
            plt.show()

            # ATTEMPT 4
            # Try banded matrix
            import time
            from scipy.linalg import solve_banded
            # Solve this in segments
            nseg = 100
            offs = nseg//4
            left_idx = 0
            right_idx = nseg*subpixel
            segm = 0
            while segm != -1:
                this_nspec = nseg * subpixel
                if right_idx >= _input_img.shape[0]:
                    segm = -1  # Use -1 to flag that this is the final segment
                    right_idx = _input_img.shape[0]
                    left_idx = right_idx - nseg*subpixel
                # Extract the relevant bit of the science image
                this_sciimg = _input_img[left_idx:right_idx,:]
                # Fill in the banded array
                gauskern = np.zeros((kernsize, this_nspec))
                for ii in range(this_nspec):
                    minidx, maxidx = max(0, ii+xkern[0]), min(this_nspec, ii+xkern[-1]+1)
                    minkrn, maxkrn = minidx + midp - ii, maxidx + midp - ii
                    thiskern = kern[minkrn:maxkrn]
                    if minidx == 0: addf = -minkrn  # Deals with left side of banded matrix
                    elif maxidx == this_nspec: addf = kernsize-maxkrn   # Deals with right side of banded matrix
                    else: addf = 0    # Deals with the middle of the banded matrix
                    gkidx = (np.arange(minkrn+addf, maxkrn+addf)[::-1], np.arange(minidx, maxidx),)
                    gauskern[gkidx] = thiskern/np.sum(thiskern)
                rbin = rebinND(solve_banded((midp, midp), gauskern, this_sciimg), (nseg,nspat,))
                if segm == 0:
                    conv_allkern[:nseg, :, kk] = rbin[:,:]
                elif segm == -1:
                    # The last segment
                    conv_allkern[offs-rbin.shape[0]:, :, kk] = rbin[offs:,:]
                    break
                else:
                    # All other segments
                    tidx = segm*2*offs
                    conv_allkern[tidx+offs:tidx+3*offs, :, kk] = rbin[offs:3*offs,:]
                # Iterate
                left_idx += 2*offs*subpixel
                right_idx = left_idx + nseg*subpixel
                segm += 1

            # ATTEMPT 3
            # Setup a sparse array for the convolution kernel
            gauskern = dok_array((nspec, nspec), dtype=np.float32)
            # Fill in the sparse array
            for ii in range(nspec):
                minidx, maxidx = max(0, ii+xkern[0]), min(nspec, ii+xkern[-1])
                minkrn, maxkrn = minidx + midp - ii, maxidx + midp - ii
                thiskern = kern[minkrn:maxkrn]
                gauskern[minidx:maxidx, ii] = thiskern/np.sum(thiskern)
            # Invert the kernel matrix
            # gausinv = linalg.inv(gauskern.tocsc())
            a=time.time()
            gausinv = linalg.inv(gauskern.tocsr())
            # res = linalg.spsolve(gauskern.tocsc(), _sciimg)
            print(time.time()-a)
            conv_allkern[:, :, kk] = rebinND(res, input_img.shape)

            # ATTEMPT 2
            # Deconvolve the image in the spectral dimension
            fullsize = nspec + kernsize - 1
            fsize = 2 ** np.int(np.ceil(np.log2(fullsize)))  # Use this size for a more efficient computation
            conv = np.fft.fft(_input_img, fsize, axis=0)
            if deconvolve:
                conv /= np.fft.fft(kern, fsize)[:, None]
            else:
                conv *= np.fft.fft(kern, fsize)[:, None]
            # Inverse transform and rebin onto the shape of the science image
            # third index is offset by one because the zeroth index is the input
            # TODO :: need to move rebinND from datacube.py to utils.py
            conv_allkern[:, :, kk] = rebinND(np.fft.ifft(conv, axis=0).real.copy()[kernsize:kernsize + nspec, :],
                                             input_img.shape)
            del conv
        msgs.info(f"Collating all {imgmsg} steps")
        conv_interp = RegularGridInterpolator((np.arange(conv_allkern.shape[0]), np.arange(nspat), kernwids), conv_allkern)
        msgs.info(f"Applying the {imgmsg} solution")
        eval_spec, eval_spat = np.where(thismask)
        sciimg_deconv = np.copy(input_img)
        sciimg_deconv[thismask] = conv_interp((eval_spec, eval_spat, sig_exc))
        plt.subplot(121)
        plt.imshow(input_img, vmin=400, vmax=1500)
        plt.subplot(122)
        plt.imshow(conv_allkern[:,:,-1], vmin=400, vmax=1500)
        # plt.imshow(sciimg_deconv, vmin=0, vmax=1000)
        plt.show()

        return sciimg_deconv

    def joint_skysub(self, skymask=None, update_crmask=True, trim_edg=(0,0),
                     show_fit=False, show=False, show_objs=False, adderr=0.01, objs_not_masked=False):
        """ Perform a joint sky model fit to the data. See Reduce.global_skysub()
        for parameter definitions.
        """
        msgs.info("Performing joint global sky subtraction")
        # Mask objects using the skymask? If skymask has been set by objfinding, and masking is requested, then do so
        skymask_now = skymask if (skymask is not None) else np.ones_like(self.sciImg.image, dtype=bool)
        _global_sky = np.zeros_like(self.sciImg.image)
        thismask = (self.slitmask > 0)
        inmask = (self.sciImg.select_flag(invert=True) & thismask & skymask_now).astype(bool)
        # Convert the wavelength image to A/pixel, registered at pixel 0 (this gives something like
        # the tilts frame, but conserves wavelength position in each slit)
        wavemin = self.waveimg[self.waveimg != 0.0].min()
        tilt_wave = (self.waveimg - wavemin) / (self.waveimg.max() - wavemin)

        # Parameters for a standard star
        sigrej = 3.0
        if self.std_redux:
            sigrej = 7.0
            update_crmask = False
            if not self.par['reduce']['skysub']['global_sky_std']:
                msgs.info('Skipping global sky-subtraction for standard star.')
                return _global_sky

        # Use the FWHM map determined from the arc lines to convert the science frame
        # to have the same effective spectral resolution.
        fwhm_map = self.wv_calib.build_fwhmimg(self.tilts, self.slits, initial=True, spat_flexure=self.spat_flexure_shift)
        thismask = thismask & (fwhm_map != 0.0)
        # Need to include S/N for deconvolution
        sciimg = self.convolve_skymodel(self.sciImg.image, fwhm_map, thismask,
                                        snr=self.sciImg.image*np.sqrt(self.sciImg.ivar))

        # Iterate to use a model variance image
        numiter = 10  # This is more than enough, and will probably break earlier than this
        model_ivar = self.sciImg.ivar
        sl_ref = self.par['calibrations']['flatfield']['slit_illum_ref_idx']
        for nn in range(numiter):
            msgs.info("Performing iterative joint sky subtraction - ITERATION {0:d}/{1:d}".format(nn+1, numiter))
            # TODO trim_edg is in the parset so it should be passed in here via trim_edg=tuple(self.par['reduce']['trim_edge']),
            _global_sky[thismask] = skysub.global_skysub(sciimg, model_ivar, tilt_wave,
                                                        thismask, self.slits_left, self.slits_right, inmask=inmask,
                                                        sigrej=sigrej, trim_edg=trim_edg,
                                                        bsp=self.par['reduce']['skysub']['bspline_spacing'],
                                                        no_poly=self.par['reduce']['skysub']['no_poly'],
                                                        pos_mask=not self.bkg_redux and not objs_not_masked,
                                                        max_mask_frac=self.par['reduce']['skysub']['max_mask_frac'],
                                                        show_fit=show_fit)

            # Calculate the relative spectral illumination
            scaleImg = np.ones_like(self.sciImg.image)
            # Divide the slit into 20 bins and calculate the median of each bin
            nbins = 20
            for sl, spatid in enumerate(self.slits.spat_id):
                # Prepare the masks, edges, and fitting variables
                this_slit = (self.slitmask == spatid)
                this_slit_mask = inmask & this_slit
                this_wave = self.waveimg[this_slit_mask]
                this_ivar = model_ivar[this_slit_mask]
                wavedg = np.linspace(np.min(this_wave), np.max(this_wave), nbins+1)
                wavcen = 0.5*(wavedg[1:]+wavedg[:-1])
                scale_all = self.sciImg.image[this_slit_mask] * utils.inverse(global_sky[this_slit_mask])
                scale_bin = np.zeros(nbins)
                scale_err = np.zeros(nbins)
                for bb in range(nbins):
                    cond = (this_wave >= wavedg[bb]) & (this_wave <= wavedg[bb+1])
                    scale_bin[bb] = np.median(scale_all[cond])
                    scale_err[bb] = 1.4826 * np.median(np.abs(scale_all[cond] - scale_bin[bb]))
                wgd = np.where(scale_err > 0)
                coeff = np.polyfit(wavcen[wgd], scale_bin[wgd], w=1/scale_err[wgd], deg=3)
                scaleImg[this_slit] *= np.polyval(coeff, self.waveimg[this_slit])
                if sl == sl_ref:
                    scaleImg[thismask] /= np.polyval(coeff, self.waveimg[thismask])
            minv, maxv = np.min(scaleImg), np.max(scaleImg)
            msgs.info("Minimum/Maximum scales = {0:.5f}, {1:.5f}".format(minv, maxv))
            self.apply_relative_scale(scaleImg)

            # Update the ivar image used in the sky fit
            msgs.info("Updating sky noise model")
            # Choose the highest counts out of sky and object
            counts = _global_sky
            _scale = None if self.sciImg.img_scale is None else self.sciImg.img_scale[thismask]
            # NOTE: darkcurr must be a float for the call below to work.
            var = procimg.variance_model(self.sciImg.base_var[thismask], counts=counts[thismask],
                                         count_scale=_scale, noise_floor=adderr)
            model_ivar[thismask] = utils.inverse(var)
<<<<<<< HEAD
            # Redo the relative spectral illumination correction with the improved sky model
            self.illum_profile_spectral(_global_sky, skymask=thismask)
=======

            # RJC :: Recalculating the global sky and flexure is probably overkill... but please keep this code in for now
            # Recalculate the sky on each individual slit and redetermine the spectral flexure
            # global_sky_sep = super().global_skysub(skymask=skymask, update_crmask=update_crmask,
            #                                        trim_edg=trim_edg, show_fit=show_fit, show=show,
            #                                        show_objs=show_objs)
            # self.calculate_flexure(global_sky_sep)

            # Check if the relative scaling isn't changing much after at least 4 iterations
            if nn >= 3 and max(abs(1/minv), abs(maxv)) < 1.005:  # Relative accuracy of 0.5% is sufficient
                break
>>>>>>> da7126fa

        if update_crmask:
            # Find CRs with sky subtraction
            # NOTE: There's no need to run `sciImg.update_mask_cr` after this.
            # This operation updates the mask directly!
            self.sciImg.build_crmask(self.par['scienceframe']['process'], subtract_img=_global_sky)

        # We now have a joint global sky fit to the modified science image (i.e. the one with the effective resolution)
        # Invert the correction here so the global sky has the appropriate spectral resolution at each pixel.
        global_sky = self.convolve_skymodel(_global_sky)

        # Update the ivar image used in the sky fit
        msgs.info("Updating sky noise model")
        # Choose the highest counts out of sky and object
        counts = global_sky
        _scale = None if self.sciImg.img_scale is None else self.sciImg.img_scale[thismask]
        # NOTE: darkcurr must be a float for the call below to work.
        var = procimg.variance_model(self.sciImg.base_var[thismask], counts=counts[thismask],
                                     count_scale=_scale, noise_floor=adderr)
        model_ivar[thismask] = utils.inverse(var)

        # Step
        self.steps.append(inspect.stack()[0][3])

        if show:
            sobjs_show = None if show_objs else self.sobjs_obj
            # Global skysub is the first step in a new extraction so clear the channels here
            self.show('global', global_sky=global_sky, slits=True, sobjs=sobjs_show, clear=False)
        return global_sky

    def global_skysub(self, skymask=None, update_crmask=True, trim_edg=(0,0),
                      previous_sky=None, show_fit=False, show=False, show_objs=False, objs_not_masked=False):
        """
        Perform global sky subtraction. This IFU-specific routine ensures that the
        edges of the slits are not trimmed, and performs a spatial and spectral
        correction using the sky spectrum, if requested. See Reduce.global_skysub()
        for parameter definitions.
        """
        # Generate a global sky sub for all slits separately
        global_sky_sep = super().global_skysub(skymask=skymask, update_crmask=update_crmask,
                                               trim_edg=trim_edg, show_fit=show_fit, show=show,
                                               show_objs=show_objs)
        if np.any(global_sky_sep[skymask] == 0):
            # Cannot continue without a sky model for all slits
            msgs.error("Global sky subtraction has failed for at least one slit.")

        # Check if flexure or a joint fit is requested
        if not self.par['reduce']['skysub']['joint_fit'] and self.par['flexure']['spec_method'] == 'skip':
            return global_sky_sep
        if self.wv_calib is None:
            msgs.error("A wavelength calibration is needed (wv_calib) if a joint sky fit is requested.")
        msgs.info("Generating wavelength image")

        self.waveimg = self.wv_calib.build_waveimg(self.tilts, self.slits, spat_flexure=self.spat_flexure_shift)
        # Calculate spectral flexure
        method = self.par['flexure']['spec_method']
        # TODO :: Perhaps include a new label for IFU flexure correction - e.g. 'slitcen_relative' or 'slitcenIFU' or 'IFU'
        # TODO :: If a new label is introduced, change the other instances of 'method' (see below), and in flexure.spec_flexure_qa()
        if method in ['slitcen']:
            self.calculate_flexure(global_sky_sep)

        # If the joint fit or spec/spat sensitivity corrections are not being performed, return the separate slits sky
        if not self.par['reduce']['skysub']['joint_fit']:
            return global_sky_sep

        # Do the spatial scaling first
        # if self.par['scienceframe']['process']['use_illumflat']:
        #     # Perform the correction
        #     self.illum_profile_spatial(skymask=skymask)
        #     # Re-generate a global sky sub for all slits separately
        #     global_sky_sep = Reduce.global_skysub(self, skymask=skymask, update_crmask=update_crmask, trim_edg=trim_edg,
        #                                           show_fit=show_fit, show=show, show_objs=show_objs)

        # Use sky information in all slits to perform a joint sky fit
        global_sky = self.joint_skysub(skymask=skymask, update_crmask=update_crmask, trim_edg=trim_edg,
                                       show_fit=show_fit, show=show, show_objs=show_objs,
                                       objs_not_masked=objs_not_masked)

        return global_sky

    def calculate_flexure(self, global_sky):
        """
        Convenience function to calculate the flexure of the IFU

         Args:
             global_sky (`numpy.ndarray`_):
                Model of the sky
        """
        sl_ref = self.par['calibrations']['flatfield']['slit_illum_ref_idx']
        box_rad = self.par['reduce']['extraction']['boxcar_radius']
        trace_spat = 0.5 * (self.slits_left + self.slits_right)
        # Load archival sky spectrum for absolute correction
        sky_spectrum, sky_fwhm_pix = flexure.get_archive_spectrum(self.par['flexure']['spectrum'])
        # Get spectral FWHM (in Angstrom) if available
        iwv = np.where(self.wv_calib.spat_ids == self.slits.spat_id[sl_ref])[0][0]
        ref_fwhm_pix = self.wv_calib.wv_fits[iwv].fwhm
        # Extract a spectrum of the sky
        thismask = (self.slitmask == self.slits.spat_id[sl_ref])
        ref_skyspec = flexure.get_sky_spectrum(self.sciImg.image, self.sciImg.ivar, self.waveimg, thismask,
                                               global_sky, box_rad, self.slits, trace_spat[:, sl_ref],
                                               self.pypeline, self.det)
        # Calculate the flexure
        flex_dict_ref = flexure.spec_flex_shift(ref_skyspec, sky_spectrum, sky_fwhm_pix, spec_fwhm_pix=ref_fwhm_pix,
                                            mxshft=self.par['flexure']['spec_maxshift'],
                                            excess_shft=self.par['flexure']['excessive_shift'],
                                            method="slitcen")
        this_slitshift = np.ones(self.slits.nslits) * flex_dict_ref['shift']
        # Now loop through all slits to calculate the additional shift relative to the reference slit
        flex_list = []
        for slit_idx, slit_spat in enumerate(self.slits.spat_id):
            thismask = (self.slitmask == slit_spat)
            # Extract sky spectrum for this slit
            this_skyspec = flexure.get_sky_spectrum(self.sciImg.image, self.sciImg.ivar, self.waveimg, thismask,
                                                    global_sky, box_rad, self.slits, trace_spat[:, slit_idx],
                                                    self.pypeline, self.det)
            # Calculate the flexure
            flex_dict = flexure.spec_flex_shift(this_skyspec, ref_skyspec, ref_fwhm_pix * 1.01,
                                                spec_fwhm_pix=ref_fwhm_pix,
                                                mxshft=self.par['flexure']['spec_maxshift'],
                                                excess_shft=self.par['flexure']['excessive_shift'],
                                                method="slitcen")
            this_slitshift[slit_idx] += flex_dict['shift']
            flex_list.append(flex_dict.copy())
        # Replace the reference slit with the absolute shift
        flex_list[sl_ref] = flex_dict_ref.copy()
        # Add this flexure to the previous flexure correction
        self.slitshift += this_slitshift
        # Now report the flexure values
        for slit_idx, slit_spat in enumerate(self.slits.spat_id):
            msgs.info("Flexure correction, slit {0:d} (spat id={1:d}): {2:.3f} pixels".format(1+slit_idx, slit_spat,
                                                                                              self.slitshift[slit_idx]))
        # Save QA
        # TODO :: Need to implement QA
        msgs.work("QA is not currently implemented for the flexure correction")
        if False:#flex_list is not None:
            basename = f'{self.basename}_global_{self.spectrograph.get_det_name(self.det)}'
            out_dir = os.path.join(self.par['rdx']['redux_path'], 'QA')
            slit_bpm = np.zeros(self.slits.nslits, dtype=bool)
            flexure.spec_flexure_qa(self.slits.slitord_id, slit_bpm, basename, flex_list, out_dir=out_dir)

        # Recalculate the wavelength image, and the global sky taking into account the spectral flexure
        msgs.info("Generating wavelength image, accounting for spectral flexure")
        self.waveimg = self.wv_calib.build_waveimg(self.tilts, self.slits, spec_flexure=self.slitshift,
                                                   spat_flexure=self.spat_flexure_shift)
        return<|MERGE_RESOLUTION|>--- conflicted
+++ resolved
@@ -1337,7 +1337,7 @@
                 this_ivar = model_ivar[this_slit_mask]
                 wavedg = np.linspace(np.min(this_wave), np.max(this_wave), nbins+1)
                 wavcen = 0.5*(wavedg[1:]+wavedg[:-1])
-                scale_all = self.sciImg.image[this_slit_mask] * utils.inverse(global_sky[this_slit_mask])
+                scale_all = self.sciImg.image[this_slit_mask] * utils.inverse(_global_sky[this_slit_mask])
                 scale_bin = np.zeros(nbins)
                 scale_err = np.zeros(nbins)
                 for bb in range(nbins):
@@ -1362,10 +1362,6 @@
             var = procimg.variance_model(self.sciImg.base_var[thismask], counts=counts[thismask],
                                          count_scale=_scale, noise_floor=adderr)
             model_ivar[thismask] = utils.inverse(var)
-<<<<<<< HEAD
-            # Redo the relative spectral illumination correction with the improved sky model
-            self.illum_profile_spectral(_global_sky, skymask=thismask)
-=======
 
             # RJC :: Recalculating the global sky and flexure is probably overkill... but please keep this code in for now
             # Recalculate the sky on each individual slit and redetermine the spectral flexure
@@ -1377,7 +1373,6 @@
             # Check if the relative scaling isn't changing much after at least 4 iterations
             if nn >= 3 and max(abs(1/minv), abs(maxv)) < 1.005:  # Relative accuracy of 0.5% is sufficient
                 break
->>>>>>> da7126fa
 
         if update_crmask:
             # Find CRs with sky subtraction
