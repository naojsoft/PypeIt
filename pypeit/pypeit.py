"""
Main driver class for PypeIt run

.. include common links, assuming primary doc root is up one directory
.. include:: ../include/links.rst

"""
from pathlib import Path
import time
import os
import copy
import datetime

from IPython import embed

import numpy as np

from astropy.io import fits
from astropy.table import Table

from pypeit import io
from pypeit import inputfiles
<<<<<<< HEAD
from pypeit.core import parse, wave, qa
from pypeit import masterframe
=======
from pypeit.calibframe import CalibFrame
from pypeit.core import parse
>>>>>>> 4b405d65
from pypeit import msgs
from pypeit import calibrations
from pypeit.images import buildimage
from pypeit.display import display
from pypeit import find_objects
from pypeit import extraction
from pypeit import spec2dobj
from pypeit import specobjs
#from pypeit.spectrographs.util import load_spectrograph
from pypeit import slittrace
from pypeit import utils
from pypeit.history import History
#from pypeit.par import PypeItPar
#from pypeit.par.pypeitpar import ql_is_on
from pypeit.metadata import PypeItMetaData
from pypeit.manual_extract import ManualExtractionObj
from pypeit.core import skysub

from linetools import utils as ltu


class PypeIt:
    """
    This class runs the primary calibration and extraction in PypeIt

    .. todo::
        Fill in list of attributes!

    Args:
        pypeit_file (:obj:`str`):
            PypeIt filename.
        verbosity (:obj:`int`, optional):
            Verbosity level of system output.  Can be:

                - 0: No output
                - 1: Minimal output (default)
                - 2: All output

        overwrite (:obj:`bool`, optional):
            Flag to overwrite any existing files/directories.
        reuse_calibs (:obj:`bool`, optional):
            Reuse any pre-existing calibration files
        logname (:obj:`str`, optional):
            The name of an ascii log file with the details of the
            reduction.
        show: (:obj:`bool`, optional):
            Show reduction steps via plots (which will block further
            execution until clicked on) and outputs to ginga. Requires
            remote control ginga session via ``ginga --modules=RC,SlitWavelength &``
        redux_path (:obj:`str`, optional):
            Over-ride reduction path in PypeIt file (e.g. Notebook usage)
        calib_only: (:obj:`bool`, optional):
            Only generate the calibration files that you can

    Attributes:
        pypeit_file (:obj:`str`):
            Name of the pypeit file to read.  PypeIt files have a
            specific set of valid formats. A description can be found
            :ref:`pypeit_file`.
        fitstbl (:obj:`pypeit.metadata.PypeItMetaData`): holds the meta info

    """
    def __init__(self, pypeit_file, verbosity=2, overwrite=True, reuse_calibs=False, logname=None,
                 show=False, redux_path=None, calib_only=False):

        # Set up logging
        self.logname = logname
        self.verbosity = verbosity
        self.pypeit_file = pypeit_file
        
        self.msgs_reset()
        
        # Load up PypeIt file
        self.pypeItFile = inputfiles.PypeItFile.from_file(pypeit_file)
        self.calib_only = calib_only

        # Build the spectrograph and the parameters
        self.spectrograph, self.par, config_specific_file = self.pypeItFile.get_pypeitpar()
        msgs.info(f'Loaded spectrograph {self.spectrograph.name}')
        msgs.info('Setting configuration-specific parameters using '
                  f'{os.path.split(config_specific_file)[1]}.')

        # Check the output paths are ready
        if redux_path is not None:
            self.par['rdx']['redux_path'] = redux_path

        # Write the full parameter set here
        # --------------------------------------------------------------
        par_file = pypeit_file.replace(
            '.pypeit', f"_UTC_{datetime.datetime.utcnow().date()}.par")
        self.par.to_config(par_file, include_descr=False)

        # --------------------------------------------------------------
        # Build the meta data
        #   - Re-initilize based on the file data
        msgs.info('Compiling metadata')
        self.fitstbl = PypeItMetaData(self.spectrograph, self.par, 
                                      files=self.pypeItFile.filenames,
                                      usrdata=self.pypeItFile.data, 
                                      strict=True)
        #   - Interpret automated or user-provided data from the PypeIt
        #   file
        self.fitstbl.finalize_usr_build(
            self.pypeItFile.frametypes, 
            self.pypeItFile.setup_name)

        # Other Internals
        self.overwrite = overwrite

        # Currently the runtime argument determines the behavior for
        # reusing calibrations
        self.reuse_calibs = reuse_calibs
        self.show = show

        # Set paths
        self.calibrations_path = os.path.join(self.par['rdx']['redux_path'],
                                              self.par['calibrations']['calib_dir'])

        # Check for calibrations
        if not self.calib_only:
            calibrations.check_for_calibs(self.par, self.fitstbl,
                                          raise_error=self.par['calibrations']['raise_chk_error'])

        # --------------------------------------------------------------
        #   - Write .calib file (For QA naming amongst other things)
        calib_file = pypeit_file.replace('.pypeit', '.calib')
        calibrations.Calibrations.association_summary(calib_file, self.fitstbl, self.spectrograph,
                                                      self.calibrations_path, overwrite=True)

        # Report paths
        msgs.info('Setting reduction path to {0}'.format(self.par['rdx']['redux_path']))
        msgs.info('Calibration frames saved to: {0}'.format(self.calibrations_path))
        msgs.info('Science data output to: {0}'.format(self.science_path))
        msgs.info('Quality assessment plots output to: {0}'.format(self.qa_path))

        # Init
        self.det = None
        self.tstart = None
        self.basename = None
#        self.sciI = None
        self.obstime = None

    @property
    def science_path(self):
        """Return the path to the science directory."""
        return os.path.join(self.par['rdx']['redux_path'], self.par['rdx']['scidir'])

    @property
    def qa_path(self):
        """Return the path to the top-level QA directory."""
        return os.path.join(self.par['rdx']['redux_path'], self.par['rdx']['qadir'])

    def build_qa(self):
        """
        Generate QA wrappers
        """
        msgs.qa_path = self.qa_path
        qa.gen_qa_dir(self.qa_path)
        qa.gen_mf_html(self.pypeit_file, self.qa_path)
        qa.gen_exp_html()

    # TODO: This should go in a more relevant place
    def spec_output_file(self, frame, twod=False):
        """
        Return the path to the spectral output data file.
        
        Args:
            frame (:obj:`int`):
                Frame index from :attr:`fitstbl`.
            twod (:obj:`bool`):
                Name for the 2D output file; 1D file otherwise.
        
        Returns:
            :obj:`str`: The path for the output file
        """
        return self.get_spec_file_name(self.science_path, self.fitstbl.construct_basename(frame),
                                       twod=twod)

    @staticmethod
    def get_spec_file_name(science_path, basename, twod=False):
        return os.path.join(science_path, f'spec{"2" if twod else "1"}d_{basename}.fits')

    def outfile_exists(self, frame):
        """
        Check whether the 2D outfile of a given frame already exists

        Args:
            frame (int): Frame index from fitstbl

        Returns:
            bool: True if the 2d file exists, False if it does not exist
        """
        return os.path.isfile(self.spec_output_file(frame, twod=True))

    def get_std_outfile(self, standard_frames):
        """
        Return the spec1d file name for a reduced standard to use as a tracing
        crutch.

        The file is either constructed using the provided standard frame indices
        or it is directly pulled from the
        :class:`~pypeit.par.pypeitpar.FindObjPar` parameters in :attr:`par`.
        The latter takes precedence.  If more than one row is provided by
        ``standard_frames``, the first index is used.

        Args:
            standard_frames (array-like):
                Set of rows in :attr:`fitstbl` with standards.

        Returns:
            :obj:`str`: Full path to the standard spec1d output file to use.
        """
        # NOTE: I'm not sure if this is the best place to put this, but it does
        # isolate where the name of the standard-star spec1d file is defined.
        std_outfile = self.par['reduce']['findobj']['std_spec1d']
        if std_outfile is not None:
            if not Path(std_outfile).resolve().exists():
                msgs.error(f'Provided standard spec1d file does not exist: {std_outfile}')
            return std_outfile

        # TODO: Need to decide how to associate standards with
        # science frames in the case where there is more than one
        # standard associated with a given science frame.  Below, I
        # just use the first standard

        std_frame = None if len(standard_frames) == 0 else standard_frames[0]
        # Prepare to load up standard?
        if std_frame is not None:
            std_outfile = self.spec_output_file(std_frame) \
                            if isinstance(std_frame, (int,np.integer)) else None
        if std_outfile is not None and not os.path.isfile(std_outfile):
            msgs.error('Could not find standard file: {0}'.format(std_outfile))
        return std_outfile

    def calib_all(self):
        """
        Process all calibration frames.

        Provides an avenue to reduce a dataset without (or omitting) any
        science/standard frames.
        """
        self.tstart = time.perf_counter()

        # Frame indices
        frame_indx = np.arange(len(self.fitstbl))
        for calib_ID in self.fitstbl.calib_groups:
            # Find all the frames in this calibration group
            in_grp = self.fitstbl.find_calib_group(calib_ID)
            if not any(in_grp):
                continue
            grp_frames = frame_indx[in_grp]

            # Find the detectors to reduce
            detectors = self.select_detectors(self.spectrograph, self.par['rdx']['detnum'],
                                              slitspatnum=self.par['rdx']['slitspatnum'])
            msgs.info(f'Detectors to work on: {detectors}')

            # Loop on Detectors
            for self.det in detectors:
                msgs.info(f'Working on detector {self.det}')
                # Instantiate Calibrations class
                self.caliBrate = calibrations.Calibrations.get_instance(
                    self.fitstbl, self.par['calibrations'], self.spectrograph,
                    self.calibrations_path, qadir=self.qa_path, reuse_calibs=self.reuse_calibs,
                    show=self.show,
                    user_slits=slittrace.merge_user_slit(self.par['rdx']['slitspatnum'],
                                                         self.par['rdx']['maskIDs']))
                # Do it
                # These need to be separate to accommodate COADD2D
                self.caliBrate.set_config(grp_frames[0], self.det, self.par['calibrations'])

                self.caliBrate.run_the_steps()
                if not self.caliBrate.success:
                    msgs.warn(f'Calibrations for detector {self.det} were unsuccessful!  The step '
                              f'that failed was {self.caliBrate.failed_step}.  Continuing to next '
                              f'detector.')

        # Finish
        self.print_end_time()

    def reduce_all(self):
        """
        Main driver of the entire reduction

        Calibration and extraction via a series of calls to
        :func:`reduce_exposure`.

        """
        # Validate the parameter set
        self.par.validate_keys(required=['rdx', 'calibrations', 'scienceframe', 'reduce',
                                         'flexure'])
        self.tstart = time.perf_counter()

        # Find the standard frames
        is_standard = self.fitstbl.find_frames('standard')
        if np.any(is_standard):
            msgs.info(f'Found {np.sum(is_standard)} standard frames to reduce.')

        # Find the science frames
        is_science = self.fitstbl.find_frames('science')
        if np.any(is_science):
            msgs.info(f'Found {np.sum(is_science)} science frames to reduce.')

        # This will give an error to alert the user that no reduction will be
        # run if there are no science/standard frames and `run_pypeit` is run
        # without -c flag
        if not np.any(is_science) and not np.any(is_standard):
            msgs.error('No science/standard frames provided. Add them to your PypeIt file '
                       'if this is a standard run! Otherwise run calib_only reduction using -c flag')

        # Frame indices
        frame_indx = np.arange(len(self.fitstbl))

        # Standard Star(s) Loop
        # Iterate over each calibration group and reduce the standards
        for calib_ID in self.fitstbl.calib_groups:

            # Find all the frames in this calibration group
            in_grp = self.fitstbl.find_calib_group(calib_ID)

            if not np.any(is_standard & in_grp):
                continue

            # Find the indices of the standard frames in this calibration group:
            grp_standards = frame_indx[is_standard & in_grp]

            msgs.info(f'Found {len(grp_standards)} standard frames in calibration group '
                      f'{calib_ID}.')

            # Reduce all the standard frames, loop on unique comb_id
            u_combid_std = np.unique(self.fitstbl['comb_id'][grp_standards])
            for j, comb_id in enumerate(u_combid_std):
                frames = np.where(self.fitstbl['comb_id'] == comb_id)[0]
                # Find all frames whose comb_id matches the current frames
                # bkg_id (same as for science frames).
                bg_frames = np.where((self.fitstbl['comb_id'] == self.fitstbl['bkg_id'][frames][0])
                                     & (self.fitstbl['comb_id'] >= 0))[0]
                if not self.outfile_exists(frames[0]) or self.overwrite:
                    # Build history to document what contributed to the reduced
                    # exposure
                    history = History(self.fitstbl.frame_paths(frames[0]))
                    history.add_reduce(calib_ID, self.fitstbl, frames, bg_frames)
                    std_spec2d, std_sobjs = self.reduce_exposure(frames, bg_frames=bg_frames)
                    # TODO come up with sensible naming convention for save_exposure for combined files
                    self.save_exposure(frames[0], std_spec2d, std_sobjs, self.basename, history)
                else:
                    msgs.info('Output file: {:s} already exists'.format(self.fitstbl.construct_basename(frames[0])) +
                              '. Set overwrite=True to recreate and overwrite.')

        # Science Frame(s) Loop
        # Iterate over each calibration group again and reduce the science frames
        for calib_ID in self.fitstbl.calib_groups:
            # Find all the frames in this calibration group
            in_grp = self.fitstbl.find_calib_group(calib_ID)

            if not np.any(is_science & in_grp):
                continue

            # Find the indices of the science frames in this calibration group:
            grp_science = frame_indx[is_science & in_grp]
            msgs.info(f'Found {len(grp_science)} science frames in calibration group {calib_ID}.')

            # Associate standards (previously reduced above) for this setup
            std_outfile = self.get_std_outfile(frame_indx[is_standard])
            # Reduce all the science frames; keep the basenames of the science
            # frames for use in flux calibration
            science_basename = [None]*len(grp_science)
            # Loop on unique comb_id
            u_combid = np.unique(self.fitstbl['comb_id'][grp_science])
        
            for j, comb_id in enumerate(u_combid):
                # TODO: This was causing problems when multiple science frames
                # were provided to quicklook and the user chose *not* to stack
                # the frames.  But this means it now won't skip processing the
                # B-A pair when the background image(s) are defined.  Punting
                # for now...
#                # Quicklook mode?
#                if self.par['rdx']['quicklook'] and j > 0:
#                    msgs.warn('PypeIt executed in quicklook mode.  Only reducing science frames '
#                              'in the first combination group!')
#                    break
                #
                frames = np.where(self.fitstbl['comb_id'] == comb_id)[0]
                # Find all frames whose comb_id matches the current frames bkg_id.
                bg_frames = np.where((self.fitstbl['comb_id'] == self.fitstbl['bkg_id'][frames][0])
                                     & (self.fitstbl['comb_id'] >= 0))[0]
                # JFH changed the syntax below to that above, which allows
                # frames to be used more than once as a background image. The
                # syntax below would require that we could somehow list multiple
                # numbers for the bkg_id which is impossible without a comma
                # separated list
#                bg_frames = np.where(self.fitstbl['bkg_id'] == comb_id)[0]
                if not self.outfile_exists(frames[0]) or self.overwrite:

                    # Build history to document what contributd to the reduced
                    # exposure
                    history = History(self.fitstbl.frame_paths(frames[0]))
                    history.add_reduce(calib_ID, self.fitstbl, frames, bg_frames)

                    # TODO -- Should we reset/regenerate self.slits.mask for a new exposure
                    sci_spec2d, sci_sobjs = self.reduce_exposure(frames, bg_frames=bg_frames,
                                                                 std_outfile=std_outfile)
                    science_basename[j] = self.basename

                    # TODO: come up with sensible naming convention for
                    # save_exposure for combined files
                    if len(sci_spec2d.detectors) > 0:
                        self.save_exposure(frames[0], sci_spec2d, sci_sobjs, self.basename, history)
                    else:
                        msgs.warn('No spec2d and spec1d saved to file because the '
                                  'calibration/reduction was not successful for all the detectors')
                else:
                    msgs.warn(f'Output file: {self.fitstbl.construct_basename(frames[0])} already '
                              'exists. Set overwrite=True to recreate and overwrite.')

            msgs.info(f'Finished calibration group {calib_ID}')

        # Finish
        self.print_end_time()

    @staticmethod
    def select_detectors(spectrograph, detnum, slitspatnum=None):
        """
        Get the set of detectors to be reduced.

        This is mostly a wrapper for
        :func:`~pypeit.spectrographs.spectrograph.Spectrograph.select_detectors`,
        except that it applies any limitations set by the
        :class:`~pypeit.par.pypeitpar.ReduxPar` parameters.

        Args:
            spectrograph (:class:`~pypeit.spectrographs.spectrograph.Spectrograph):
                Spectrograph instance that defines the allowed
                detectors/mosaics.
            detnum (:obj:`int`, :obj:`tuple`):
                The detectors/mosaics to parse
            slitspatnum (:obj:`str`, optional):
                Used to restrict the reduction to a specified slit.  See
                :class:`~pypeit.par.pypeitpar.ReduxPar`.

        Returns:
            :obj:`list`: List of unique detectors or detector mosaics to be
            reduced.
        """
        return spectrograph.select_detectors(subset=detnum if slitspatnum is None else slitspatnum)

    def reduce_exposure(self, frames, bg_frames=None, std_outfile=None):
        """
        Reduce a single exposure

        Args:
            frames (:obj:`list`):
                List of 0-indexed rows in :attr:`fitstbl` with the frames to
                reduce.
            bg_frames (:obj:`list`, optional):
                List of frame indices for the background.
            std_outfile (:obj:`str`, optional):
                File with a previously reduced standard spectrum from
                PypeIt.

        Returns:
            dict: The dictionary containing the primary outputs of
            extraction.

        """

        # if show is set, clear the ginga channels at the start of each new sci_ID
        if self.show:
            # TODO: Put this in a try/except block?
            display.clear_all(allow_new=True)

        has_bg = True if bg_frames is not None and len(bg_frames) > 0 else False
        # Is this an b/g subtraction reduction?
        if has_bg:
            self.bkg_redux = True
            # The default is to find_negative objects if the bg_frames are
            # classified as "science", and to not find_negative objects if the
            # bg_frames are classified as "sky". This can be explicitly
            # overridden if par['reduce']['findobj']['find_negative'] is set to
            # something other than the default of None.
            self.find_negative = (('science' in self.fitstbl['frametype'][bg_frames[0]]) |
                                  ('standard' in self.fitstbl['frametype'][bg_frames[0]])) \
                            if self.par['reduce']['findobj']['find_negative'] is None else \
                                self.par['reduce']['findobj']['find_negative']
        else:
            self.bkg_redux = False
            self.find_negative= False

        # Container for all the Spec2DObj
        all_spec2d = spec2dobj.AllSpec2DObj()
        all_spec2d['meta']['bkg_redux'] = self.bkg_redux
        all_spec2d['meta']['find_negative'] = self.find_negative
        # TODO -- Should we reset/regenerate self.slits.mask for a new exposure

        # container for specobjs during first loop (objfind)
        all_specobjs_objfind = specobjs.SpecObjs()
        # container for specobjs during second loop (extraction)
        all_specobjs_extract = specobjs.SpecObjs()
        # list of global_sky obtained during objfind and used in extraction
        initial_sky_list = []
        # list of sciImg
        sciImg_list = []
        # List of detectors with successful calibration
        calibrated_det = []
        # list of successful slits calibrations to be used in the extraction loop
        calib_slits = []
        # List of objFind objects
        objFind_list = []

        # Print status message
        msgs_string = 'Reducing target {:s}'.format(self.fitstbl['target'][frames[0]]) + msgs.newline()
        # TODO: Print these when the frames are actually combined,
        # backgrounds are used, etc?
        msgs_string += 'Combining frames:' + msgs.newline()
        for iframe in frames:
            msgs_string += '{0:s}'.format(self.fitstbl['filename'][iframe]) + msgs.newline()
        msgs.info(msgs_string)
        if has_bg:
            bg_msgs_string = ''
            for iframe in bg_frames:
                bg_msgs_string += '{0:s}'.format(self.fitstbl['filename'][iframe]) + msgs.newline()
            bg_msgs_string = msgs.newline() + 'Using background from frames:' + msgs.newline() + bg_msgs_string
            msgs.info(bg_msgs_string)

        # Find the detectors to reduce
        detectors = self.select_detectors(self.spectrograph, self.par['rdx']['detnum'],
                                          slitspatnum=self.par['rdx']['slitspatnum'])
        msgs.info(f'Detectors to work on: {detectors}')

        # Loop on Detectors -- Calibrate, process image, find objects
        # TODO: Attempt to put in a multiprocessing call here?
        for self.det in detectors:
            msgs.info(f'Reducing detector {self.det}')
            # run calibration
            self.caliBrate = self.calib_one(frames, self.det)
            if not self.caliBrate.success:
                msgs.warn(f'Calibrations for detector {self.det} were unsuccessful!  The step '
                          f'that failed was {self.caliBrate.failed_step}.  Continuing by '
                          f'skipping this detector.')
                continue

            # we save only the detectors that had a successful calibration,
            # and we use only those in the extract loop below
            calibrated_det.append(self.det)
            # we also save the successful slit calibrations because they are used and modified
            # in the slitmask stuff in between the two loops
            calib_slits.append(self.caliBrate.slits)
            # global_sky, skymask and sciImg are needed in the extract loop
            initial_sky, sobjs_obj, sciImg, objFind = self.objfind_one(
                frames, self.det, bg_frames=bg_frames, std_outfile=std_outfile)
            if len(sobjs_obj)>0:
                all_specobjs_objfind.add_sobj(sobjs_obj)
            initial_sky_list.append(initial_sky)
            sciImg_list.append(sciImg)
            objFind_list.append(objFind)

        # slitmask stuff
        if len(calibrated_det) > 0 and self.par['reduce']['slitmask']['assign_obj']:
            # get object positions from slitmask design and slitmask offsets for all the detectors
            spat_flexure = np.array([ss.spat_flexure for ss in sciImg_list])
            # Grab platescale with binning
            bin_spec, bin_spat = parse.parse_binning(self.binning)
            platescale = np.array([ss.detector.platescale*bin_spat for ss in sciImg_list])
            # get the dither offset if available and if desired
            dither_off = None
            if self.par['reduce']['slitmask']['use_dither_offset']:
                if 'dithoff' in self.fitstbl.keys():
                    dither_off = self.fitstbl['dithoff'][frames[0]]

            calib_slits = slittrace.get_maskdef_objpos_offset_alldets(
                all_specobjs_objfind, calib_slits, spat_flexure, platescale,
                self.par['calibrations']['slitedges']['det_buffer'],
                self.par['reduce']['slitmask'], dither_off=dither_off)
            # determine if slitmask offsets exist and compute an average offsets over all the detectors
            calib_slits = slittrace.average_maskdef_offset(
                calib_slits, platescale[0], self.spectrograph.list_detectors(mosaic='MSC' in calib_slits[0].detname))
            # slitmask design matching and add undetected objects
            all_specobjs_objfind = slittrace.assign_addobjs_alldets(
                all_specobjs_objfind, calib_slits, spat_flexure, platescale,
                self.par['reduce']['slitmask'], self.par['reduce']['findobj']['find_fwhm'])

        # Extract
        for i, self.det in enumerate(calibrated_det):
            # re-run (i.e., load) calibrations
            self.caliBrate = self.calib_one(frames, self.det)
            self.caliBrate.slits = calib_slits[i]

            detname = sciImg_list[i].detector.name

            # TODO: pass back the background frame, pass in background
            # files as an argument. extract one takes a file list as an
            # argument and instantiates science within
            if all_specobjs_objfind.nobj > 0:
                all_specobjs_on_det = all_specobjs_objfind[all_specobjs_objfind.DET == detname]
            else:
                all_specobjs_on_det = all_specobjs_objfind

            # Extract
            all_spec2d[detname], tmp_sobjs \
                    = self.extract_one(frames, self.det, sciImg_list[i], objFind_list[i],
                                       initial_sky_list[i], all_specobjs_on_det)
            # Hold em
            if tmp_sobjs.nobj > 0:
                all_specobjs_extract.add_sobj(tmp_sobjs)
            # JFH TODO write out the background frame?

            # TODO -- Save here?  Seems like we should.  Would probably need to use update_det=True

        # Return
        return all_spec2d, all_specobjs_extract

    def get_sci_metadata(self, frame, det):
        """
        Grab the meta data for a given science frame and specific detector

        Args:
            frame (int): Frame index
            det (int): Detector index

        Returns:
            5 objects are returned::
                - str: Object type;  science or standard
                - str: Setup/configuration string
                - astropy.time.Time: Time of observation
                - str: Basename of the frame
                - str: Binning of the detector

        """

        # Set binning, obstime, basename, and objtype
        binning = self.fitstbl['binning'][frame]
        obstime  = self.fitstbl.construct_obstime(frame)
        basename = self.fitstbl.construct_basename(frame, obstime=obstime)
        types  = self.fitstbl['frametype'][frame].split(',')
        if 'science' in types:
            objtype_out = 'science'
        elif 'standard' in types:
            objtype_out = 'standard'
        else:
            msgs.error('get_sci_metadata() should only be run on standard or science frames.  '
                       f'Types of this frame are: {types}')
        calib_key = CalibFrame.construct_calib_key(self.fitstbl['setup'][frame],
                                                   self.fitstbl['calib'][frame],
                                                   self.spectrograph.get_det_name(det))
        return objtype_out, calib_key, obstime, basename, binning

    def calib_one(self, frames, det):
        """
        Run Calibration for a single exposure/detector pair

        Args:
            frames (:obj:`list`):
                List of frames to extract; stacked if more than one
                is provided
            det (:obj:`int`):
                Detector number (1-indexed)

        Returns:
            caliBrate (:class:`pypeit.calibrations.Calibrations`)

        """

        msgs.info(f'Building/loading calibrations for detector {det}')
        # Instantiate Calibrations class
        caliBrate = calibrations.Calibrations.get_instance(
            self.fitstbl, self.par['calibrations'], self.spectrograph,
            self.calibrations_path, qadir=self.qa_path, 
            reuse_calibs=self.reuse_calibs, show=self.show, 
            user_slits=slittrace.merge_user_slit(
                self.par['rdx']['slitspatnum'], self.par['rdx']['maskIDs']))
            #slitspat_num=self.par['rdx']['slitspatnum'])
        # These need to be separate to accomodate COADD2D
        caliBrate.set_config(frames[0], det, self.par['calibrations'])
        caliBrate.run_the_steps()

        return caliBrate

    def objfind_one(self, frames, det, bg_frames=None, std_outfile=None):
        """
        Reduce + Find Objects in a single exposure/detector pair

        sci_ID and det need to have been set internally prior to calling this method

        Parameters
        ----------
        frames : :obj:`list`
            List of frames to extract; stacked if more than one is provided
        det : :obj:`int`
            Detector number (1-indexed)
        bg_frames : :obj:`list`, optional
            List of frames to use as the background. Can be empty.
        std_outfile : :obj:`str`, optional
            Filename for the standard star spec1d file. Passed directly to
            :func:`get_std_trace`.

        Returns
        -------
        global_sky : `numpy.ndarray`_
            Initial global sky model
        sobjs_obj : :class:`~pypeit.specobjs.SpecObjs`
            List of objects found
        sciImg : :class:`~pypeit.images.pypeitimage.PypeItImage`
            Science image
        objFind : :class:`~pypeit.find_objects.FindObjects`
            Object finding speobject

        """
        # Grab some meta-data needed for the reduction from the fitstbl
        self.objtype, self.setup, self.obstime, self.basename, self.binning \
                = self.get_sci_metadata(frames[0], det)

        msgs.info("Object finding begins for {} on det={}".format(self.basename, det))

        # Is this a standard star?
        self.std_redux = self.objtype == 'standard'
        frame_par = self.par['calibrations']['standardframe'] if self.std_redux else self.par['scienceframe']
        # Get the standard trace if need be

        if self.std_redux is False and std_outfile is not None:
            std_trace = specobjs.get_std_trace(self.spectrograph.get_det_name(det), std_outfile)
        else:
            std_trace = None

        # Build Science image
        sci_files = self.fitstbl.frame_paths(frames)
        sciImg = buildimage.buildimage_fromlist(
            self.spectrograph, det, frame_par,
            sci_files, bias=self.caliBrate.msbias, bpm=self.caliBrate.msbpm,
            dark=self.caliBrate.msdark,
            flatimages=self.caliBrate.flatimages,
            slits=self.caliBrate.slits,  # For flexure correction
            ignore_saturation=False)

        # Background Image?
        if bg_frames is not None and len(bg_frames) > 0:
            bg_file_list = self.fitstbl.frame_paths(bg_frames)
            bgimg = buildimage.buildimage_fromlist(self.spectrograph, det, frame_par, bg_file_list,
                                                   bpm=self.caliBrate.msbpm,
                                                   bias=self.caliBrate.msbias,
                                                   dark=self.caliBrate.msdark,
                                                   flatimages=self.caliBrate.flatimages,
                                                   slits=self.caliBrate.slits,
                                                   ignore_saturation=False)

            # NOTE: If the spatial flexure exists for sciImg, the subtraction
            # function propagates that to the subtracted image, ignoring any
            # spatial flexure determined for the background image.
            sciImg = sciImg.sub(bgimg)

        # Build the initial sky mask
        initial_skymask = self.load_skyregions(initial_slits=self.spectrograph.pypeline != 'IFU',
                                               scifile=sciImg.files[0], frame=frames[0])

        # Deal with manual extraction
        row = self.fitstbl[frames[0]]
        manual_obj = ManualExtractionObj.by_fitstbl_input(
            row['filename'], row['manual'], self.spectrograph) if len(row['manual'].strip()) > 0 else None

        # Instantiate Reduce object
        # Required for pypeline specific object
        # At instantiaton, the fullmask in self.sciImg is modified
        objFind = find_objects.FindObjects.get_instance(sciImg, self.caliBrate.slits,
                                                        self.spectrograph, self.par, self.objtype,
                                                        wv_calib=self.caliBrate.wv_calib,
                                                        waveTilts=self.caliBrate.wavetilts,
                                                        initial_skymask=initial_skymask,
                                                        bkg_redux=self.bkg_redux,
                                                        manual=manual_obj,
                                                        find_negative=self.find_negative,
                                                        std_redux=self.std_redux,
                                                        show=self.show,
                                                        basename=self.basename)

        # Do it
        initial_sky, sobjs_obj = objFind.run(std_trace=std_trace, show_peaks=self.show)

        # Return
        return initial_sky, sobjs_obj, sciImg, objFind

    def load_skyregions(self, initial_slits=False, scifile=None, frame=None):
        """
        Generate or load sky regions, if defined by the user.

        Sky regions are defined by the internal provided parameters; see
        ``user_regions`` in :class:`~pypeit.par.pypeitpar.SkySubPar`.  If
        included in the pypeit file like so, 

        .. code-block:: ini

            [reduce]
                [[skysub]]
                    user_regions = :25,75:

        The first and last 25% of all slits are used as sky.  If the user has
        used the ``pypeit_skysub_regions`` GUI to generate a sky mask for a
        given frame, this can be searched for and loaded by setting the
        parameter to ``user``:

        .. code-block:: ini

            [reduce]
                [[skysub]]
                    user_regions = user

        Parameters
        ----------
        initial_slits : :obj:`bool`, optional
            Flag to use the initial slits before any tweaking based on the
            slit-illumination profile; see
            :func:`~pypeit.slittrace.SlitTraceSet.select_edges`.
        scifile : :obj:`str`, optional
            The file name used to define the user-based sky regions.  Only used
            if ``user_regions = user``.
        frame : :obj:`int`, optional
            The index of the frame used to construct the calibration key.  Only
            used if ``user_regions = user``.

        Returns
        -------
        skymask : `numpy.ndarray`_
            A boolean array used to select sky pixels; i.e., True is a pixel
            that corresponds to a sky region.  If the ``user_regions`` parameter
            is not set (or an empty string), the returned value is None.
        """
        if self.par['reduce']['skysub']['user_regions'] in [None, '']:
            return None

        # First priority given to user_regions first
        if self.par['reduce']['skysub']['user_regions'] == 'user':
            # Build the file name
            calib_key = CalibFrame.construct_calib_key(
                                self.fitstbl['setup'][frame],
                                CalibFrame.ingest_calib_id(self.fitstbl['calib'][frame]),
                                self.spectrograph.get_det_name(self.det))
            regfile = buildimage.SkyRegions.construct_file_name(calib_key,
                                                                calib_dir=self.calibrations_path,
                                                                basename=io.remove_suffix(scifile))
            regfile = Path(regfile).resolve()
            if not regfile.exists():
                msgs.error(f'Unable to find SkyRegions file: {regfile} . Create a SkyRegions '
                           'frame using pypeit_skysub_regions, or change the user_regions to '
                           'the percentage format.  See documentation.')
            msgs.info(f'Loading SkyRegions file: {regfile}')
            return buildimage.SkyRegions.from_file(regfile).image.astype(bool)

        # Flexure
        spat_flexure = None
        if (self.objtype == 'science'
                and self.par['scienceframe']['process']['spat_flexure_correct']) or \
           (self.objtype == 'standard'
                and self.par['calibrations']['standardframe']['process']['spat_flexure_correct']):
            spat_flexure = sciImg.spat_flexure

        skyregtxt = self.par['reduce']['skysub']['user_regions']
        if isinstance(skyregtxt, list):
            skyregtxt = ",".join(skyregtxt)
        msgs.info(f'Generating skysub mask based on the user defined regions: {skyregtxt}')
        # The resolution probably doesn't need to be a user parameter
        slits_left, slits_right, _ \
            = self.caliBrate.slits.select_edges(initial=initial_slits, flexure=spat_flexure)

        maxslitlength = np.max(slits_right-slits_left)
        # Get the regions
        status, regions = skysub.read_userregions(skyregtxt, self.caliBrate.slits.nslits,
                                                  maxslitlength)
        # Generate and return image
        # TODO: Is this applying the spatial flexure twice?  I.e., once above
        # when calling select_edges, and once below when passed to
        # generate_mask?
        return skysub.generate_mask(self.spectrograph.pypeline, regions, self.caliBrate.slits,
                                    slits_left, slits_right, spat_flexure=spat_flexure)

    def extract_one(self, frames, det, sciImg, objFind, initial_sky, sobjs_obj):
        """
        Extract Objects in a single exposure/detector pair

        sci_ID and det need to have been set internally prior to calling this method

        Args:
            frames (:obj:`list`):
                List of frames to extract; stacked if more than one
                is provided
            det (:obj:`int`):
                Detector number (1-indexed)
            sciImg (:class:`PypeItImage`):
                Data container that holds a single image from a
                single detector its related images (e.g. ivar, mask)
            objFind : :class:`~pypeit.find_objects.FindObjects`
                Object finding object
            initial_sky (`numpy.ndarray`_):
                Initial global sky model
            sobjs_obj (:class:`pypeit.specobjs.SpecObjs`):
                List of objects found during `run_objfind`

        Returns:
            tuple: Returns six `numpy.ndarray`_ objects and a
            :class:`pypeit.specobjs.SpecObjs` object with the
            extracted spectra from this exposure/detector pair. The
            six `numpy.ndarray`_ objects are (1) the science image,
            (2) its inverse variance, (3) the sky model, (4) the
            object model, (5) the model inverse variance, and (6) the
            mask.
        """
        # Grab some meta-data needed for the reduction from the fitstbl
        self.objtype, self.setup, self.obstime, self.basename, self.binning \
                = self.get_sci_metadata(frames[0], det)
        # Is this a standard star?
        self.std_redux = 'standard' in self.objtype

        ## TODO JFH I think all of this about determining the final global sky should be moved out of this method
        ## and preferably into the FindObjects class. I see why we are doing it like this since for multislit we need
        # to find all of the objects first using slitmask meta data,  but this comes at the expense of a much more complicated
        # control sctucture.

        # Update the global sky
        if 'standard' in self.fitstbl['frametype'][frames[0]] or \
                self.par['reduce']['findobj']['skip_final_global'] or \
                self.par['reduce']['skysub']['user_regions'] is not None:
            final_global_sky = initial_sky
        else:
            # Update the skymask
            skymask = objFind.create_skymask(sobjs_obj)
            final_global_sky = objFind.global_skysub(previous_sky=initial_sky, skymask=skymask, show=self.show)
        scaleImg = objFind.scaleimg

        # Each spec2d file includes the slits object with unique flagging
        #  for extraction failures.  So we make a copy here before those flags
        #  are modified.
        maskdef_designtab = self.caliBrate.slits.maskdef_designtab
        slits = copy.deepcopy(self.caliBrate.slits)
        slits.maskdef_designtab = None

        # update here slits.mask since global_skysub modify reduce_bpm and we need to propagate it into extraction
        flagged_slits = np.where(objFind.reduce_bpm)[0]
        if len(flagged_slits) > 0:
            slits.mask[flagged_slits] = \
                slits.bitmask.turn_on(slits.mask[flagged_slits], 'BADSKYSUB')

        if not self.par['reduce']['extraction']['skip_extraction']:
            msgs.info("Extraction begins for {} on det={}".format(self.basename, det))
            # Instantiate Reduce object
            # Required for pypeline specific object
            # At instantiation, the fullmask in self.sciImg is modified
            # TODO Are we repeating steps in the init for FindObjects and Extract??
            self.exTract = extraction.Extract.get_instance(
                sciImg, slits, sobjs_obj, self.spectrograph,
                self.par, self.objtype, global_sky=final_global_sky, waveTilts=self.caliBrate.wavetilts,
                wv_calib=self.caliBrate.wv_calib,
                bkg_redux=self.bkg_redux, return_negative=self.par['reduce']['extraction']['return_negative'],
                std_redux=self.std_redux, basename=self.basename, show=self.show)
            # Perform the extraction
            skymodel, objmodel, ivarmodel, outmask, sobjs, waveImg, tilts, slits = self.exTract.run()
            slitgpm = np.logical_not(self.exTract.extract_bpm)
            slitshift = self.exTract.slitshift
        else:
            msgs.info("Extraction skipped for {} on det={}".format(self.basename, det))
            # Since the extraction was not performed, fill the arrays with the best available information
            skymodel, objmodel, ivarmodel, outmask, sobjs, waveImg, tilts = \
                final_global_sky, \
                np.zeros_like(objFind.sciImg.image), \
                np.copy(objFind.sciImg.ivar), \
                objFind.sciImg.fullmask, \
                sobjs_obj, \
                objFind.waveimg, \
                objFind.tilts
            slitgpm = (slits.mask == 0)
            slitshift = objFind.slitshift
            # If waveImg has not yet been created, make it now
            if waveImg is None:
                waveImg = self.caliBrate.wv_calib.build_waveimg(tilts, slits, spat_flexure=objFind.spat_flexure_shift)

        # Apply a reference frame correction to each object and the waveimg
        vel_corr, waveImg = self.refframe_correct(slits, self.fitstbl["ra"][frames[0]], self.fitstbl["dec"][frames[0]],
                                                  self.obstime, slitgpm=slitgpm, waveimg=waveImg, sobjs=sobjs)

        # TODO -- Do this upstream
        # Tack on detector and wavelength RMS
        for sobj in sobjs:
            sobj.DETECTOR = sciImg.detector
            iwv = np.where(self.caliBrate.wv_calib.spat_ids == sobj.SLITID)[0][0]
            sobj.WAVE_RMS =self.caliBrate.wv_calib.wv_fits[iwv].rms

        # Construct table of spectral flexure
        spec_flex_table = Table()
        spec_flex_table['spat_id'] = slits.spat_id
        spec_flex_table['sci_spec_flexure'] = slitshift

        # Construct the Spec2DObj
        spec2DObj = spec2dobj.Spec2DObj(sciimg=sciImg.image,
                                        ivarraw=sciImg.ivar,
                                        skymodel=skymodel,
                                        objmodel=objmodel,
                                        ivarmodel=ivarmodel,
                                        scaleimg=scaleImg,
                                        waveimg=waveImg,
                                        bpmmask=outmask,
                                        detector=sciImg.detector,
                                        sci_spat_flexure=sciImg.spat_flexure,
                                        sci_spec_flexure=spec_flex_table,
                                        vel_corr=vel_corr,
                                        vel_type=self.par['calibrations']['wavelengths']['refframe'],
                                        tilts=tilts,
                                        slits=slits,
                                        wavesol=self.caliBrate.wv_calib.wave_diagnostics(print_diag=False),
                                        maskdef_designtab=maskdef_designtab)
        spec2DObj.process_steps = sciImg.process_steps

        spec2DObj.calibs = calibrations.Calibrations.get_association(
                                    self.fitstbl, self.spectrograph, self.calibrations_path,
                                    self.fitstbl[frames[0]]['setup'],
                                    self.fitstbl.find_frame_calib_groups(frames[0])[0], det,
                                    must_exist=True, proc_only=True)

        # QA
        spec2DObj.gen_qa()

        # Return
        return spec2DObj, sobjs

    # TODO :: Need to move this outside of this class...
    def refframe_correct(self, slits, ra, dec, obstime, slitgpm=None, waveimg=None, sobjs=None):
        """ Correct the calibrated wavelength to the user-supplied reference frame

        Args:
            slits (:class:`~pypeit.slittrace.SlitTraceSet`):
                Slit trace set object
            ra (float, str):
                Right Ascension
            dec (float, str):
                Declination
            obstime (:obj:`astropy.time.Time`):
                Observation time
            slitgpm (`numpy.ndarray`_, None, optional):
                1D boolean array indicating the good slits (True). If None, the gpm will be taken from slits
            waveimg (`numpy.ndarray`_, optional)
                Two-dimensional image specifying the wavelength of each pixel
            sobjs (:class:`pypeit.specobjs.Specobjs`, None, optional):
                Spectrally extracted objects

        """
        if slitgpm is None:
            slitgpm = (slits.mask == 0)
        # Correct Telescope's motion
        refframe = self.par['calibrations']['wavelengths']['refframe']
        vel_corr = 0.0
        if refframe in ['heliocentric', 'barycentric'] \
                and self.par['calibrations']['wavelengths']['reference'] != 'pixel':
            msgs.info("Performing a {0} correction".format(self.par['calibrations']['wavelengths']['refframe']))
            # Calculate correction
            radec = ltu.radec_to_coord((ra, dec))
            vel, vel_corr = wave.geomotion_correct(radec, obstime,
                                                   self.spectrograph.telescope['longitude'],
                                                   self.spectrograph.telescope['latitude'],
                                                   self.spectrograph.telescope['elevation'],
                                                   refframe)
            # Apply correction to objects
            msgs.info('Applying {0} correction = {1:0.5f} km/s'.format(refframe, vel))
            if (sobjs is not None) and (sobjs.nobj != 0):
                # Loop on slits to apply
                gd_slitord = slits.slitord_id[slitgpm]
                for slitord in gd_slitord:
                    indx = sobjs.slitorder_indices(slitord)
                    this_specobjs = sobjs[indx]
                    # Loop on objects
                    for specobj in this_specobjs:
                        if specobj is None:
                            continue
                        specobj.apply_helio(vel_corr, refframe)

            # Apply correction to wavelength image
            if waveimg is not None:
                waveimg *= vel_corr
        else:
            msgs.info('A wavelength reference frame correction will not be performed.')

        # Return the value of the correction and the corrected wavelength image
        return vel_corr, waveimg

    def save_exposure(self, frame, all_spec2d, all_specobjs, basename, history=None):
        """
        Save the outputs from extraction for a given exposure

        Args:
            frame (:obj:`int`):
                0-indexed row in the metadata table with the frame
                that has been reduced.
            all_spec2d(:class:`pypeit.spec2dobj.AllSpec2DObj`):
            sci_dict (:obj:`dict`):
                Dictionary containing the primary outputs of
                extraction
            basename (:obj:`str`):
                The root name for the output file.
            history (:obj:`pypeit.history.History`):
                History entries to be added to fits header
        Returns:
            None or SpecObjs:  All of the objects saved to disk

        """
        # TODO: Need some checks here that the exposure has been reduced?

        # Determine the headers
        row_fitstbl = self.fitstbl[frame]
        # Need raw file header information
        rawfile = self.fitstbl.frame_paths(frame)
        head2d = fits.getheader(rawfile, ext=self.spectrograph.primary_hdrext)

        # Check for the directory
        if not os.path.isdir(self.science_path):
            os.makedirs(self.science_path)

        # NOTE: There are some gymnastics here to keep from altering
        # self.par['rdx']['detnum'].  I.e., I can't just set update_det =
        # self.par['rdx']['detnum'] because that can alter the latter if I don't
        # deepcopy it...
        if self.par['rdx']['detnum'] is None:
            update_det = None
        elif isinstance(self.par['rdx']['detnum'], list):
            update_det = [self.spectrograph.allowed_mosaics.index(d)+1 
                            if isinstance(d, tuple) else d for d in self.par['rdx']['detnum']]
        else:
            update_det = self.par['rdx']['detnum']

        subheader = self.spectrograph.subheader_for_spec(row_fitstbl, head2d)
        # 1D spectra
        if all_specobjs.nobj > 0 and not self.par['reduce']['extraction']['skip_extraction']:
            # Spectra
            outfile1d = os.path.join(self.science_path, 'spec1d_{:s}.fits'.format(basename))
            # TODO
            #embed(header='deal with the following for maskIDs;  713 of pypeit')
            all_specobjs.write_to_fits(subheader, outfile1d,
                                       update_det=update_det,
                                       slitspatnum=self.par['rdx']['slitspatnum'],
                                       history=history)
            # Info
            outfiletxt = os.path.join(self.science_path, 'spec1d_{:s}.txt'.format(basename))
            # TODO: Note we re-read in the specobjs from disk to deal with situations where
            # only a single detector is run in a second pass but in the same reduction directory.
            # Thiw was to address Issue #1116 in PR #1154. Slightly inefficient, but only other
            # option is to re-work write_info to also "append"
            sobjs = specobjs.SpecObjs.from_fitsfile(outfile1d, chk_version=False)
            sobjs.write_info(outfiletxt, self.spectrograph.pypeline)
            #all_specobjs.write_info(outfiletxt, self.spectrograph.pypeline)

        # 2D spectra
        outfile2d = os.path.join(self.science_path, 'spec2d_{:s}.fits'.format(basename))
        # Build header
        pri_hdr = all_spec2d.build_primary_hdr(head2d, self.spectrograph,
                                               redux_path=self.par['rdx']['redux_path'],
                                               calib_dir=self.caliBrate.calib_dir,
                                               subheader=subheader,
                                               history=history)

        # Write
        all_spec2d.write_to_fits(outfile2d, pri_hdr=pri_hdr,
                                 update_det=update_det,
                                 slitspatnum=self.par['rdx']['slitspatnum'])

    def msgs_reset(self):
        """
        Reset the msgs object
        """

        # Reset the global logger
        msgs.reset(log=self.logname, verbosity=self.verbosity)
        msgs.pypeit_file = self.pypeit_file

    def print_end_time(self):
        """
        Print the elapsed time
        """
        # Capture the end time and print it to user
        msgs.info(utils.get_time_string(time.perf_counter()-self.tstart))

    # TODO: Move this to fitstbl?
    def show_science(self):
        """
        Simple print of science frames
        """
        indx = self.fitstbl.find_frames('science')
        print(self.fitstbl[['target','ra','dec','exptime','dispname']][indx])

    def __repr__(self):
        # Generate sets string
        return '<{:s}: pypeit_file={}>'.format(self.__class__.__name__, self.pypeit_file)

<|MERGE_RESOLUTION|>--- conflicted
+++ resolved
@@ -20,13 +20,8 @@
 
 from pypeit import io
 from pypeit import inputfiles
-<<<<<<< HEAD
+from pypeit.calibframe import CalibFrame
 from pypeit.core import parse, wave, qa
-from pypeit import masterframe
-=======
-from pypeit.calibframe import CalibFrame
-from pypeit.core import parse
->>>>>>> 4b405d65
 from pypeit import msgs
 from pypeit import calibrations
 from pypeit.images import buildimage
@@ -694,7 +689,7 @@
         caliBrate = calibrations.Calibrations.get_instance(
             self.fitstbl, self.par['calibrations'], self.spectrograph,
             self.calibrations_path, qadir=self.qa_path, 
-            reuse_calibs=self.reuse_calibs, show=self.show, 
+            reuse_calibs=self.reuse_calibs, show=self.show,
             user_slits=slittrace.merge_user_slit(
                 self.par['rdx']['slitspatnum'], self.par['rdx']['maskIDs']))
             #slitspat_num=self.par['rdx']['slitspatnum'])
@@ -812,7 +807,7 @@
 
         Sky regions are defined by the internal provided parameters; see
         ``user_regions`` in :class:`~pypeit.par.pypeitpar.SkySubPar`.  If
-        included in the pypeit file like so, 
+        included in the pypeit file like so,
 
         .. code-block:: ini
 
