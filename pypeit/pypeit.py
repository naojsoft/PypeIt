--- conflicted
+++ resolved
@@ -15,19 +15,16 @@
 from pypeit import calibrations
 from pypeit import scienceimage
 from pypeit import specobjs
+from pypeit import fluxspec
 from pypeit.core import fsort
 from pypeit.core import qa
 from pypeit.core import pypsetup
 from pypeit.core import wave
 from pypeit.core import save
-<<<<<<< HEAD
+from pypeit.core import load
 from pypeit.spectrographs.spectrograph import Spectrograph
 from pypeit.scripts import run_pypeit
 from pypeit.par.util import make_pypeit_file, parse_pypeit_file
-=======
-from pypeit import fluxspec
-from pypeit.core import load
->>>>>>> 184b1cfd
 
 from pypeit import debugger
 
@@ -222,14 +219,9 @@
         """
 
         self.tstart = time.time()
-<<<<<<< HEAD
-        std_dict = {}
+        self.std_dict = {}
         # Science IDs are in a binary system: 1,2,4,8, etc.
         all_sci_ID = self.fitstbl['sci_ID'][self.fitstbl.find_frames('science')]
-=======
-        self.std_dict = {}
-        all_sci_ID = self.fitstbl['sci_ID'].data[self.fitstbl['science']]  # Binary system: 1,2,4,8, etc.
->>>>>>> 184b1cfd
         numsci = len(all_sci_ID)
         basenames = [None]*numsci  # For fluxing at the very end
 
@@ -241,7 +233,7 @@
         for kk,sci_ID in enumerate(all_sci_ID):
             sci_dict = self.reduce_exposure(sci_ID, reuse_masters=reuse_masters)
             # Save
-            scidx = np.where((self.fitstbl['sci_ID'] == self.sci_ID) & self.fitstbl['science'])[0][0]
+            scidx = self.fitstbl.find_frames('science', sci_ID=sci_ID, index=True)[0]
             self.save_exposure(scidx, sci_dict, self.basename)
             basenames[kk] = self.basename
 
@@ -249,7 +241,8 @@
         for std_idx in self.std_dict.keys():
             # Basename
             ikey = list(self.std_dict[std_idx].keys())[0]  # Any will do, so take the first
-            std_spec_objs = self.save_exposure(std_idx, self.std_dict[std_idx], self.std_dict[std_idx][ikey]['basename'])
+            std_spec_objs = self.save_exposure(std_idx, self.std_dict[std_idx],
+                                               self.std_dict[std_idx][ikey]['basename'])
 
         # Flux?
         if self.par['fluxcalib'] is None or len(self.std_dict) == 0:
@@ -394,12 +387,6 @@
         Returns:
 
         """
-<<<<<<< HEAD
-        self.sci_ID = sci_ID
-        scidx = self.fitstbl.find_frames('science', sci_ID=sci_ID, index=True)[0]
-
-=======
->>>>>>> 184b1cfd
         # Build the final list of specobjs and vel_corr
         all_specobjs = specobjs.SpecObjs()
 
@@ -421,13 +408,8 @@
         # Write 1D spectra
         save_format = 'fits'
         if save_format == 'fits':
-<<<<<<< HEAD
             outfile = os.path.join(self.par['rdx']['redux_path'], self.par['rdx']['scidir'],
                                    'spec1d_{:s}.fits'.format(self.basename))
-=======
-            outfile = os.path.join(self.par['rdx']['redux_path'],
-                                   self.par['rdx']['scidir'], 'spec1d_{:s}.fits'.format(basename))
->>>>>>> 184b1cfd
             helio_dict = dict(refframe='pixel'
             if self.caliBrate.par['wavelengths']['reference'] == 'pixel'
             else self.caliBrate.par['wavelengths']['frame'],
@@ -756,19 +738,6 @@
 
         """
 
-<<<<<<< HEAD
-        # TODO: Turn the following stream into a recipe like in
-        # Calibrations.  Check the Calibs were done already.
-        scidx = self.fitstbl.find_frames('science', sci_ID=self.sci_ID, index=True)[0]
-
-        # Process images (includes inverse variance image, rn2 image,
-        # and CR mask)
-        sciimg, sciivar, rn2img, crmask \
-                = self.sciI.process(self.caliBrate.msbias, self.caliBrate.mspixflatnrm,
-                                    self.caliBrate.msbpm, illum_flat=self.caliBrate.msillumflat,
-                                    apply_gain=True, trim=self.caliBrate.par['trim'],
-                                    show=self.show)
-=======
         # Standard star specific
         if std:
             # Dict
@@ -787,10 +756,9 @@
             # TODO: Uses the same trace and extraction parameter sets used for the science
             # frames.  Should these be different for the standards?
             self.stdI = scienceimage.ScienceImage(self.spectrograph, file_list=std_image_files,
-                                                  frame_par=self.par['calibrations']['standardframe'],
-                                                  det=self.det,
-                                                  setup=self.setup, scidx=self.std_idx,
-                                                  objtype='standard', par=self.par['scienceimage'])
+                                          frame_par=self.par['calibrations']['standardframe'],
+                                          det=self.det, setup=self.setup, scidx=self.std_idx,
+                                          objtype='standard', par=self.par['scienceimage'])
             # Names and time
             _, self.std_basename = self.stdI.init_time_names(self.fitstbl)
             #
@@ -798,12 +766,12 @@
         else:
             sciI = self.sciI
 
-        # Process images (includes inverse variance image, rn2 image, and CR mask)
-        sciimg, sciivar, rn2img, crmask = sciI.process(
-            self.caliBrate.msbias, self.caliBrate.mspixflatnrm, self.caliBrate.msbpm,
-            illum_flat=self.caliBrate.msillumflat, apply_gain=True, trim=self.caliBrate.par['trim'],
-            show=self.show)
->>>>>>> 184b1cfd
+        # Process images (includes inverse variance image, rn2 image,
+        # and CR mask)
+        sciimg, sciivar, rn2img, crmask \
+                = sciI.process(self.caliBrate.msbias, self.caliBrate.mspixflatnrm,
+                               self.caliBrate.msbpm, illum_flat=self.caliBrate.msillumflat,
+                               apply_gain=True, trim=self.caliBrate.par['trim'], show=self.show)
 
         # Object finding, first pass on frame without sky subtraction
         maskslits = self.caliBrate.maskslits.copy()
@@ -811,41 +779,16 @@
             sobjs_obj0, nobj0 = sciI.find_objects(self.caliBrate.tslits_dict, skysub=False,
                                                    maskslits=maskslits)
 
-<<<<<<< HEAD
         # Global sky subtraction, first pass. Uses skymask from object
         # finding
-        global_sky0 = self.sciI.global_skysub(self.caliBrate.tslits_dict,
-                                              self.caliBrate.tilts_dict['tilts'],
-                                              use_skymask=True, maskslits=maskslits,
-                                              show=self.show)
-
-        # Object finding, second pass on frame *with* sky subtraction.
-        # Show here if requested
-        sobjs_obj, nobj = self.sciI.find_objects(self.caliBrate.tslits_dict, skysub=True,
-                                                 maskslits=maskslits, show_peaks=self.show)
-
-        # If there are objects, do 2nd round of global_skysub,
-        # local_skysub_extract, flexure, geo_motion
-        vel_corr = None
-        if nobj > 0:
-            # Global sky subtraction second pass. Uses skymask from object finding
-            global_sky = self.sciI.global_skysub(self.caliBrate.tslits_dict,
-                                                 self.caliBrate.tilts_dict['tilts'],
-                                                 use_skymask=True, maskslits=maskslits,
-                                                 show=self.show)
-
-            skymodel, objmodel, ivarmodel, outmask, sobjs \
-                    = self.sciI.local_skysub_extract(self.caliBrate.mswave, maskslits=maskslits,
-                                                     show_profile=self.show, show=self.show)
-=======
-        # Global sky subtraction, first pass. Uses skymask from object finding
         global_sky0 = sciI.global_skysub(self.caliBrate.tslits_dict,
                                          self.caliBrate.tilts_dict['tilts'],
                                          use_skymask=True, maskslits=maskslits, show=self.show)
 
-        # Object finding, second pass on frame *with* sky subtraction. Show here if requested
+        # Object finding, second pass on frame *with* sky subtraction.
+        # Show here if requested
         sobjs_obj, nobj = sciI.find_objects(self.caliBrate.tslits_dict, skysub=True,
-                                                 maskslits=maskslits, show_peaks=self.show)
+                                            maskslits=maskslits, show_peaks=self.show)
 
         if std:
             if nobj == 0:
@@ -864,18 +807,18 @@
             # Done
             return
 
-        # If there are objects, do 2nd round of global_skysub, local_skysub_extract, flexure, geo_motion
+        # If there are objects, do 2nd round of global_skysub,
+        # local_skysub_extract, flexure, geo_motion
         vel_corr = None
         if nobj > 0:
             # Global sky subtraction second pass. Uses skymask from object finding
-            global_sky = sciI.global_skysub(self.caliBrate.tslits_dict, self.caliBrate.tilts_dict['tilts'],
-                                                 use_skymask=True, maskslits=maskslits, show=self.show)
-
-            skymodel, objmodel, ivarmodel, outmask, sobjs = sciI.local_skysub_extract(self.caliBrate.mswave,
-                                                                                           maskslits=maskslits,
-                                                                                           show_profile=self.show, show=self.show)
->>>>>>> 184b1cfd
-
+            global_sky = sciI.global_skysub(self.caliBrate.tslits_dict,
+                                            self.caliBrate.tilts_dict['tilts'], use_skymask=True,
+                                            maskslits=maskslits, show=self.show)
+
+            skymodel, objmodel, ivarmodel, outmask, sobjs \
+                    = sciI.local_skysub_extract(self.caliBrate.mswave, maskslits=maskslits,
+                                                show_profile=self.show, show=self.show)
 
             # Flexure correction?
             if self.par['flexure'] is not None:
@@ -915,18 +858,12 @@
             # set to first pass global sky
             skymodel = global_sky0
             objmodel = np.zeros_like(sciimg)
-<<<<<<< HEAD
             # Set to sciivar. Could create a model but what is the point?
             ivarmodel = np.copy(sciivar)
             # Set to inmask in case on objects were found
-            outmask = self.sciI.bitmask
+            outmask = sciI.bitmask
             # empty specobjs object from object finding
             sobjs = sobjs_obj
-=======
-            ivarmodel = np.copy(sciivar)  # Set to sciivar. Could create a model but what is the point?
-            outmask = sciI.bitmask  # Set to inmask in case on objects were found
-            sobjs = sobjs_obj  # empty specobjs object from object finding
->>>>>>> 184b1cfd
 
         return sciimg, sciivar, skymodel, objmodel, ivarmodel, outmask, sobjs, vel_corr
 
@@ -941,6 +878,7 @@
     @staticmethod
     def default_std_find_obj_steps():
         return ['process', 'global_skysub', 'find_objects']
+
 
 def instantiate_me(spectrograph, **kwargs):
     """
