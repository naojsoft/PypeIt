--- conflicted
+++ resolved
@@ -120,18 +120,6 @@
         """
         return super()._bundle(ext='SPECTRUM')
 
-<<<<<<< HEAD
-    #@property
-    #def sig(self):
-    #    """ Return the 1-sigma array
-    #
-    #    Returns:
-    #        `numpy.ndarray`_: error array
-    #    """
-    #    return np.sqrt(utils.inverse(self.ivar))
-        
-=======
->>>>>>> 0ce5bf0d
     def to_file(self, ofile, primary_hdr=None, history=None, **kwargs):
         """
         Over-load :func:`pypeit.datamodel.DataContainer.to_file`
