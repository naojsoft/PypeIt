import numpy as np
from scipy.signal import savgol_filter
import scipy.signal as signal
import scipy.ndimage as ndimage
import scipy.interpolate as inter
from matplotlib import pyplot as plt
import arcyextract
import arcyutils
import arcyproc
import arextract
import arload
import arlris
import armsgs
import artrace
import arutils
import arplot
import arspecobj
from arpca import pca2d

try:
    from xastropy.xutils import xdebug as debugger
except:
    import pdb as debugger

# Logging
msgs = armsgs.get_logger()

def background_subtraction(slf, sciframe, varframe, k=3, crsigma=20.0, maskval=-999999.9, nsample=1):
    """
    Idea for background subtraction:
    (1) Assume that all pixels are background and (by considering the tilts) create an array of pixel flux vs pixel wavelength.
    (2) Step along pixel wavelength, and mask out the N pixels (where N ~ 5) that have the maximum flux in each "pixel" bin.
    (3) At each pixel bin, perform a robust regression with the remaining values until all values in a given bin are consistent with a constant value.
    (4) Using all non-masked values, perform a least-squares spline fit to the points. This corresponds to the background spectrum
    (5) Reconstruct the background image by accounting for the tilts.

    Perform a background subtraction on the science frame by
    fitting a b-spline to the background.

    This routine will (probably) work poorly if the order traces overlap (of course)
    """

    errframe = np.sqrt(varframe)
    retframe = np.zeros_like(sciframe)
    norders = slf._lordloc.shape[1]
    # Look at the end corners of the detector to get detector size in the dispersion direction
    xstr = slf._pixlocn[0,0,slf._dispaxis]-slf._pixlocn[0,0,slf._dispaxis+2]/2.0
    xfin = slf._pixlocn[-1,-1,slf._dispaxis]+slf._pixlocn[-1,-1,slf._dispaxis+2]/2.0
    if slf._dispaxis == 0:
        xint = slf._pixlocn[:,0,0]
    else:
        xint = slf._pixlocn[0,:,0]
    # Find which pixels are within the order edges
    msgs.info("Identifying pixels within each order")
    ordpix = arcyutils.order_pixels(slf._pixlocn, slf._lordloc, slf._rordloc, slf._dispaxis)
    allordpix = ordpix.copy()
    msgs.info("Applying bad pixel mask")
    ordpix *= (1-slf._bpix.astype(np.int))
    whord = np.where(ordpix != 0)
#    msgs.info("Masking cosmic ray hits")
#    crr_id = arcyutils.crreject(sciframe/np.median(sciframe[whord]), slf._dispaxis)
#    cruse = np.abs(crr_id/sciframe)[whord]
#    medcr = np.median(cruse)
#    madcr = 1.4826*np.median(np.abs(cruse-medcr))
#    whcrt = np.where(cruse>medcr+crsigma*madcr)
#    whcrr = (whord[0][whcrt],whord[1][whcrt])
#    msgs.info("Identified {0:d} pixels affected by cosmic rays within orders in the science frame".format(whord[0].size))
#    if whcrr[0].size != 0: ordpix[whcrr] = 0
#	temp = sciframe.copy()
#	temp[whcrr] = 0.0
#	arutils.ds9plot(temp.astype(np.float))
    msgs.info("Rectifying the orders to estimate the background locations")
    msgs.work("Multiprocess this step to make it faster")
    badorders = np.zeros(norders)
    ordpixnew = np.zeros_like(ordpix)
    for o in xrange(norders):
        # Rectify this order
        recframe = arcyextract.rectify(sciframe, ordpix, slf._pixcen[:,o], slf._lordpix[:,o], slf._rordpix[:,o], slf._pixwid[o], maskval, slf._dispaxis)
        recerror = arcyextract.rectify(errframe, ordpix, slf._pixcen[:,o], slf._lordpix[:,o], slf._rordpix[:,o], slf._pixwid[o], maskval, slf._dispaxis)
        #recmask = np.ones(recframe.shape, dtype=np.int)
        #wmsk = np.where(recframe==maskval)
        #recmask[wmsk] = 0
        #arutils.ds9plot(recframe.astype(np.float))
        #arutils.ds9plot(recerror.astype(np.float))
        #arutils.ds9plot((recframe/recerror).astype(np.float))
        # Create a mask where there is significant flux from the object
        #flux = arcyextract.maskedaverage_order(recframe, np.ones_like(recframe), maskval)
        #plt.plot(np.arange(flux.size),flux,'k-',drawstyle='steps')
        # At least three pixels in a given row need to be detected at 2 sigma
        rowd = np.where( ((recerror!=0.0) & (recframe/recerror > 2.0)).astype(np.int).sum(axis=1) >= 3 )
        w = np.ix_(rowd[0],np.arange(recframe.shape[1]))
        #arutils.ds9plot(recframe.astype(np.float))
        #objprof = arcyextract.maskedaverage_order(recframe[w], recerror[w]**2, maskval)
        recframesmth = arcyproc.smooth_gaussmask(recframe[w], maskval, 4.0)
        # Sort the pixels along the spatial direction based on their flux

        # Select only pixels with a flux consistent with a constant valueIdentify the most common columns are




        #arutils.ds9plot(recframe[w].astype(np.float))
        #arutils.ds9plot(recframesmth.astype(np.float))
        objprofm = arcyextract.maskedmedian_order(recframesmth, maskval)
        if (len(objprofm) < slf._pixwid[o]/3) or (len(objprofm) <= 5):
            badorders[o] = 1
            continue
        #plt.plot(np.arange(objprof.size),objprof,'r-',drawstyle='steps')
        #plt.plot(np.arange(objprofm.size),objprofm,'k-',drawstyle='steps')
        # Reject the flux from the 3 highest S/N pixels (originally required to be included)
        xarray = np.arange(objprofm.size)
        profmask = np.zeros(objprofm.size,dtype=np.int)
        w = np.argsort(objprofm)[-3:]
        profmask[w] = 1
        # Exclude the end points
        profmask[0] = 1
        profmask[-1] = 1
        profmask, coeff = arutils.robust_polyfit(xarray, objprofm, 0, maxone=True, sigma=2.0, function="polynomial", initialmask=profmask, forceimask=True)
        #bgfit = arutils.func_val(coeff,xarray,"polynomial")
        #plt.plot(xarray,bgfit,'r-')
        w = np.where(profmask==0)
        #plt.plot(xarray[w],bgfit[w],'go')
        #plt.axis([0,30,0,np.max(objprofm)])
        #plt.show()
        #plt.clf()
        bgloc = np.zeros_like(recframe)
        bgloc[:,w] = 1.0
        # Undo the rectification
        #arutils.ds9plot(bgloc)
        unrecmask = arcyextract.rectify_undo(bgloc, slf._pixcen[:,o], slf._lordpix[:,o], slf._rordpix[:,o], slf._pixwid[o], maskval, sciframe.shape[0], sciframe.shape[1], slf._dispaxis)
        #arutils.ds9plot(unrecmask)
        # Apply the mask to master mask
        ordpixnew += unrecmask.copy()

    # Update ordpix
    msgs.info("Masking object to determine background level")
    ordpix *= ordpixnew

    msgs.work("Plot/save background locations")
    msgs.work("Deal with bad orders")
    #arutils.ds9plot(ordpix.astype(np.float))

    msgs.info("Fitting and reconstructing background")
    # Create the over-sampled array of points in the dispersion direction (detector)
    ncoeff, k = sciframe.shape[slf._dispaxis], 1
    xmod = np.linspace(xstr,xfin,sciframe.shape[slf._dispaxis]*nsample)
    ycen = 0.5*(slf._lordloc + slf._rordloc)
    """
    The b-spline algorithm takes *far* too long to compute for the entire order simultaneously.
    An iteration procedure is now needed to step along the order and fit each position as you step along the order.

    Speed this up by selecting only considering pixels inside the given lordpix/rordpix of each order, rather than grabbing all xpix and ypix
    """
    bgmod = np.zeros_like(sciframe)
    polyorder, repeat = 9, 1
    for o in xrange(norders):
        #if o < 3 or o > norders-5: continue
        xpix, ypix = np.where(ordpix==o+1)
        print "Preparing", o+1
        xbarr, ybarr = arcyutils.prepare_bsplfit(sciframe, slf._pixlocn, slf._tilts[:,o], xmod, ycen[:,o], xpix, ypix, slf._dispaxis)
        xapix, yapix = np.where(allordpix==o+1)
        xball = arcyproc.prepare_bgmodel(sciframe, slf._pixlocn, slf._tilts[:,o], xmod, ycen[:,o], xapix, yapix, slf._dispaxis)
        ebarr = np.ones_like(xbarr)
        print "Fitting", o+1, xbarr.size
        argsrt = np.argsort(xbarr,kind='mergesort')
        polypoints = 3*slf._pixwid[o]
        fitfunc = arcyutils.polyfit_scan(xbarr[argsrt], ybarr[argsrt], ebarr, maskval, polyorder, polypoints, repeat)
        fitfunc_model = np.interp(xball, xbarr[argsrt], fitfunc)
        bgmod += arcyproc.background_model(fitfunc_model, xapix, yapix, sciframe.shape[0], sciframe.shape[1])
#		np.save("bspl/xbarr_ord{0:d}".format(o+1),xbarr)
#		np.save("bspl/ybarr_ord{0:d}".format(o+1),ybarr)
#		np.save("bspl/ebarr_ord{0:d}".format(o+1),ebarr)
#		print min(np.min(xbarr),xstr), max(np.max(xbarr),xfin), ncoeff, k, slf._dispaxis
#		np.save("bspl/pixlocn_ord{0:d}".format(o+1),slf._pixlocn)
#		np.save("bspl/tilts_ord{0:d}".format(o+1),slf._tilts[:,o])
#		np.save("bspl/xmod_ord{0:d}".format(o+1),xmod)
#		np.save("bspl/ycen_ord{0:d}".format(o+1),ycen[:,o])
#		np.save("bspl/xpix_ord{0:d}".format(o+1),xpix)
#		np.save("bspl/ypix_ord{0:d}".format(o+1),ypix)
#		print "saved all!"
#		#mod_yarr = cybspline.bspline_fit(xmod, xbarr, ybarr, ebarr, min(np.min(xbarr),xstr), max(np.max(xbarr),xfin), ncoeff, k)
#		bgmod += arcyutils.bspline_fitmod(xbarr, ybarr, ebarr, min(np.min(xbarr),xstr), max(np.max(xbarr),xfin), ncoeff, k, slf._pixlocn, slf._tilts[:,o], xmod, ycen[:,o], xpix, ypix, slf._dispaxis)

    arutils.ds9plot(bgmod.astype(np.float))
    arutils.ds9plot((sciframe-bgmod).astype(np.float))

    #exsci, exerr = arcyextract.extract_weighted(frame, error, badpixmask, pixcen[:,o], piycen[:,o], slf._pixlocn, ordtilt[:,o], ordxcen[:,o], ordycen[:,o], ordwid[:,o], ordwnum[o], ordlen[o], ordnum[o], argf_interpnum, slf._dispaxis)

# 	ordcen = 0.5*(slf._lordloc + slf._rordloc)
# 	ordwid = np.ceil(np.median(np.abs(slf._lordloc - slf._rordloc),axis=0)).astype(np.int)/2
# 	cord_pix = artrace.phys_to_pix(ordcen, slf._pixlocn, slf._dispaxis, 1-slf._dispaxis)
# 	print cord_pix
# 	print ordwid
# 	test_rect = arcyextract.rectify_fast(sciframe, cord_pix, ordwid, -999999.9, slf._dispaxis)
# 	arutils.ds9plot(test_rect)
# 	for o in xrange(norders):
# 		pass


    assert(False)
    # Mask out ordpix pixels where there is target flux
    ordpix = None
    # Prepare and fit the sky background pixels in every order
    msgs.work("Multiprocess this step to make it faster")
    skybg = np.zeros_like(sciframe)
    for o in xrange(norders):
        xpix, ypix = np.where(ordpix==1+o)
        msgs.info("Preparing sky pixels in order {0:d}/{1:d} for a b-spline fit".format(o+1,norders))
        xbarr, ybarr = cybspline.prepare_bsplfit(arc, pixmap, tilts, xmod, ycen, xpix, ypix, dispaxis)
        msgs.info("Performing b-spline fir to oversampled sky background in order {0:d}/{1:d}".format(o+1,norders))
        ncoeff, k = flt.shape[dispaxis], 1
        #mod_yarr = cybspline.bspline_fit(xmod, xbarr, ybarr, ebarr, min(np.min(xbarr),xstr), max(np.max(xbarr),xfin), ncoeff, k)
        skybg += cybspline.bspline_fitmod(xbarr, ybarr, ebarr, min(np.min(xbarr),xstr), max(np.max(xbarr),xfin), ncoeff, k, pixmap, tilts, xmod, ycen, xpix, ypix, slf._dispaxis)

    # Subtract the background
    msgs.info("Subtracting the sky background from the science frame")
    return sciframe-skybg, skybg


def badpix(slf, det, frame, sigdev=10.0):
    """
    frame is a master bias frame
    sigdev is the number of standard deviations away from the median that a pixel needs to be in order to be classified as a bad pixel
    """
    bpix = np.zeros_like(frame)
    subfr, tframe, temp = None, None, None
    for i in xrange(slf._spect['det'][det-1]['numamplifiers']):
        datasec = "datasec{0:02d}".format(i+1)
        x0, x1, y0, y1 = slf._spect['det'][det-1][datasec][0][0], slf._spect['det'][det-1][datasec][0][1], slf._spect['det'][det-1][datasec][1][0], slf._spect['det'][det-1][datasec][1][1]
        xv = np.arange(x0, x1)
        yv = np.arange(y0, y1)
        # Construct an array with the rows and columns to be extracted
        w = np.ix_(xv,yv)
        tframe = frame[w]
        temp = np.abs(np.median(tframe)-tframe)
        sigval = max(np.median(temp)*1.4826, 1.4826)
        ws = np.where(temp > sigdev*sigval)
        subfr = np.zeros_like(tframe)
        subfr[ws] = 1.0
        bpix[w] = subfr
    del subfr, tframe, temp
    # Finally, trim the bad pixel frame
    bpix = trim(slf, bpix, det)
    msgs.info("Identified {0:d} bad pixels".format(int(np.sum(bpix))))
    return bpix


def bg_subtraction(slf, det, sciframe, varframe, crpix, tracemask=None,
                   rejsigma=3.0, maskval=-999999.9):
    """ Extract a science target and background flux
    :param slf:
    :param sciframe:
    :param varframe:
    :return:
    """
    # Set some starting parameters (maybe make these available to the user)
    msgs.work("Should these parameters be made available to the user?")
    polyorder, repeat = 5, 1
    # Begin the algorithm
    errframe = np.sqrt(varframe)
    norders = slf._lordloc[det-1].shape[1]
    # Look at the end corners of the detector to get detector size in the dispersion direction
    xstr = slf._pixlocn[det-1][0,0,slf._dispaxis]-slf._pixlocn[det-1][0,0,slf._dispaxis+2]/2.0
    xfin = slf._pixlocn[det-1][-1,-1,slf._dispaxis]+slf._pixlocn[det-1][-1,-1,slf._dispaxis+2]/2.0
    xint = slf._pixlocn[det-1][:,0,0]
    # Find which pixels are within the order edges
    msgs.info("Identifying pixels within each order")
    ordpix = arcyutils.order_pixels(slf._pixlocn[det-1],
                                    slf._lordloc[det-1]*0.95+slf._rordloc[det-1]*0.05,
                                    slf._lordloc[det-1]*0.05+slf._rordloc[det-1]*0.95,
                                    slf._dispaxis)
    allordpix = ordpix.copy()
    msgs.info("Applying bad pixel mask")
    ordpix *= (1-slf._bpix[det-1].astype(np.int)) * (1-crpix.astype(np.int))
    if tracemask is not None: ordpix *= (1-tracemask.astype(np.int))
    # Construct an array of pixels to be fit with a spline
    #msgs.bug("Tilts are the wrong shape, transposing -- fix this later")
    msgs.bug("Remember to include the following in a loop over order number")
    #whord = np.where(ordpix != 0)
    o = 0 # order=1
    whord = np.where(ordpix == o+1)
    tilts = slf._tilts[det-1].copy()
    xvpix  = tilts[whord]
    scipix = sciframe[whord]
    varpix = varframe[whord]
    xargsrt = np.argsort(xvpix,kind='mergesort')
    sxvpix  = xvpix[xargsrt]
    sscipix = scipix[xargsrt]
    svarpix = varpix[xargsrt]
    # Reject deviant pixels -- step through every 1.0/sciframe.shape[0] in sxvpix and reject significantly deviant pixels
    edges = np.linspace(min(0.0,np.min(sxvpix)),max(1.0,np.max(sxvpix)),sciframe.shape[0])
    fitcls = np.zeros(sciframe.shape[0])
    #if tracemask is None:
    if True:
        maskpix = np.zeros(sxvpix.size)
        msgs.info("Identifying pixels containing the science target")
        msgs.work("Speed up this step in cython")
        for i in xrange(sciframe.shape[0]-1):
            wpix = np.where((sxvpix>=edges[i]) & (sxvpix<=edges[i+1]))
            if (wpix[0].size>5):
                txpix = sxvpix[wpix]
                typix = sscipix[wpix]
                msk, cf = arutils.robust_polyfit(txpix, typix, 0, sigma=rejsigma)
                maskpix[wpix] = msk
                #fitcls[i] = cf[0]
                wgd=np.where(msk==0)
                szt = np.size(wgd[0])
                if szt > 8:
                    fitcls[i] = np.mean(typix[wgd][szt/2-3:szt/2+4]) # Average the 7 middle pixels
                    #fitcls[i] = np.mean(np.random.shuffle(typix[wgd])[:5]) # Average the 5 random pixels
                else:
                    fitcls[i] = cf[0]
    else:
        msgs.work("Speed up this step in cython")
        for i in xrange(sciframe.shape[0]-1):
            wpix = np.where((sxvpix>=edges[i]) & (sxvpix<=edges[i+1]))
            typix = sscipix[wpix]
            szt = typix.size
            if szt > 8:
                fitcls[i] = np.mean(typix[szt/2-3:szt/2+4]) # Average the 7 middle pixels
            elif szt != 0:
                fitcls[i] = np.mean(typix)
            else:
                fitcls[i] = 0.0
        # Trace the sky lines to get a better estimate of the tilts
        scicopy = sciframe.copy()
        scicopy[np.where(ordpix==0)] = maskval
        scitilts, _ = artrace.model_tilt(slf, det, scicopy, guesstilts=tilts.copy(), censpec=fitcls, maskval=maskval, plotQA=True)
        xvpix  = scitilts[whord]
        scipix = sciframe[whord]
        varpix = varframe[whord]
        mskpix = tracemask[whord]
        xargsrt = np.argsort(xvpix,kind='mergesort')
        sxvpix  = xvpix[xargsrt]
        sscipix = scipix[xargsrt]
        svarpix = varpix[xargsrt]
        maskpix = mskpix[xargsrt]
    # Check the mask is reasonable
    scimask = sciframe.copy()
    rxargsrt = np.argsort(xargsrt,kind='mergesort')
    scimask[whord] *= (1.0-maskpix)[rxargsrt]
    #arutils.ds9plot(scimask)
    # Now trace the sky lines to get a better estimate of the spectral tilt during the observations
    scifrcp = scimask.copy()
    scifrcp[whord] += (maskval*maskpix)[rxargsrt]
    scifrcp[np.where(ordpix == 0)] = maskval
    msgs.info("Fitting sky background spectrum")
    polypoints = 5
    nsmth = 15
    bgmodel = arcyproc.polyscan_fitsky(tilts.copy(), scifrcp.copy(), 1.0/errframe, maskval, polyorder, polypoints, nsmth, repeat)
    bgpix = bgmodel[whord]
    sbgpix = bgpix[xargsrt]
    wbg = np.where(sbgpix != maskval)
    # Smooth this spectrum
    polyorder = 1
    xpix = sxvpix[wbg]
    maxdiff = np.sort(xpix[1:]-xpix[:-1])[xpix.size-sciframe.shape[0]-1] # only include the next pixel in the fit if it is less than 10x the median difference between all pixels
    #
    msgs.info("Generating sky background image")
    bgscan = arcyutils.polyfit_scan_lim(sxvpix[wbg], sbgpix[wbg].copy(), np.ones(wbg[0].size,dtype=np.float), maskval, polyorder, sciframe.shape[1]/3, repeat, maxdiff)
    # Restrict to good values
    gdscan = bgscan != maskval
    if np.sum(~gdscan) > 0:
        msgs.warn("At least one masked value in bgscan")
    # Generate
    bgframe = np.interp(tilts.flatten(), sxvpix[wbg[0][gdscan]], bgscan[gdscan]).reshape(tilts.shape)
    if np.sum(np.isnan(bgframe)) > 0:
        msgs.warn("NAN in bgframe.  Replacing with 0")
        bad = np.isnan(bgframe)
        bgframe[bad] = 0.
    # Plot to make sure that the result is good
    #arutils.ds9plot(bgframe)
    #arutils.ds9plot(sciframe-bgframe)
    return bgframe


def error_frame_postext(slf, sciframe, idx, fitsdict):
    # Dark Current noise
    dnoise = slf._spect['det']['darkcurr'] * float(fitsdict["exptime"][idx])/3600.0
    # The effective read noise
    rnoise = slf._spect['det']['ronoise']**2 + (0.5*slf._spect['det']['gain'])**2
    errframe = np.zeros_like(sciframe)
    w = np.where(sciframe != -999999.9)
    errframe[w] = np.sqrt(sciframe[w] + rnoise + dnoise)
    w = np.where(sciframe == -999999.9)
    errframe[w] = 999999.9
    return errframe


def flatfield(slf, sciframe, flatframe, det, snframe=None):
    """ Flat field the input image
    Parameters
    ----------
    slf
    sciframe : 2d image
    flatframe : 2d image
    snframe : 2d image, optional
    det : int
      Detector index

    Returns
    -------
    flat-field image
    and updated variance if snframe is input

    """
    retframe = np.zeros_like(sciframe)
    w = np.where(flatframe > 0.0)
    retframe[w] = sciframe[w]/flatframe[w]
    if w[0].size != flatframe.size:
        w = np.where(flatframe <= 0.0)
        slf._bpix[det-1][w] = 1.0
    if snframe is None:
        return retframe
    else:
        errframe = np.zeros_like(sciframe)
        wnz = np.where(snframe>0.0)
        errframe[wnz] = retframe[wnz]/snframe[wnz]
        return retframe, errframe


def flatnorm(slf, det, msflat, maskval=-999999.9, overpix=6, plotdesc=""):
    """
    Normalize the flat-field frame

    Parameters
    ----------
    slf : class
      An instance of the Science Exposure class
    det : int
      Detector number
    msflat : ndarray
      Flat-field image
    maskval : float
      Global floating point mask value used throughout the code
    overpix : int
      overpix/2 = the number of pixels to extend beyond each side of the order trace
    plotdesc : str
      A title for the plotted QA

    Returns
    -------
    msnormflat : ndarray
      The normalized flat-field frame
    msblaze : ndarray
      A 2d array containing the blaze function for each slit
    """

    msgs.info("Normalizing the master flat field frame")
    # First, determine the relative scale of each amplifier (assume amplifier 1 has a scale of 1.0)
    if slf._spect['det'][det-1]['numamplifiers'] > 1:
        sclframe = get_ampscale(slf, det, msflat)
        # Divide the master flat by the relative scale frame
        msflat /= sclframe
    # Determine the blaze
    polyord_blz = 2  # This probably doesn't need to be a parameter that can be set by the user
    norders = slf._lordloc[det-1].shape[1]
    # Look at the end corners of the detector to get detector size in the dispersion direction
    #xstr = slf._pixlocn[det-1][0,0,0]-slf._pixlocn[det-1][0,0,2]/2.0
    #xfin = slf._pixlocn[det-1][-1,-1,0]+slf._pixlocn[det-1][-1,-1,2]/2.0
    #xint = slf._pixlocn[det-1][:,0,0]
    # Find which pixels are within the order edges
    msgs.info("Identifying pixels within each order")
    ordpix = arcyutils.order_pixels(slf._pixlocn[det-1], slf._lordloc[det-1], slf._rordloc[det-1], slf._dispaxis)
    msgs.info("Applying bad pixel mask")
    ordpix *= (1-slf._bpix[det-1].astype(np.int))
    msgs.info("Rectifying the orders to estimate the background locations")
    #badorders = np.zeros(norders)
    msnormflat = maskval*np.ones_like(msflat)
    msblaze = maskval*np.ones((msflat.shape[0],norders))
    msgs.work("Must consider different amplifiers when normalizing and determining the blaze function")
    msgs.work("Multiprocess this step to make it faster")
    flat_ext1d = maskval*np.ones((msflat.shape[0],norders))
    for o in xrange(norders):
        # Rectify this order
        recframe = arcyextract.rectify(msflat, ordpix, slf._pixcen[det-1][:,o], slf._lordpix[det-1][:,o],
                                       slf._rordpix[det-1][:,o], slf._pixwid[det-1][o]+overpix, maskval, slf._dispaxis)
        if slf._argflag["reduce"]["FlatMethod"].lower()=="polyscan":
            polyorder = slf._argflag["reduce"]["FlatParams"][0]
            polypoints = slf._argflag["reduce"]["FlatParams"][1]
            repeat = slf._argflag["reduce"]["FlatParams"][2]
            # Take the median along the spatial dimension
            flatmed = np.median(recframe, axis=1)
            # Perform a polynomial fitting scheme to determine the blaze profile
            xarray = np.arange(flatmed.size, dtype=np.float)
            weight = flatmed.copy()
            msgs.work("Routine doesn't support user parameters yet")
            msgs.bug("Routine doesn't support user parameters yet")
            blazet = arcyutils.polyfit_scan(xarray, flatmed.copy(), weight, maskval, polyorder, polypoints, repeat)
             # Remove the masked endpoints
            outx, outy, outm, lox, hix = arcyproc.remove_maskedends(xarray, flatmed, blazet, maskval)
            # Inspect the end points and extrapolate from the best fitting end pixels
            derv = (outm[1:]-outm[:-1])/(outx[1:]-outx[:-1])
            dervx = 0.5*(outx[1:]+outx[:-1])
            derv2 = (derv[1:]-derv[:-1])/(dervx[1:]-dervx[:-1])
            medv = np.median(derv2)
            madv = 1.4826*np.median(np.abs(derv2-medv))
            blaze = arcyproc.blaze_fitends(outx, outy, outm, derv2-medv, madv, polyord_blz, polypoints)
            #plt.plot(xarray,flatmed,'k-',drawstyle='steps')
            #plt.plot(xarray, blaze, 'r-')
            #plt.show()
            #np.savetxt("check_blaze_ord{0:d}.txt".format(o),np.transpose((xarray,flatmed)))
            # Divide the flat by the fitted flat profile
            finalblaze = np.ones(recframe.shape[0])
            finalblaze[lox:hix] = blaze.copy()
            blazenrm = finalblaze.reshape((finalblaze.size, 1)).repeat(recframe.shape[1], axis=1)
            recframe /= blazenrm
            # Store the blaze for this order
            msblaze[lox:hix,o] = blaze.copy()
            flat_ext1d[:,o] = flatmed.copy()
            # Sort the normalized frames along the dispersion direction
            recsort = np.sort(recframe, axis=0)
            # Find the mean value, but only consider the "innermost" 50 per cent of pixels (i.e. the pixels closest to 1.0)
            recmean = arcyproc.scale_blaze(recsort, maskval)
            #rows = np.arange(recsort.shape[0]/4,(3*recsort.shape[0])/4,dtype=np.int)
            #w = np.ix_(rows,np.arange(recframe.shape[1]))
            #recmean = np.mean(recsort[w],axis=0)
            for i in xrange(recmean.size):
                recframe[i,:] /= recmean[i]
            # Undo the rectification
            normflat_unrec = arcyextract.rectify_undo(recframe, slf._pixcen[det-1][:,o], slf._lordpix[det-1][:,o],
                                                      slf._rordpix[det-1][:,o], slf._pixwid[det-1][o], maskval,
                                                      msflat.shape[0], msflat.shape[1], slf._dispaxis)
            # Apply the normalized flatfield for this order to the master normalized frame
            msnormflat = arcyproc.combine_nrmflat(msnormflat, normflat_unrec, slf._pixcen[det-1][:,o],
                                                  slf._lordpix[det-1][:,o], slf._rordpix[det-1][:,o],
                                                  slf._pixwid[det-1][o]+overpix, maskval, slf._dispaxis)
        else:
            msgs.error("Flatfield method {0:s} is not supported".format(slf._argflag["reduce"]["FlatMethod"]))
    # Send the blaze away to be plotted and saved
    msgs.work("Perform a 2D PCA analysis on echelle blaze fits?")
    arplot.plot_orderfits(slf, msblaze, flat_ext1d, desc=plotdesc)
    # If there is more than 1 amplifier, apply the scale between amplifiers to the normalized flat
    if slf._spect['det'][det-1]['numamplifiers'] > 1: msnormflat *= sclframe
    return msnormflat, msblaze


def get_ampscale(slf, det, msflat):
    """
    Normalize the flat-field frame

    Parameters
    ----------
    slf : class
      An instance of the Science Exposure class
    det : int
      Detector number
    msflat : ndarray
      Flat-field image

    Returns
    -------
    sclframe : ndarray
      A frame to scale all amplifiers to the same counts at the amplifier borders
    """
    sclframe = np.ones_like(msflat)
    ampdone = np.zeros(slf._spect['det'][det-1]['numamplifiers'], dtype=int) # 1 = amplifiers have been assigned a scale
    ampdone[0]=1
    while np.sum(ampdone) != slf._spect['det'][det-1]['numamplifiers']:
        abst, bbst, nbst, n0bst, n1bst = -1, -1, -1, -1, -1 # Reset the values for the most overlapping amplifier
        for a in xrange(0, slf._spect['det'][det-1]['numamplifiers']): # amplifier 'a' is always the reference amplifier
            if ampdone[a] == 0: continue
            for b in xrange(0, slf._spect['det'][det-1]['numamplifiers']):
                if ampdone[b] == 1 or a == b: continue
                tstframe = np.zeros_like(msflat)
                tstframe[np.where(slf._ampsec[det-1] == a+1)] = 1
                tstframe[np.where(slf._ampsec[det-1] == b+1)] = 2
                # Determine the total number of adjacent edges between amplifiers a and b
                n0 = np.sum(tstframe[1:,:]-tstframe[:-1,:])
                n1 = np.sum(tstframe[:,1:]-tstframe[:,:-1])
                if (abs(n0)+abs(n1)) > nbst:
                    n0bst = n0
                    n1bst = n1
                    nbst = abs(n0)+abs(n1)
                    abst = a
                    bbst = b
        # Determine the scaling factor for these two amplifiers
        tstframe = np.zeros_like(msflat)
        tstframe[np.where(slf._ampsec[det-1] == abst+1)] = 1
        tstframe[np.where(slf._ampsec[det-1] == bbst+1)] = 2
        if abs(n0bst) > abs(n1bst):
            # The amplifiers overlap on the zeroth index
            w = np.where(tstframe[1:,:]-tstframe[:-1,:] != 0)
            sclval = np.median(msflat[w[0][0]+1, w[1]])/np.median(msflat[w[0][0], w[1]])
            # msflat[w[0][0], w[1][0:50]] = 1.0E10
            # msflat[w[0][0]-1, w[1][0:50]] = -1.0E10
            # arutils.ds9plot(msflat)
            if n0bst > 0:
                # Then pixel w[0][0] falls on amplifier a
                sclval = sclframe[w[0][0], w[1]] * sclval
            else:
                # pixel w[0][0] falls on amplifier b
                sclval = sclframe[w[0][0]+1, w[1]] / sclval
        else:
            # The amplifiers overlap on the first index
            w = np.where(tstframe[:,1:]-tstframe[:,:-1] != 0)
            sclval = np.median(msflat[w[0], w[1][0]+1]/msflat[w[0], w[1][0]])
            if n1bst > 0:
                # Then pixel w[1][0] falls on amplifier a
                sclval = sclframe[w[0], w[1][0]] * sclval
            else:
                # pixel w[1][0] falls on amplifier b
                sclval = sclframe[w[0], w[1][0]+1] / sclval
        # Finally, apply the scale factor thwe amplifier b
        w = np.where(slf._ampsec[det-1] == bbst+1)
        sclframe[w] = np.median(sclval)
        ampdone[bbst] = 1
    return sclframe


def get_ampsec_trimmed(slf, fitsdict, det, scidx):
    """
     Generate a frame that identifies each pixel to an amplifier, and then trim it to the data sections.
     This frame can be used to later identify which trimmed pixels correspond to which amplifier

    Parameters
    ----------
    slf : class
      An instance of the ScienceExposure class
    fitsdict : dict
      Contains relevant information from fits header files
    det : int
      Detector number, starts at 1
    scidx : int
      Index of science frame

    Returns
    -------
    fitsdict : dict
      Updates to the input fitsdict
    """
    # Get naxis0, naxis1, datasec, oscansec, ampsec for specific instruments
    if slf._argflag['run']['spectrograph'] in ['lris_blue', 'lris_red']:
        msgs.info("Parsing datasec,oscansec,ampsec from headers")
        temp, head0, secs = arlris.read_lris(fitsdict['directory'][scidx]+
                                             fitsdict['filename'][scidx],
                                             det)
        # Naxis
        fitsdict['naxis0'][scidx] = temp.shape[0]
        fitsdict['naxis1'][scidx] = temp.shape[1]
        # Loop on amplifiers
        for kk in range(slf._spect['det'][det-1]['numamplifiers']):
            datasec = "datasec{0:02d}".format(kk+1)
            slf._spect['det'][det-1][datasec] = arload.load_sections(secs[0][kk], msgs)
            oscansec = "oscansec{0:02d}".format(kk+1)
            slf._spect['det'][det-1][oscansec] = arload.load_sections(secs[1][kk], msgs)
            ampsec = "ampsec{0:02d}".format(kk+1)
            slf._spect['det'][det-1][ampsec] = arload.load_sections(secs[2][kk], msgs)
    # For convenience
    naxis0, naxis1 = int(fitsdict['naxis0'][scidx]), int(fitsdict['naxis1'][scidx])
    # Initialize the returned array
    retarr = np.zeros((naxis0, naxis1))
    for i in xrange(slf._spect['det'][det-1]['numamplifiers']):
        datasec = "datasec{0:02d}".format(i+1)
        x0, x1, y0, y1 = slf._spect['det'][det-1][datasec][0][0], slf._spect['det'][det-1][datasec][0][1], slf._spect['det'][det-1][datasec][1][0], slf._spect['det'][det-1][datasec][1][1]
        if x0 < 0: x0 += naxis0
        if x1 <= 0: x1 += naxis0
        if y0 < 0: y0 += naxis1
        if y1 <= 0: y1 += naxis1
        # Fill in the pixels for this amplifier
        xv = np.arange(x0, x1)
        yv = np.arange(y0, y1)
        w = np.ix_(xv, yv)
        try:
            retarr[w] = i+1
        except IndexError:
            debugger.set_trace()
        # Save these locations for trimming
        if i == 0:
            xfin = xv.copy()
            yfin = yv.copy()
        else:
            xfin = np.unique(np.append(xfin, xv.copy()))
            yfin = np.unique(np.append(yfin, yv.copy()))
    # Construct and array with the rows and columns to be extracted
    w = np.ix_(xfin, yfin)
    slf._ampsec[det-1] = retarr[w]


def get_wscale(slf):
    """
    This routine calculates the wavelength array based on the sampling size (in km/s) of each pixel.
    It conveniently assumes a standard reference wavelength of 911.75348 A
    """

    lam0 = 911.75348
    step = 1.0 + slf._argflag['reduce']['pixelsize']/299792.458
    # Determine the number of pixels from lam0 that need to be taken to reach the minimum wavelength of the spectrum
    msgs.work("No orders should be masked -- remove this code when the auto wavelength ID routine is fixed, and properly extrapolates.")
    w = np.where(slf._waveids!=-999999.9)
    nmin = int(np.log10(np.min(slf._waveids[w])/lam0)/np.log10(step) )
    nmax = int(1.0 + np.log10(np.max(slf._waveids[w])/lam0)/np.log10(step) ) # 1.0+ is to round up
    wave = np.min(slf._waveids[w]) * (step**np.arange(1+nmax-nmin))
    msgs.info("Extracted wavelength range will be: {0:.5f} - {1:.5f}".format(wave.min(),wave.max()))
    msgs.info("Total number of spectral pixels in the extracted spectrum will be: {0:d}".format(1+nmax-nmin))
    return wave


def reduce_frame(slf, sciframe, scidx, fitsdict, det, standard=False):
    """ Run standard extraction steps on a frame

    Parameters
    ----------
    sciframe : image
      Bias subtracted image (using arload.load_frame)
    scidx : int
      Index of the frame
    fitsdict : dict
      Contains relevant information from fits header files
    det : int
      Detector index
    standard : bool, optional
      Standard star frame?
    """
    # Check inputs
    if not isinstance(scidx,int):
        raise IOError("scidx needs to be an int")
    # Convert ADUs to electrons
    sciframe *= slf._spect['det'][det-1]['gain']
    # Mask
    slf._scimask[det-1] = np.zeros_like(sciframe).astype(int)
    msgs.info("Masking bad pixels")
    slf.update_sci_pixmask(det, slf._bpix[det-1], 'BadPix')
    # Variance
    msgs.info("Generate variance frame")
    varframe = variance_frame(slf, det, sciframe, scidx, fitsdict)
    if not standard:
        slf._varframe[det-1] = varframe
    ###############
    # Subtract off the scattered light from the image
    msgs.work("Scattered light subtraction is not yet implemented...")
    ###############
    # Flat field the science frame
    if slf._argflag['reduce']['flatfield']:
        msgs.info("Flat fielding the science frame")
        sciframe = flatfield(slf, sciframe, slf._mspixflatnrm[det-1], det)
    else:
        msgs.info("Not performing a flat field calibration")
    if not standard:
        slf._sciframe[det-1] = sciframe
    ###############
    # Identify cosmic rays
    msgs.work("Include L.A.Cosmic arguments in the settings files")
    if True: crmask = lacosmic(slf, fitsdict, det, sciframe, scidx, grow=1.5)
    else: crmask = np.zeros(sciframe.shape)
    # Mask
    slf.update_sci_pixmask(det, crmask, 'CR')
    msgs.work("For now, perform extraction -- really should do this after the flexure+heliocentric correction")
    ###############
    # Estimate Sky Background
    if slf._argflag['reduce']['bgsubtraction']:
        # Perform an iterative background/science extraction
        msgs.info("Estimating the sky background")
        bgframe = bg_subtraction(slf, det, sciframe, varframe, crmask)
        varframe = variance_frame(slf, det, sciframe, scidx, fitsdict, skyframe=bgframe)
        if not standard: # Need to save
            slf._varframe[det-1] = varframe
            slf._bgframe[det-1] = bgframe
    ###############
    # Estimate trace of science objects
    scitrace = artrace.trace_object(slf, det, sciframe-bgframe, varframe, crmask, doqa=(not standard))
    if scitrace is None:
        msgs.info("Not performing extraction for science frame"+msgs.newline()+slf._fitsdict['filename'][scidx[0]])
        debugger.set_trace()
        #continue
    ###############
    # Finalize the Sky Background image
    if slf._argflag['reduce']['bgsubtraction']:
        # Perform an iterative background/science extraction
        msgs.info("Finalizing the sky background image")
        trcmask = scitrace['object'].sum(axis=2)
        trcmask[np.where(trcmask>0.0)] = 1.0
        bgframe = bg_subtraction(slf, det, sciframe, varframe, crmask, tracemask=trcmask)
        # Redetermine the variance frame based on the new sky model
        varframe = variance_frame(slf, det, sciframe, scidx, fitsdict, skyframe=bgframe)
        # Save
        if not standard:
            slf._varframe[det-1] = varframe
            slf._bgframe[det-1] = bgframe
    ###############
    # Determine the final trace of the science objects
    msgs.info("Final trace")
    scitrace = artrace.trace_object(slf, det, sciframe-bgframe, varframe, crmask, doqa=(not standard))
    if standard:
        slf._msstd[det-1]['trace'] = scitrace
        specobjs = arspecobj.init_exp(slf, scidx, det, fitsdict,
                                      trc_img=scitrace, objtype='standard')
        slf._msstd[det-1]['spobjs'] = specobjs
    else:
        slf._scitrace[det-1] = scitrace
        # Generate SpecObjExp list
        specobjs = arspecobj.init_exp(slf, scidx, det, fitsdict,
                                      trc_img=scitrace, objtype='science')
        slf._specobjs[det-1] = specobjs
    ###############
    # Extract
    if scitrace is None:
        msgs.info("Not performing extraction for science frame"+msgs.newline()+slf._fitsdict['filename'][scidx[0]])
        debugger.set_trace()
        #continue

    # Boxcar
<<<<<<< HEAD
    arextract.boxcar(slf, det, specobjs, sciframe-bgframe, varframe, bgframe, crmask, scitrace)
=======
    msgs.info("Extracting")
    bgcorr_box = arextract.boxcar(slf, det, specobjs, sciframe-bgframe,
                                  varframe, bgframe, crmask, scitrace)
    # Profile
    if False:
        arextract.obj_profiles(slf, det, specobjs, sciframe-bgframe-bgcorr_box,
                                      varframe, crmask, scitrace)
    # Final
    if not standard:
        slf._bgframe[det-1] += bgcorr_box
>>>>>>> 1c965ac3
    # Return
    return True


def sn_frame(slf, sciframe, idx):

    # Dark Current noise
    dnoise = slf._spect['det']['darkcurr'] * float(slf._fitsdict["exptime"][idx])/3600.0
    # The effective read noise
    rnoise = np.sqrt(slf._spect['det']['ronoise']**2 + (0.5*slf._spect['det']['gain'])**2)
    errframe = np.abs(sciframe) + rnoise + dnoise
    # If there are negative pixels, mask them as bad pixels
    w = np.where(errframe <= 0.0)
    if w[0].size != 0:
        msgs.warn("The error frame is negative for {0:d} pixels".format(w[0].size)+msgs.newline()+"Are you sure the bias frame is correct?")
        msgs.info("Masking these {0:d} pixels".format(w[0].size))
        errframe[w]  = 0.0
        slf._bpix[w] = 1.0
    w = np.where(errframe > 0.0)
    snframe = np.zeros_like(sciframe)
    snframe[w] = sciframe[w]/np.sqrt(errframe[w])
    return snframe



def lacosmic(slf, fitsdict, det, sciframe, scidx, maxiter=1, grow=1.5, maskval=-999999.9):
    """
    Identify cosmic rays using the L.A.Cosmic algorithm
    U{http://www.astro.yale.edu/dokkum/lacosmic/}
    (article : U{http://arxiv.org/abs/astro-ph/0108003})
    This routine is mostly courtesy of Malte Tewes

    :param grow: Once CRs are identified, grow each CR detection by all pixels within this radius
    :return: mask of cosmic rays (0=no CR, 1=CR)
    """

    msgs.info("Detecting cosmic rays with the L.A.Cosmic algorithm")
    msgs.work("Include these parameters in the settings files to be adjusted by the user")
    sigclip = 5.0
    sigfrac = 0.3
    objlim  = 5.0
    # Set the settings
    scicopy = sciframe.copy()
    crmask = np.cast['bool'](np.zeros(sciframe.shape))
    sigcliplow = sigclip * sigfrac

    # Determine if there are saturated pixels
    satpix = np.zeros_like(sciframe)
    satlev = slf._spect['det'][det-1]['saturation']*slf._spect['det'][det-1]['nonlinear']
    wsat = np.where(sciframe >= satlev)
    if wsat[0].size == 0: satpix = None
    else:
        satpix[wsat] = 1.0
        satpix = np.cast['bool'](satpix)

    # Define the kernels
    laplkernel = np.array([[0.0, -1.0, 0.0], [-1.0, 4.0, -1.0], [0.0, -1.0, 0.0]])  # Laplacian kernal
    growkernel = np.ones((3,3))
    for i in xrange(1, maxiter+1):
        msgs.info("Convolving image with Laplacian kernel")
        # Subsample, convolve, clip negative values, and rebin to original size
        #set_trace()
        subsam = arutils.subsample(scicopy)
        conved = signal.convolve2d(subsam, laplkernel, mode="same", boundary="symm")
        cliped = conved.clip(min=0.0)
        lplus = arutils.rebin(cliped, np.array(cliped.shape)/2.0)

        msgs.info("Creating noise model")
        # Build a custom noise map, and compare  this to the laplacian
        m5 = ndimage.filters.median_filter(scicopy, size=5, mode='mirror')
        noise = np.sqrt(variance_frame(slf, det, m5, scidx, fitsdict))
        msgs.info("Calculating Laplacian signal to noise ratio")

        # Laplacian S/N
        s = lplus / (2.0 * noise)  # Note that the 2.0 is from the 2x2 subsampling

        # Remove the large structures
        sp = s - ndimage.filters.median_filter(s, size=5, mode='mirror')

        msgs.info("Selecting candidate cosmic rays")
        # Candidate cosmic rays (this will include HII regions)
        candidates = sp > sigclip
        nbcandidates = np.sum(candidates)

        msgs.info("{0:5d} candidate pixels".format(nbcandidates))

        # At this stage we use the saturated stars to mask the candidates, if available :
        if satpix is not None:
            msgs.info("Masking saturated pixels")
            candidates = np.logical_and(np.logical_not(satpix), candidates)
            nbcandidates = np.sum(candidates)

            msgs.info("{0:5d} candidate pixels not part of saturated stars".format(nbcandidates))

        msgs.info("Building fine structure image")

        # We build the fine structure image :
        m3 = ndimage.filters.median_filter(scicopy, size=3, mode='mirror')
        m37 = ndimage.filters.median_filter(m3, size=7, mode='mirror')
        f = m3 - m37
        f /= noise
        f = f.clip(min=0.01)

        msgs.info("Removing suspected compact bright objects")

        # Now we have our better selection of cosmics :
        cosmics = np.logical_and(candidates, sp/f > objlim)
        nbcosmics = np.sum(cosmics)

        msgs.info("{0:5d} remaining candidate pixels".format(nbcosmics))

        # What follows is a special treatment for neighbors, with more relaxed constains.

        msgs.info("Finding neighboring pixels affected by cosmic rays")

        # We grow these cosmics a first time to determine the immediate neighborhod  :
        growcosmics = np.cast['bool'](signal.convolve2d(np.cast['float32'](cosmics), growkernel, mode="same", boundary="symm"))

        # From this grown set, we keep those that have sp > sigmalim
        # so obviously not requiring sp/f > objlim, otherwise it would be pointless
        growcosmics = np.logical_and(sp > sigclip, growcosmics)

        # Now we repeat this procedure, but lower the detection limit to sigmalimlow :

        finalsel = np.cast['bool'](signal.convolve2d(np.cast['float32'](growcosmics), growkernel, mode="same", boundary="symm"))
        finalsel = np.logical_and(sp > sigcliplow, finalsel)

        # Unmask saturated pixels:
        if satpix != None:
            msgs.info("Masking saturated stars")
            finalsel = np.logical_and(np.logical_not(satpix), finalsel)

        ncrp = np.sum(finalsel)

        msgs.info("{0:5d} pixels detected as cosmics".format(ncrp))

        # We find how many cosmics are not yet known :
        newmask = np.logical_and(np.logical_not(crmask), finalsel)
        nnew = np.sum(newmask)

        # We update the mask with the cosmics we have found :
        crmask = np.logical_or(crmask, finalsel)

        msgs.info("Iteration {0:d} -- {1:d} pixels identified as cosmic rays ({2:d} new)".format(i, ncrp, nnew))
        if ncrp == 0: break
    # Additional algorithms (not traditionally implemented by LA cosmic) to remove some false positives.
    msgs.work("The following algorithm would be better on the rectified, tilts-corrected image")
    filt  = ndimage.sobel(sciframe, axis=1, mode='constant')
    filty = ndimage.sobel(filt/np.sqrt(np.abs(sciframe)), axis=0, mode='constant')
    filty[np.where(np.isnan(filty))]=0.0
    sigimg  = arcyproc.cr_screen(filty,0.0)
    sigsmth = ndimage.filters.gaussian_filter(sigimg,1.5)
    sigsmth[np.where(np.isnan(sigsmth))]=0.0
    sigmask = np.cast['bool'](np.zeros(sciframe.shape))
    sigmask[np.where(sigsmth>sigclip)] = True
    crmask = np.logical_and(crmask, sigmask)
    msgs.info("Growing cosmic ray mask by 1 pixel")
    crmask = arcyutils.grow_masked(crmask.astype(np.float), grow, 1.0)
    return crmask


def sub_overscan(slf, det, file):
    """
    Subtract overscan
    """

    for i in xrange(slf._spect['det'][det-1]['numamplifiers']):
        # Determine the section of the chip that contains the overscan region
        oscansec = "oscansec{0:02d}".format(i+1)
        ox0, ox1, oy0, oy1 = slf._spect['det'][det-1][oscansec][0][0], slf._spect['det'][det-1][oscansec][0][1], slf._spect['det'][det-1][oscansec][1][0], slf._spect['det'][det-1][oscansec][1][1]
        if ox0 < 0: ox0 += file.shape[0]
        if ox1 <= 0: ox1 += file.shape[0]
        if oy0 < 0: oy0 += file.shape[1]
        if oy1 <= 0: oy1 += file.shape[1]
        xos = np.arange(ox0, ox1)
        yos = np.arange(oy0, oy1)
        w = np.ix_(xos, yos)
        oscan = file[w]
        # Determine the section of the chip that is read out by the amplifier
        ampsec = "ampsec{0:02d}".format(i+1)
        ax0, ax1, ay0, ay1 = slf._spect['det'][det-1][ampsec][0][0], slf._spect['det'][det-1][ampsec][0][1], slf._spect['det'][det-1][ampsec][1][0], slf._spect['det'][det-1][ampsec][1][1]
        if ax0 < 0: ax0 += file.shape[0]
        if ax1 <= 0: ax1 += file.shape[0]
        if ay0 < 0: ay0 += file.shape[1]
        if ay1 <= 0: ay1 += file.shape[1]
        xam = np.arange(ax0, ax1)
        yam = np.arange(ay0, ay1)
        wa = np.ix_(xam, yam)
        # Make sure the overscan section has at least one side consistent with ampsec (note: ampsec should contain both datasec and oscansec)
        if ax1-ax0 == ox1-ox0:
            osfit = np.mean(oscan, axis=1)
            flg_oscan = 1
        elif ay1-ay0 == oy1-oy0:
            osfit = np.mean(oscan, axis=0)
            flg_oscan = 0
        else:
            msgs.error("Overscan sections do not match amplifier sections for amplifier {0:d}".format(i+1))
        # Fit/Model the overscan region
        if slf._argflag['reduce']['oscanMethod'].lower() == "polynomial":
            c = np.polyfit(np.arange(osfit.size), osfit, slf._argflag['reduce']['oscanParams'][0])
            ossub = np.polyval(c, np.arange(osfit.size))#.reshape(osfit.size,1)
        elif slf._argflag['reduce']['oscanMethod'].lower() == "savgol":
            ossub = savgol_filter(osfit, slf._argflag['reduce']['oscanParams'][1], slf._argflag['reduce']['oscanParams'][0])
        else:
            msgs.warn("Overscan subtraction method {0:s} is not implemented".format(slf._argflag['reduce']['oscanMethod']))
            msgs.info("Using a linear fit to the overscan region")
            c = np.polyfit(np.arange(osfit.size), osfit, 1)
            ossub = np.polyval(c, np.arange(osfit.size))#.reshape(osfit.size,1)
        #plt.plot(np.arange(osfit.size),osfit,'k-')
        #plt.plot(np.arange(osfit.size),ossub,'r-')
        #plt.show()
        #plt.clf()
        # Determine the section of the chip that contains data for this amplifier
        datasec = "datasec{0:02d}".format(i+1)
        dx0, dx1, dy0, dy1 = slf._spect['det'][det-1][datasec][0][0], slf._spect['det'][det-1][datasec][0][1], slf._spect['det'][det-1][datasec][1][0], slf._spect['det'][det-1][datasec][1][1]
        if dx0 < 0: dx0 += file.shape[0]
        if dx1 <= 0: dx1 += file.shape[0]
        if dy0 < 0: dy0 += file.shape[1]
        if dy1 <= 0: dy1 += file.shape[1]
        xds = np.arange(dx0, dx1)
        yds = np.arange(dy0, dy1)
        wd = np.ix_(xds, yds)
        ossub = ossub.reshape(osfit.size, 1)
        if wd[0].shape[0] == ossub.shape[0]:
            file[wd] -= ossub
        elif wd[1].shape[1] == ossub.shape[0]:
            file[wd] -= ossub.T
        else:
            msgs.error("Could not subtract bias from overscan region --"+msgs.newline()+"size of extracted regions does not match")
    # Return
    del xam, yam, xds, yds, xos, yos, oscan
    return file


def trim(slf, file, det):
    for i in xrange (slf._spect['det'][det-1]['numamplifiers']):
        datasec = "datasec{0:02d}".format(i+1)
        x0, x1, y0, y1 = slf._spect['det'][det-1][datasec][0][0], slf._spect['det'][det-1][datasec][0][1], slf._spect['det'][det-1][datasec][1][0], slf._spect['det'][det-1][datasec][1][1]
        if x0 < 0:
            x0 += file.shape[0]
        if x1 <= 0:
            x1 += file.shape[0]
        if y0 < 0:
            y0 += file.shape[1]
        if y1 <= 0:
            y1 += file.shape[1]
        if i == 0:
            xv = np.arange(x0, x1)
            yv = np.arange(y0, y1)
        else:
            xv = np.unique(np.append(xv, np.arange(x0, x1)))
            yv = np.unique(np.append(yv, np.arange(y0, y1)))
    # Construct and array with the rows and columns to be extracted
    w = np.ix_(xv, yv)
#	if len(file.shape) == 2:
#		trimfile = file[w]
#	elif len(file.shape) == 3:
#		trimfile = np.zeros((w[0].shape[0],w[1].shape[1],file.shape[2]))
#		for f in xrange(file.shape[2]):
#			trimfile[:,:,f] = file[:,:,f][w]
#	else:
#		msgs.error("Cannot trim {0:d}D frame".format(int(len(file.shape))))
    try:
        trim_file = file[w]
    except:
        msgs.bug("Odds are datasec is set wrong. Maybe due to transpose")
        debugger.set_trace()
        msgs.error("Cannot trim file")
    return file[w]





def variance_frame(slf, det, sciframe, idx, fitsdict, skyframe=None):
    """ Calculate the variance image including detector noise
    Parameters
    ----------
    fitsdict : dict
      Contains relevant information from fits header files
    Returns
    -------
    variance image : ndarray
    """
    scicopy = sciframe.copy()
    if skyframe is not None:
        msgs.warn("arproc.variance_frame: JXP worries the next line could be biased.")
        wfill = np.where(np.abs(skyframe) > np.abs(scicopy))
        scicopy[wfill] = np.abs(skyframe[wfill])
    # Dark Current noise
    dnoise = (slf._spect['det'][det-1]['darkcurr'] *
              float(fitsdict["exptime"][idx])/3600.0)
    # The effective read noise
    rnoise = slf._spect['det'][det-1]['ronoise']**2 + (0.5*slf._spect['det'][det-1]['gain'])**2
    return np.abs(scicopy) + rnoise + dnoise<|MERGE_RESOLUTION|>--- conflicted
+++ resolved
@@ -355,7 +355,6 @@
     polyorder = 1
     xpix = sxvpix[wbg]
     maxdiff = np.sort(xpix[1:]-xpix[:-1])[xpix.size-sciframe.shape[0]-1] # only include the next pixel in the fit if it is less than 10x the median difference between all pixels
-    #
     msgs.info("Generating sky background image")
     bgscan = arcyutils.polyfit_scan_lim(sxvpix[wbg], sbgpix[wbg].copy(), np.ones(wbg[0].size,dtype=np.float), maskval, polyorder, sciframe.shape[1]/3, repeat, maxdiff)
     # Restrict to good values
@@ -675,6 +674,7 @@
     # Construct and array with the rows and columns to be extracted
     w = np.ix_(xfin, yfin)
     slf._ampsec[det-1] = retarr[w]
+    return
 
 
 def get_wscale(slf):
@@ -800,9 +800,6 @@
         #continue
 
     # Boxcar
-<<<<<<< HEAD
-    arextract.boxcar(slf, det, specobjs, sciframe-bgframe, varframe, bgframe, crmask, scitrace)
-=======
     msgs.info("Extracting")
     bgcorr_box = arextract.boxcar(slf, det, specobjs, sciframe-bgframe,
                                   varframe, bgframe, crmask, scitrace)
@@ -813,7 +810,6 @@
     # Final
     if not standard:
         slf._bgframe[det-1] += bgcorr_box
->>>>>>> 1c965ac3
     # Return
     return True
 
